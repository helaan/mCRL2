--- conflicted
+++ resolved
@@ -253,13 +253,8 @@
     {
       //Check if rhs is a variable, if so, swap lhs and rhs, so that the following code
       //is always the same.
-<<<<<<< HEAD
-      if (!is_data_variable(lhs(working_condition)) && is_data_variable(rhs(working_condition)) &&
-          find_data_variable(summand_.summation_variables(), rhs(working_condition)))
-=======
       if (!lhs(working_condition).is_variable() && rhs(working_condition).is_variable() &&
           new_data::search_variable(summand_.summation_variables(), rhs(working_condition)))
->>>>>>> 3fb7bde6
       {
         working_condition = swap_equality(working_condition);
       }
@@ -277,15 +272,9 @@
           {
             // apply all previously added substitutions to the rhs.
             sumelm_add_replacement(substitutions, lhs(working_condition), rhs(working_condition));
-<<<<<<< HEAD
-            result = true_();
-          } else if (is_data_variable(rhs(working_condition)) &&
-                     find_data_variable(summand_.summation_variables(), data_variable(rhs(working_condition)))) {
-=======
             result = sort_bool_::true_();
           } else if (rhs(working_condition).is_variable() &&
                      new_data::search_variable(summand_.summation_variables(), variable(rhs(working_condition)))) {
->>>>>>> 3fb7bde6
             // check whether the converse is possible
             if (substitutions.count(rhs(working_condition)) == 0) {
               sumelm_add_replacement(substitutions, rhs(working_condition), substitutions[lhs(working_condition)]);
