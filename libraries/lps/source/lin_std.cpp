// Author(s): Jan Friso Groote
// Copyright: see the accompanying file COPYING or copy at
// https://svn.win.tue.nl/trac/MCRL2/browser/trunk/COPYING
//
// Distributed under the Boost Software License, Version 1.0.
// (See accompanying file LICENSE_1_0.txt or copy at
// http://www.boost.org/LICENSE_1_0.txt)
//
/// \file lin_std.cpp
/// \brief Add your file description here.

#include "boost.hpp" // precompiled headers

/* This file contains the implementation of an mCRL2 lineariser.

   It is based on the implementation of the mCRL lineariser, on which work
   started on 12 juli 1997.  This lineariser was based on the CWI technical
   report "The Syntax and Semantics of Timed mCRL", by J.F. Groote.

   Everybody is free to use this software, provided it is not changed.

   In case problems are encountered when using this software, please report
   them to J.F. Groote, TU/e, Eindhoven, jfg@win.tue.nl

   This software comes as it is. I.e. the author assumes no responsibility for
   the use of this software.
*/

#include <cstdlib>
#include <cassert>
#include <cstring>
#include <iostream>
#include <sstream>
<<<<<<< HEAD
#include "mcrl2/lps/lin_std.h"
#include "mcrl2/core/detail/struct.h"
#include "mcrl2/core/detail/data_common.h"
#include "mcrl2/core/detail/data_implementation_concrete.h"
#include "mcrl2/core/print.h"
#include "mcrl2/core/messaging.h"
#include "mcrl2/core/aterm_ext.h"
#include "mcrl2/data/rewrite.h"
=======
#include <memory>
#include "mcrl2/lps/lin_std.h"
#include "mcrl2/core/detail/struct.h"
#include "mcrl2/core/detail/data_common.h"
#include "mcrl2/core/print.h"
#include "mcrl2/core/messaging.h"
#include "mcrl2/core/aterm_ext.h"
#include "mcrl2/new_data/rewriter.h"
#include "mcrl2/new_data/structured_sort.h"
>>>>>>> 3fb7bde6
#include "mcrl2/core/alpha.h"
#include "mcrl2/atermpp/set.h"

#include "workarounds.h" // DECL_A

// For Aterm library extension functions
using namespace mcrl2::core;
using namespace mcrl2::core::detail;
<<<<<<< HEAD
=======
using namespace mcrl2::new_data::detail;
>>>>>>> 3fb7bde6
using namespace mcrl2;

#define STRINGLENGTH 256

static bool timeIsBeingUsed = false;

static bool regular;
static bool regular2;
static bool cluster;
static bool nocluster;
static bool oldstate;
static bool binary;
static bool nosumelm;
static bool statenames;
static bool mayrewrite;
static bool allowFreeDataVariablesInProcesses;
static bool nodeltaelimination;
static bool add_delta;

static std::auto_ptr< mcrl2::new_data::rewriter > rewr;

/* PREAMBLE */

typedef struct specificationbasictype {
            ATermList sorts;     /* storage place for sorts */
            ATermList funcs;     /* storage place for functions */
            ATermList maps;      /* storage place for constructors */
            ATermList eqns;      /* storage place for equations */
            ATermList acts;      /* storage place for actions */
            ATermList procdatavars; /* storage place for free variables occurring
                                      in processes ranging over data */
            ATermList procs;     /* storage place for processes,
                                         uses alt, seq, par, lmer, cond,sum,
                                         com, bound, at, name, delta,
                                         tau, hide, rename, encap */
            ATermList initdatavars; /* storage place for free variables in
                                       init clause */
            ATermAppl init;      /* storage place for initial process */
} specificationbasictype;

typedef struct localstring {
  std::string s;
  struct localstring *next; } localstring;

static int canterminatebody(
              ATermAppl t,
              int *stable,
              ATermIndexedSet visited,
              int allowrecursion);
static bool containstimebody(
              ATermAppl t,
              bool *stable,
              ATermIndexedSet visited,
              bool allowrecursion,
              bool &contains_if_then,
              const bool print_info=false);
static ATermAppl storeinit(ATermAppl init);
static void storeprocs(ATermList procs);
static ATermList getsorts(ATermList l);
static ATermList sortActionLabels(ATermList actionlabels);
static ATermAppl dummyterm(ATermAppl sort,
                           specificationbasictype *spec,
                           int max_nesting_depth=3,
                           bool allow_the_introduction_of_a_dummy_mapping=true);
static int occursintermlist(ATermAppl var, ATermList l);
static int occursinpCRLterm(ATermAppl var, ATermAppl p, int strict);
static void filter_vars_by_term(
                    const ATermAppl t,
                    const atermpp::set < ATermAppl > &vars_set,
                    atermpp::set < ATermAppl > &vars_result_set);
static void filter_vars_by_termlist(
                    const ATermList l,
                    const atermpp::set < ATermAppl > &vars_set,
                    atermpp::set < ATermAppl > &vars_result_set);
static ATermAppl getfreshvariable(char const* s,ATermAppl sort, const int reusable=-1);
static ATermList construct_renaming(ATermList pars1, ATermList pars2,
                ATermList *pars3, ATermList *pars4,const bool unique=true);
static void alphaconversion(ATermAppl procId, ATermList parameters);
static ATermAppl fresh_name(const std::string &name);
<<<<<<< HEAD
static void insertequation(ATermAppl eqn, specificationbasictype *spec);
=======
static void insertequation(ATermAppl eqn, specificationbasictype *spec, bool add_to_spec = false);
>>>>>>> 3fb7bde6
static ATermList replaceArgumentsByAssignments(ATermList args,ATermList pars);
static ATermAppl RewriteTerm(ATermAppl t);
static ATermAppl transform_process_assignment_to_process(ATermAppl procId);


static ATermList ATinsertA(ATermList l, ATermAppl a)
{ return ATinsert(l,(ATerm)a);
}

static char *ATSgetArgument(ATermAppl appl, int nr)
{ return gsATermAppl2String(ATAgetArgument(appl, nr));
}

int time_operators_used=0;
static ATermList seq_varnames=NULL;

char scratch1[STRINGLENGTH];

/* Below we provide the basic functions to store and retrieve
   information about the signature of a datatype */

ATermIndexedSet objectIndexTable=NULL;
ATermIndexedSet stringTable=NULL;
ATermTable freshstringIndices=NULL;
ATermAppl realsort=NULL;

typedef struct enumeratedtype {
  int size;
  ATermAppl sortId;
  ATermList elementnames;
  ATermList functions;
  struct enumeratedtype *next;
} enumeratedtype;

static enumeratedtype *enumeratedtypelist=NULL;

static enumeratedtype *create_enumeratedtype
                (int n,specificationbasictype *spec);

typedef enum { none,
               _map,
               func,
               act,
               proc,
               variable,
               sorttype,
               multiact } objecttype;
typedef enum { unknown,
               mCRL,
               mCRLdone,
               mCRLbusy,
               mCRLlin,
               pCRL,
               multiAction,
               GNF,
               GNFalpha,
               GNFbusy,
               error } processstatustype;

typedef struct objectdatatype {
  ATermAppl objectname;
  int constructor;
  ATerm representedprocesses; /* for regular this is a single process, and
                                 for regular2 this is a list of processes */
  ATerm representedprocess;
  ATermAppl targetsort; /* for actions target sort is used to
                           indicate the process representing this action. */
  ATermAppl processbody;
  ATermList parameters;
  processstatustype processstatus;
  objecttype object;
  int canterminate;
  bool containstime; } objectdatatype;

static objectdatatype *objectdata=NULL;
static int  maxobject=0;

static void newobject(int n)
{
  assert(n>=0);

  if (n>=maxobject)
  { int newsize=(n>=16*maxobject?
                  (n<1024?1024:(n+1)):16*maxobject);
    if (maxobject==0)
    { objectdata=(objectdatatype *)malloc(newsize*sizeof(objectdatatype));
    }
    else
    {
      for(long i=0 ; i<maxobject ; i++)
      {
        ATunprotectAppl(&(objectdata[i].objectname));
        ATunprotect(&(objectdata[i].representedprocess));
        ATunprotect(&(objectdata[i].representedprocesses));
        ATunprotectAppl(&(objectdata[i].targetsort));
        ATunprotectAppl(&(objectdata[i].processbody));
        ATunprotectList(&(objectdata[i].parameters));
      }
      objectdata=(objectdatatype *) (
                 realloc(objectdata,newsize*sizeof(objectdatatype)));
    }
    if (objectdata==NULL)
    { gsErrorMsg("failed to resize objectdata to %d\n",newsize);
      exit(1);
    }

    for(long i=0 ; i<maxobject ; i++)
    {
      ATprotectAppl(&(objectdata[i].objectname));
      ATprotect(&(objectdata[i].representedprocess));
      ATprotect(&(objectdata[i].representedprocesses));
      ATprotectAppl(&(objectdata[i].targetsort));
      ATprotectAppl(&(objectdata[i].processbody));
      ATprotectList(&(objectdata[i].parameters));
    }

    for(long i=maxobject ; i<newsize ; i++)
    { objectdata[i].objectname=NULL;
      ATprotectAppl(&(objectdata[i].objectname));
      objectdata[i].constructor=0;
      objectdata[i].representedprocess=NULL;
      ATprotect(&(objectdata[i].representedprocess));
      objectdata[i].representedprocesses=NULL;
      ATprotect(&(objectdata[i].representedprocesses));
      objectdata[i].targetsort=NULL;
      ATprotectAppl(&(objectdata[i].targetsort));
      objectdata[i].processbody=NULL;
      ATprotectAppl(&(objectdata[i].processbody));
      objectdata[i].parameters=NULL;
      ATprotectList(&(objectdata[i].parameters));
      objectdata[i].processstatus=unknown;
      objectdata[i].object=none;
      objectdata[i].canterminate=0;
      objectdata[i].containstime=false;
    }
    maxobject=newsize;
  }
  objectdata[n].objectname=NULL;
  objectdata[n].constructor=-1;
  objectdata[n].targetsort=0; /* for actions target sort is used to
                                    indicate the process representing
                                    this action. */
  objectdata[n].processbody=NULL;
  objectdata[n].parameters=NULL;
  objectdata[n].processstatus=unknown;
  objectdata[n].object=none;
  objectdata[n].canterminate=0;
  objectdata[n].containstime=false;

}

static ATermAppl gsMakeDeltaAtZero(void)
{
  return gsMakeAtTime(gsMakeDelta(), gsMakeDataExprReal_int(0));
}

static bool isDeltaAtZero(ATermAppl t)
{
  if (!gsIsAtTime(t)) {
    return false;
  }
  if (!gsIsDelta(ATAgetArgument(t,0))) {
   return false;
  }
  return ATisEqual(RewriteTerm(ATAgetArgument(t,1)),
                               gsMakeDataExprReal_int(0));
}

static int strequal(char *s1,char *s2)
{
  return (strcmp(s1,s2)==0);
}


/* Function below was needed for insert_summand

static int variablesequal(ATermList t1, ATermList t2,
                ATermList *renamingvariablelist,
                ATermList *renamingtermlist)
{ / * return 1 iff t1 equals t2, modulo a renaming; * /
  ATermAppl var1=NULL, var2=NULL;

  *renamingvariablelist=ATempty;
  *renamingtermlist=ATempty;

  for(; t1!=ATempty ; t1=ATgetNext(t1) )
  { if (t2==ATempty)
    { return 0;
    }
    var1=ATAgetFirst(t1);
    var2=ATAgetFirst(t2);
    if (ATgetArgument(var1,1)!=ATgetArgument(var2,1))
    { return 0;
    }
    if (var1!=var2)
    { *renamingvariablelist=ATinsertA(*renamingvariablelist,var1);
      *renamingtermlist=ATinsertA(*renamingtermlist,var2);
    }
  }
  if (t2==ATempty)
  { return 1;
  }
  return 0;
} */

static localstring *emptystringlist =NULL;

static void release_string(localstring *c)
{
  c->next = emptystringlist;
  emptystringlist = c;
  c->s=std::string("");
}

static localstring *new_string(const std::string &s)
{
  localstring *c;

  if (emptystringlist == NULL) {
    { // c = (localstring *)malloc(sizeof(localstring));
      c=new localstring;
      if (c==NULL) return NULL;}
  } else {
    c = emptystringlist;
    emptystringlist = emptystringlist->next;
  }
  c->next=NULL;
  c->s=s;
  return c;
}

/*****************  store and retrieve basic objects  ******************/


static long addObject(ATermAppl o, ATbool *isnew)
{
  return ATindexedSetPut(objectIndexTable,(ATerm)o,isnew);
}

static long existsObjectIndex(ATermAppl o);
static long objectIndex(ATermAppl o)
{
<<<<<<< HEAD
=======
  assert(existsObjectIndex(o) >= 0);
>>>>>>> 3fb7bde6
  long result=ATindexedSetGetIndex(objectIndexTable,(ATerm)o);
  assert(result>=0); /* object index must always return the index
                        of an existing object, because at the
                        places where objectIndex is used, no
                        checks take place */
  return result;
}

static long existsObjectIndex(ATermAppl o)
{ /* returns negative number if object does not exists,
     otherwise a number >=0, indicating the index of the
     object */
  if (gsIsDataVarId(o))
  {
    return ATindexedSetGetIndex(objectIndexTable,(ATerm)o);
  }
  else
  { // Hack to deal with unknown sorts in constructors/mappings (Jeroen & Jeroen)
    long result = ATindexedSetGetIndex(objectIndexTable,(ATerm)o);

    if (result < 0)
    {
      ATbool is_new = ATfalse;

      result = addObject(o, &is_new);

      newobject(result);

      objectdata[result].objectname=o;
      objectdata[result].object=sorttype;
      objectdata[result].constructor=0;

      assert(is_new);
    }

    return result;
  }
}

static void removeObject(ATermAppl o)
{ ATindexedSetRemove(objectIndexTable,(ATerm)o);
}

static void addString(const std::string str)
{ ATindexedSetPut(stringTable,ATmake("<str>",str.c_str()),NULL);
}

static ATbool existsString(std::string str)
{ return (ATbool) (ATindexedSetGetIndex(stringTable,ATmake("<str>",str.c_str()))>=0);
}

// TODO Aad: equivalent to gsGetSortExprResult
static ATermAppl getTargetSort(ATermAppl sortterm)
{
  if ((sortterm==gsMakeSortExprBool())||
      (sortterm==gsMakeSortExprInt())||
      (sortterm==gsMakeSortExprNat())||
      (sortterm==gsMakeSortExprPos())||
      (gsIsSortId(sortterm))||
      (gsIsSortCons(sortterm)))
  { return sortterm;
  }
  if (gsIsSortArrow(sortterm))
  { return getTargetSort(ATAgetArgument(sortterm,1));
  }
  if (gsIsSortRef(sortterm))
  {
    return ATAgetArgument(sortterm,0);
  }

  gsErrorMsg("expected a sortterm %T",sortterm);
  exit(1);
  return NULL;
}

// TODO Aad: equivalent to gsGetSorts
static ATermList linGetSorts(ATermList l)
{ if (l==ATempty) return ATempty;

  return ATinsertA(linGetSorts(ATgetNext(l)),
                   gsGetSort(ATAgetFirst(l)));
}

//#ifndef NDEBUG
/* these functions are only used in an assert or in #ifndef NDEBUG */

//Prototype
static int existsorts(ATermList sorts);

static int existsort(ATermAppl sortterm)
/* Delivers 0 if sort does not exist. Otherwise 1
   indicating that the sort exists */
{
<<<<<<< HEAD
=======
  // Temporary measure to support the use of sort references with
  // a structured sort as a right hand side.
  return 1;

>>>>>>> 3fb7bde6
  /* if (sortterm==gsMakeSortExprBool()) return 1;
     if (sortterm==gsMakeSortExprInt()) return 1;
     if (sortterm==gsMakeSortExprNat()) return 1;
     if (sortterm==gsMakeSortExprPos()) return 1; */
  if (gsIsSortArrow(sortterm))
  { return existsorts(ATLgetArgument(sortterm,0)) &&
             existsort(ATAgetArgument(sortterm,1));
  }
  if (gsIsSortId(sortterm))
  {
<<<<<<< HEAD
=======
    if (gsIsSortExprPos(sortterm) ||
        gsIsSortExprNat(sortterm) ||
        gsIsSortExprInt(sortterm) ||
        gsIsSortExprReal(sortterm) ||
        gsIsSortExprBool(sortterm))
    {
      return 1;
    }
>>>>>>> 3fb7bde6
    long n=0;

    n=existsObjectIndex(sortterm);
    if (n<0)
    {
      return 0;
    }
    if (objectdata[n].object==sorttype) return 1;
    return 0;
  }
  if (gsIsSortRef(sortterm))
  {
    return 1;
  }
  if (gsIsSortCons(sortterm))
  {
    return existsort(ATAgetArgument(sortterm, 1));
  }

  gsErrorMsg("expected a sortterm (1) %T\n",sortterm);
  exit(1);
  return 0;
}

static int existsorts(ATermList sorts)
{ for( ; (!ATisEmpty(sorts)) ; sorts=ATgetNext(sorts))
  { if (!existsort(ATAgetFirst(sorts)))
    return 0;
  }
  return 1;
}
//#endif

//prototype
<<<<<<< HEAD
static void insertsort(ATermAppl sorts, specificationbasictype *spec);
=======
static void insertsort(ATermAppl sorts, specificationbasictype *spec, bool add_to_spec = false);
>>>>>>> 3fb7bde6

static void insertsorts(ATermList sorts, specificationbasictype *spec, bool add_to_spec = false)
{
  for( ; !ATisEmpty(sorts) ; sorts=ATgetNext(sorts))
  {
    insertsort(ATAgetFirst(sorts),spec, false);
  }
  return;
}

<<<<<<< HEAD
static void insertsort(ATermAppl sortterm, specificationbasictype *spec)
{

  spec->sorts=ATinsertA(spec->sorts,sortterm);
=======
static void insertsort(ATermAppl sortterm, specificationbasictype *spec, bool add_to_spec)
{

  if (add_to_spec) spec->sorts=ATinsertA(spec->sorts,sortterm);
>>>>>>> 3fb7bde6

  /* if (sortterm==gsMakeSortExprBool()) return;
     if (sortterm==gsMakeSortExprInt()) return;
     if (sortterm==gsMakeSortExprNat()) return;
     if (sortterm==gsMakeSortExprPos()) return; */
  if (gsIsSortArrow(sortterm))
  { insertsorts(ATLgetArgument(sortterm,0),spec, add_to_spec);
    insertsort(ATAgetArgument(sortterm,1),spec, add_to_spec);
    return;
  }
  /* if (gsIsSortExprList(sortterm))
  { gsErrorMsg("SortList is not an implemented sort\n");
    exit(1);
  }
  if (gsIsSortExprSet(sortterm))
  { gsErrorMsg("SortSet is not an implemented sort\n");
    exit(1);
  }
  if (gsIsSortExprBag(sortterm))
  { gsErrorMsg("SortBag is not an implemented sort\n");
    exit(1);
  } */
<<<<<<< HEAD
  if (gsIsSortId(sortterm))
=======
  if (gsIsSortId(sortterm) || gsIsSortCons(sortterm))
>>>>>>> 3fb7bde6

  {
    long n=0;
    ATbool isnew=ATfalse;
    char *str=ATSgetArgument(sortterm,0);
    addString(str);

    n=addObject(sortterm,&isnew);

    if (isnew==0)
<<<<<<< HEAD
    { gsErrorMsg("sort %T is added twice\n",sortterm);
      exit(1);
=======
    { gsDebugMsg("sort %T is added twice\n",sortterm);
      return;
>>>>>>> 3fb7bde6
    }

    newobject(n);

    objectdata[n].objectname=sortterm;
    objectdata[n].object=sorttype;
    objectdata[n].constructor=0;
    return;
  }
  if (gsIsSortRef(sortterm))
  {
    return;
  }
  gsErrorMsg("expected a sortterm (2)  %T\n",sortterm);
  exit(1);
}


static long insertConstructorOrFunction(ATermAppl constructor,objecttype type)
{ ATbool isnew=ATfalse;
  ATermAppl t=NULL;
  char *str=NULL;
  long m=0;
  long n=0;

  if (!gsIsOpId(constructor))
  { gsErrorMsg("expected operation declaration %T\n",constructor);
    exit(1);
  };

  str=ATSgetArgument(constructor,0);
  t=ATAgetArgument(constructor,1);

  assert(existsort(t));

  addString(str);

  n=addObject(constructor,&isnew);

  if (isnew==0)
  { gsErrorMsg("function %T is added twice\n",constructor);
    exit(1);
  }

  newobject(n);

  objectdata[n].objectname=constructor;
  objectdata[n].targetsort=getTargetSort(t);
  m=objectIndex(objectdata[n].targetsort);
  assert(objectdata[m].object==sorttype);
  if (type==func) objectdata[m].constructor=1;
  objectdata[n].object=type;
  return n;
}

static long insertconstructor(
               ATermAppl constructor,
               specificationbasictype *spec,
               bool add_to_spec = false)
{ if (add_to_spec) spec->funcs=ATinsertA(spec->funcs,constructor);
  return insertConstructorOrFunction(constructor,func);
}

// TODO Aad: This function always yields true, since every defined sort has an if
static bool hasif(ATermAppl sort,
               specificationbasictype *spec)
{
  return true;

//  /* A system defined sort always has a constructor */
//  if (ATisEqual(sort, gsMakeSortExprBool()) ||
//      ATisEqual(sort, gsMakeSortExprPos())  ||
//      ATisEqual(sort, gsMakeSortExprNat())  ||
//      ATisEqual(sort, gsMakeSortExprInt())  ||
//      ATisEqual(sort, gsMakeSortExprReal()))
//    return true;
//
//  /* sort is not system defined, see if there is an if on sort in spec */
//  return (ATindexOf(spec->maps, (ATerm) gsMakeOpIdIf(sort), 0) != -1);
}


static long insertmapping(
               ATermAppl mapping,
               specificationbasictype *spec,
               bool add_to_spec = false)
{ if (add_to_spec) spec->maps=ATinsertA(spec->maps,mapping);
  return insertConstructorOrFunction(mapping,_map);
}

<<<<<<< HEAD
static void insertequation(ATermAppl eqn, specificationbasictype *spec)
{
  if (mayrewrite) rewr->addRewriteRule(eqn);
  spec->eqns=ATinsertA(spec->eqns,eqn);
=======
static void insertequation(ATermAppl eqn, specificationbasictype *spec, bool add_to_spec)
{
  if (mayrewrite) rewr->add_rule(mcrl2::new_data::data_equation(eqn));
  if (add_to_spec) spec->eqns=ATinsertA(spec->eqns,eqn);
>>>>>>> 3fb7bde6
}

///\return The declarations from data_decls are inserted in spec using the
///     insertsort, insertconstructor, insertmapping and insertequation functions
///     (in the same order)
<<<<<<< HEAD
static void insert_data_decls(t_data_decls data_decls, specificationbasictype *spec)
{
  // insert sorts using insertsort (reversed to keep the order the same)
  for (ATermList l = ATreverse(data_decls.sorts); !ATisEmpty(l); l = ATgetNext(l)) {
    insertsort(ATAgetFirst(l), spec);
  }
  // insert constructors using insertconstructor (reversed to keep the order the same)
  for (ATermList l = ATreverse(data_decls.cons_ops); !ATisEmpty(l); l = ATgetNext(l)) {
    insertconstructor(ATAgetFirst(l), spec);
  }
  // insert mappings using insertmappings (reversed to keep the order the same)
  for (ATermList l = ATreverse(data_decls.ops); !ATisEmpty(l); l = ATgetNext(l)) {
    insertmapping(ATAgetFirst(l), spec);
  }
  // insert equations using insertequations (reversed to keep the order the same)
  for (ATermList l = ATreverse(data_decls.data_eqns); !ATisEmpty(l); l = ATgetNext(l)) {
    insertequation(ATAgetFirst(l), spec);
=======
static void insert_data_decls(t_data_decls data_decls, specificationbasictype *spec, bool add_to_spec = false)
{
  // insert sorts using insertsort (reversed to keep the order the same)
  for (ATermList l = ATreverse(data_decls.sorts); !ATisEmpty(l); l = ATgetNext(l)) {
    insertsort(ATAgetFirst(l), spec, add_to_spec);
  }
  // insert constructors using insertconstructor (reversed to keep the order the same)
  for (ATermList l = ATreverse(data_decls.cons_ops); !ATisEmpty(l); l = ATgetNext(l)) {
    insertconstructor(ATAgetFirst(l), spec, add_to_spec);
  }
  // insert mappings using insertmappings (reversed to keep the order the same)
  for (ATermList l = ATreverse(data_decls.ops); !ATisEmpty(l); l = ATgetNext(l)) {
    insertmapping(ATAgetFirst(l), spec, add_to_spec);
  }
  // insert equations using insertequations (reversed to keep the order the same)
  for (ATermList l = ATreverse(data_decls.data_eqns); !ATisEmpty(l); l = ATgetNext(l)) {
    insertequation(ATAgetFirst(l), spec, add_to_spec);
>>>>>>> 3fb7bde6
  }
}

///\pre sort_expr is a numeric sort expression (Pos, Nat, Int, or Real)
///\return All declarations needed for the implementation of sort_expr are inserted in spec
///     using the insertsort, insertconstructor, insertmapping and insertequation
///     functions (in the same order)
static void insert_numeric_sort_decls(ATermAppl sort_expr, specificationbasictype *spec)
{
  assert(gsIsSortExprNumeric(sort_expr));
  //initialise local variables for storing the generated declarations
  t_data_decls data_decls;
  initialize_data_decls(&data_decls);
  //add sort Real, if needed
  if (gsIsSortExprReal(sort_expr)) {
    if (ATindexOf(spec->sorts, (ATerm) gsMakeSortIdReal(), 0) == -1) {
      impl_standard_functions_sort(gsMakeSortIdReal(), &data_decls);
      impl_sort_real(&data_decls, false);
    }
  }
  //add sort Int, if needed
  if (gsIsSortExprReal(sort_expr) || gsIsSortExprInt(sort_expr)) {
    if (ATindexOf(spec->sorts, (ATerm) gsMakeSortIdInt(), 0) == -1) {
      impl_standard_functions_sort(gsMakeSortIdInt(), &data_decls);
      impl_sort_int(&data_decls, false);
    }
  }
  //add sort Nat, if needed
  if (gsIsSortExprReal(sort_expr) || gsIsSortExprInt(sort_expr) || gsIsSortExprNat(sort_expr)) {
<<<<<<< HEAD
    if (ATindexOf(spec->sorts, (ATerm) gsMakeSortIdNatPair(), 0) == -1) {
      impl_standard_functions_sort(gsMakeSortIdNatPair(), &data_decls);
      impl_sort_nat_pair(&data_decls);
    }
=======
>>>>>>> 3fb7bde6
    if (ATindexOf(spec->sorts, (ATerm) gsMakeSortIdNat(), 0) == -1) {
      impl_standard_functions_sort(gsMakeSortIdNat(), &data_decls);
      impl_sort_nat(&data_decls, false);
    }
  }
  //add sort Pos, if needed
  if (ATindexOf(spec->sorts, (ATerm) gsMakeSortIdPos(), 0) == -1) {
    impl_standard_functions_sort(gsMakeSortIdPos(), &data_decls);
<<<<<<< HEAD
    impl_sort_pos(&data_decls);
  }
  //add generated declarations to spec
  insert_data_decls(data_decls, spec);
}

=======
    ATermList new_equations = ATmakeList0();
    impl_sort_pos(&data_decls, &new_equations);
  }
  //add generated declarations to spec
  insert_data_decls(data_decls, spec, false);
}

// Temporary measure, the rest of the code relies on the declarations of Pos, Nat, Int, Real
// being found when needed.
//static void insert_numeric_sort_decls(ATermAppl sort_expr, specificationbasictype *spec)
//{
//  if (gsIsSortExprReal(sort_expr))
//  {
//    if (ATindexOf(spec->sorts, (ATerm) gsMakeSortIdReal(), 0) == -1) {
//      insertsort(gsMakeSortExprReal(), spec);
//      sort_expr = gsMakeSortIdInt();
//    }
//  }
//  if (gsIsSortExprInt(sort_expr))
//  {
//    if (ATindexOf(spec->sorts, (ATerm) gsMakeSortIdInt(), 0) == -1) {
//      insertsort(gsMakeSortExprInt(), spec);
//      sort_expr = gsMakeSortIdNat();
//    }
//  }
//  if (gsIsSortExprNat(sort_expr))
//  {
//    if (ATindexOf(spec->sorts, (ATerm) gsMakeSortIdNat(), 0) == -1) {
//      insertsort(gsMakeSortExprNat(), spec);
//      sort_expr = gsMakeSortIdPos();
//    }
//  }
//  if (gsIsSortExprPos(sort_expr))
//  {
//    if (ATindexOf(spec->sorts, (ATerm) gsMakeSortIdPos(), 0) == -1) {
//      insertsort(gsMakeSortExprPos(), spec);
//      sort_expr = gsMakeSortIdBool();
//    }
//  }
//  if (gsIsSortExprBool(sort_expr))
//  {
//    if (ATindexOf(spec->sorts, (ATerm) gsMakeSortIdBool(), 0) == -1) {
//      insertsort(gsMakeSortExprBool(), spec);
//    }
//  }
//}
>>>>>>> 3fb7bde6

static ATermList getnames(ATermAppl multiAction)
{ ATermList result=ATempty;
  for(ATermList l=ATLgetArgument(multiAction,0) ;
                l!=ATempty ;
                l=ATgetNext(l))
  { result=ATinsertA(result,ATAgetArgument(ATAgetFirst(l),0));

  }
  return ATreverse(result);
}

static ATermList getparameters(ATermAppl multiAction)
{ ATermList result=ATempty;

  assert(gsIsMultAct(multiAction));
  for(ATermList l=ATLgetArgument(multiAction,0) ;
                l!=ATempty ;
                l=ATgetNext(l))
  { ATermList data_arguments=ATLgetArgument(ATAgetFirst(l),1);
    for(ATermList l1=ATLgetArgument(ATAgetArgument(ATAgetFirst(l),0),1) ;
                  l1!=ATempty ;
                  l1=ATgetNext(l1))
    {
      assert(data_arguments!=ATempty);
      ATermAppl dataterm=ATAgetFirst(data_arguments);
      /* if the current argument of the multi-action is a variable that does
       * not occur in result, use this variable. This is advantageous, when joining
       * processes to one linear process where variable names are joined. If this
       * is not being done (as happened before 4/1/2008) very long lists of parameters
       * can occur when linearising using regular2 */

      if (gsIsDataVarId(dataterm) && ATindexOf(result,(ATerm)dataterm,0)<0)
      { result=ATinsertA(result,dataterm);
      }
      else
      { result=ATinsertA(
                 result,
                 getfreshvariable("a",ATAgetFirst(l1)));
      }
      data_arguments=ATgetNext(data_arguments);
    }
  }
  return ATreverse(result);
}

static ATermList getarguments(ATermAppl multiAction)
{ ATermList result=ATempty;

  for(ATermList l=ATLgetArgument(multiAction,0) ;
                l!=ATempty ;
                l=ATgetNext(l))
  { for(ATermList l1=ATLgetArgument(ATAgetFirst(l),1) ;
                  l1!=ATempty ;
                  l1=ATgetNext(l1))
    { result=ATinsertA(result,ATAgetFirst(l1));
    }
  }
  return ATreverse(result);
}

static ATermAppl makemultiaction(ATermList actionIds,ATermList args)
{
  ATermList result=ATempty;
  for(ATermList l=actionIds ; l!=ATempty ; l=ATgetNext(l))
  { ATermAppl actionId=ATAgetFirst(l);
    long arity=ATgetLength(ATLgetArgument(actionId,1));
    result=ATinsertA(result,
               gsMakeAction(actionId,
                            ATgetSlice(args,0,arity)));
    args=ATgetTail(args,arity);
  }

  assert(args==ATempty);
  return gsMakeMultAct(ATreverse(result));
}

static long addMultiAction(ATermAppl multiAction, ATbool *isnew)
{
  ATermList actionnames=getnames(multiAction);
  long n=addObject((ATermAppl)actionnames,isnew);

  if (*isnew)
  {
    newobject(n);
    // tempvar is needed as objectdata can change during a call
    // of getparameters.
    ATermList templist=getparameters(multiAction);
    objectdata[n].parameters=templist;
    objectdata[n].objectname=(ATermAppl)actionnames;
    objectdata[n].object=multiact;
    // must separate assignment below as
    // objectdata may change as a side effect of make
    // multiaction.
    ATermAppl tempvar=makemultiaction(actionnames,
                                  objectdata[n].parameters);
    objectdata[n].processbody=tempvar;
  }
  return n;
}


static void insertvariable(ATermAppl var, ATbool mustbenew)
{
  ATbool isnew=ATfalse;
  long n=0;
  ATermAppl t=NULL;
  char *str=NULL;

  assert(gsIsDataVarId(var));

  str=ATSgetArgument(var,0);
  t=ATAgetArgument(var,1);

  addString(str);

  n=addObject(var,&isnew);

  if ((isnew==0)&&(mustbenew))
  { gsErrorMsg("variable %T already exists\n",var);
    exit(1);
  }

  newobject(n);

  objectdata[n].objectname=var;
  objectdata[n].object=variable;

#ifndef NDEBUG
  if (existsort(ATAgetArgument(var,1))<0)
  { gsErrorMsg("variable %T has unknown sort\n",var);
    exit(1);
  }
#endif
}

static void removevariable(ATermAppl var)
{ long n=existsObjectIndex(var);
  if (n<0)
  { gsErrorMsg("cannot remove a non existing variable %T\n",var);
    exit(1);
  }
  if (objectdata[n].object!=variable)
  { gsErrorMsg("data structure is confused %T\n",var);
    exit(1);
  }
  objectdata[n].object=none;
  removeObject(var);
}

static void resetvariables(ATermList vars)
{ /* remove the variables in reverse order */

  if (ATisEmpty(vars)) return;

  resetvariables(ATgetNext(vars));
  removevariable(ATAgetFirst(vars));
}

static void insertvariables(ATermList vars,ATbool mustbenew)
{
  for( ; !ATisEmpty(vars) ; vars=ATgetNext(vars))
  { insertvariable(ATAgetFirst(vars),mustbenew); }
}

/************ upperpowerof2 *********************************************/

static int upperpowerof2(int i)
/* function yields n for the smallest value n such that
   2^n>=i. This constitutes the number of bits necessary
   to represent a number smaller than i. i is assumed to
   be at least 1. */
{ int n=0;
  int powerof2=1;
  for( ; powerof2< i ; n++)
  { powerof2=2*powerof2; }
  return n;
}

static ATermAppl RewriteTerm(ATermAppl t)
{
  // gsfprintf(stderr,"Rewrite %P\n",t);
  if (mayrewrite) t=static_cast< ATermAppl >((*rewr)(mcrl2::new_data::data_expression(t)));
  return t;
}

static ATermList RewriteTermList(ATermList t)
{
  if (t==ATempty) return t;

  return ATinsertA(RewriteTermList(ATgetNext(t)),
                  RewriteTerm(ATAgetFirst(t)));
}

static ATermAppl RewriteAction(ATermAppl t)
{
  // gsfprintf(stderr,"REWR %T\n",t);
  return t;
}

static ATermAppl RewriteProcess(ATermAppl t)
{
  assert(gsIsProcess(t));

  return gsMakeProcess(
           ATAgetArgument(t,0),
           RewriteTermList(ATLgetArgument(t,1)));
}

static ATermAppl RewriteMultAct(ATermAppl t)
{
  // gsfprintf(stderr,"REWR %T\n",t);
  return t;
}

static ATermAppl pCRLrewrite(ATermAppl t)
{
  if (!mayrewrite) return t;

  if (gsIsIfThen(t))
  { ATermAppl newcond=RewriteTerm(ATAgetArgument(t,0));
    if (gsIsDataExprTrue(newcond))
    { return pCRLrewrite(ATAgetArgument(t,1));
    }
    return gsMakeIfThen(
             newcond,
             pCRLrewrite(ATAgetArgument(t,1)));
  }

  if (gsIsSeq(t))
  { /* only one summand is needed */
    return gsMakeSeq(
             pCRLrewrite(ATAgetArgument(t,0)),
             pCRLrewrite(ATAgetArgument(t,1)));

  }

  if (gsIsAtTime(t))
  { ATermAppl atTime=RewriteTerm(ATAgetArgument(t,1));
    t=pCRLrewrite(ATAgetArgument(t,0));
    return gsMakeAtTime(t,atTime);
  }

  if (gsIsDelta(t))
  { return t;
  }

  if (gsIsTau(t))
  { return t;
  }

  if (gsIsAction(t))
  { return RewriteAction(t);
  }

  if (gsIsProcess(t))
  { return RewriteProcess(t);
  }

  if (gsIsMultAct(t))
  { return RewriteMultAct(t);
  }

  gsErrorMsg("expected pCRLterm %T\n",t);
  exit(1);
  return NULL;

}

/************ storeact ****************************************************/

static long insertAction(ATermAppl actionId)
{ ATbool isnew=ATfalse;
  long n=addObject(actionId,&isnew);
  char *str=NULL;

  if (isnew==0)
  { gsErrorMsg("action %T is added twice\n",actionId);
    exit(1);
  }

  str=ATSgetArgument(actionId,0);
  addString(str);

  newobject(n);

  objectdata[n].objectname=actionId;

  objectdata[n].object=act;
  objectdata[n].targetsort=NULL;
#ifndef NDEBUG
  { for(ATermList l=ATLgetArgument(actionId,1); !ATisEmpty(l);
                  l=ATgetNext(l))
    {
      if (existsort(ATAgetFirst(l))<0)
      { gsErrorMsg("the term %T is not a sort in the declaration of actionId %T\n",
                              ATgetFirst(l),actionId);
        exit(1);
      }
    }
  }
#endif
  return n;
}


static void storeact(ATermList acts)
{
  for( ; !ATisEmpty(acts) ; acts=ATgetNext(acts))
  { insertAction(ATAgetFirst(acts)); }
}

/************ create_spec  **********************************/

static specificationbasictype *create_spec(ATermAppl t)
{
  assert(gsIsProcSpec(t));

  specificationbasictype *spec =
    (specificationbasictype *) malloc(sizeof(specificationbasictype));
  spec->sorts=NULL;
  ATprotectList(&(spec->sorts));
  spec->funcs=NULL;
  ATprotectList(&(spec->funcs));
  spec->maps=NULL;
  ATprotectList(&(spec->maps));
  spec->eqns=NULL;
  ATprotectList(&(spec->eqns));
  spec->acts=NULL;
  ATprotectList(&(spec->acts));
  spec->procdatavars=NULL;
  ATprotectList(&(spec->procdatavars));
  spec->procs=NULL;
  ATprotectList(&(spec->procs));
  spec->initdatavars=NULL;
  ATprotectList(&(spec->initdatavars));
  spec->init=NULL;
  ATprotectAppl(&(spec->init));

  /* t=gsAlpha(t);  / * Apply alpha-beta axioms */

  /* Store the data declarations */
  spec->sorts = ATempty;
  spec->funcs = ATempty;
  spec->maps = ATempty;
  spec->eqns = ATempty;
  ATermAppl data_spec = ATAgetArgument(t,0);
  t_data_decls data_decls = get_data_decls(data_spec);
<<<<<<< HEAD
  insert_data_decls(data_decls, spec);
=======
  t_data_decls data_decls_copy = get_data_decls(
                           implement_data_spec(data_spec));
  subtract_data_decls(&data_decls_copy, &data_decls);
  insert_data_decls(data_decls_copy, spec, false);
  insert_data_decls(data_decls, spec, true);
>>>>>>> 3fb7bde6

  spec->acts = ATLgetArgument(ATAgetArgument(t,1),0);
  storeact(spec->acts);
  spec->procdatavars = ATempty;
  spec->procs = ATLgetArgument(ATAgetArgument(t,2),0);
  storeprocs(spec->procs);
  spec->initdatavars = ATLgetArgument(ATAgetArgument(t,3),0);
  spec->init = storeinit(ATAgetArgument(ATAgetArgument(t,3),1));
  return spec;
}

/************ storeprocs *************************************************/


static long insertProcDeclaration(
                  ATermAppl procId,
                  ATermList parameters,
                  ATermAppl body,
                  processstatustype s,
                  int canterminate,
                  bool containstime)
{ ATbool isnew=ATfalse;
  long n=0;
  char *str=NULL;


  assert(gsIsProcVarId(procId));
  assert(ATgetLength(ATLgetArgument(procId,1))==ATgetLength(parameters));

  str=ATSgetArgument(procId,0);
  addString(str);

  n=addObject(procId,&isnew);

  if (isnew==0)
  { gsErrorMsg("process %T is added twice\n",procId);
    exit(1);
  }

  newobject(n);

  objectdata[n].objectname=procId;
  objectdata[n].object=proc;
  objectdata[n].processbody=body;
  objectdata[n].canterminate=canterminate;
  objectdata[n].containstime=containstime;
  objectdata[n].processstatus=s;
  objectdata[n].parameters=parameters;
  insertvariables(parameters,ATfalse);
#ifndef NDEBUG
  { for(ATermList l=ATLgetArgument(procId,1); !ATisEmpty(l);
                  l=ATgetNext(l))
    {
      if (existsort(ATAgetFirst(l))<0)
      { gsErrorMsg("the term %T is not a sort in the declaration of action %T\n",
                              ATgetFirst(l),procId);
        exit(1);
      }
    }
  }
#endif
  return n;
}


static void storeprocs(ATermList procs)
{
  for( ; !ATisEmpty(procs) ; procs=ATgetNext(procs))
  {
    ATermAppl p=ATAgetFirst(procs);
    insertProcDeclaration(
            ATAgetArgument(p,1),
            ATLgetArgument(p,2),
            ATAgetArgument(p,3),
            unknown,0,false);
  }
}

/************ storeinit *************************************************/


static ATermAppl storeinit(ATermAppl init)
{ /* init is used as the name of the initial process,
     because it cannot occur as a string in the input */

  ATermAppl initprocess=gsMakeProcVarId(
                         gsString2ATermAppl("init"),ATempty);
  insertProcDeclaration(
           initprocess,ATempty,init,unknown,0,false);
  return initprocess;
}

/********** basic symbols and local term constructors *****************/

static AFun initprocspec_symbol=0, tuple_symbol=0;
static ATermAppl terminationAction=NULL;
static ATermAppl terminatedProcId=NULL;

static void initialize_symbols(void)
{
  tuple_symbol=ATmakeAFun("tuple",2,ATfalse);
  ATprotectAFun(tuple_symbol);
  initprocspec_symbol=ATmakeAFun("initprocspec",3,ATfalse);
  ATprotectAFun(initprocspec_symbol);
  ATprotectAppl(&terminationAction);
  terminationAction=gsMakeMultAct(
             ATinsertA(
               ATempty,
               gsMakeAction(gsMakeActId(fresh_name("Terminate"),ATempty),ATempty)));
  ATprotectAppl(&terminatedProcId);
  terminatedProcId=gsMakeProcVarId(gsString2ATermAppl("Terminated**"),ATempty);
  insertProcDeclaration(
           terminatedProcId,
           ATempty,
// XXXXX           gsMakeSeq(terminationAction,gsMakeDeltaAtZero()),
/* Changed to DeltaAtZero on 24/12/2006. Moved back in spring 2007, as this introduces unwanted time constraints. */
           gsMakeSeq(terminationAction,gsMakeDelta()),
           pCRL,0,false);
}

static void uninitialize_symbols(void)
{
  ATunprotectAFun(tuple_symbol);
  ATunprotectAFun(initprocspec_symbol);
  ATunprotectAppl(&terminationAction);
  ATunprotectAppl(&terminatedProcId);
}


static ATermAppl linMakeTuple(
                    ATermList first,
                    ATermAppl last)
{ return ATmakeAppl2(
             tuple_symbol,
             (ATerm)first,
             (ATerm)last);
}

static int actioncompare(ATermAppl a1, ATermAppl a2)
{
  /* first compare the strings in the actions */

  if (strcmp(ATSgetArgument(a1,0),ATSgetArgument(a2,0))>0)
  { return 1; }

  if (strcmp(ATSgetArgument(a1,0),ATSgetArgument(a2,0))==0)
  { /* the strings are equal; the sorts are used to
       determine the ordering */

    return ATLgetArgument(a1,1)>ATLgetArgument(a2,1);
  }

  return 0;

}

static ATermList linInsertActionInMultiActionList(
                           ATermAppl action,
                           ATermList multiAction)
{ /* store the action in the multiAction, alphabetically
     sorted on the actionname in the actionId. Note that
     the empty multiAction represents tau. */

  ATermAppl firstAction=NULL;

  if (multiAction==ATempty)
  { return ATinsertA(ATempty,action);
  }
  firstAction=ATAgetFirst(multiAction);

  /* Actions are compared on the basis of their position
     in memory, to order them. As the aterm library maintains
     pointers to objects that are not garbage collected, this
     is a safe way to do this. */
  if (actioncompare(ATAgetArgument(action,0),
          ATAgetArgument(firstAction,0)))
  { return ATinsertA(linInsertActionInMultiActionList(
                           action,
                           ATgetNext(multiAction)),
                     firstAction);
  }

  return ATinsertA(multiAction,action);
}

/* static ATermAppl linInsertActionInMultiAction(
                           ATermAppl action,
                           ATermAppl multiAction)
{ assert(gsIsMultAct(multiAction));
  return gsMakeMultAct(
              linInsertActionInMultiActionList(
                      action,
                      ATLgetArgument(multiAction,1)));

} */

static ATermList linMergeMultiActionList(ATermList ma1, ATermList ma2)
{

  for( ; ma1!=ATempty ; ma1=ATgetNext(ma1))
  { ma2=linInsertActionInMultiActionList(ATAgetFirst(ma1),ma2);
  }

  return ma2;
}

static ATermAppl linMergeMultiAction(ATermAppl ma1, ATermAppl ma2)
{
  if (gsIsDelta(ma1))
  { return ma1;
  }

  if (gsIsDelta(ma2))
  { return ma2;
  }

  assert(gsIsMultAct(ma1));
  assert(gsIsMultAct(ma2));

  return gsMakeMultAct(
                linMergeMultiActionList(
                      ATLgetArgument(ma1,0),
                      ATLgetArgument(ma2,0)));
}

/* static int gsIsMultActrmAppl summand)
{ return ATgetAFun(summand)==summand_symbol;
} */

static ATermList linGetSumVars(ATermAppl summand)
{ assert(gsIsLinearProcessSummand(summand));
  return ATLgetArgument(summand,0);
}

static ATermAppl linGetCondition(ATermAppl summand)
{ assert(gsIsLinearProcessSummand(summand));
  return ATAgetArgument(summand,1);
}

static ATermAppl linGetMultiAction(ATermAppl summand)
{ assert(gsIsLinearProcessSummand(summand));
  return ATAgetArgument(summand,2);
}

static ATermAppl linGetActionTime(ATermAppl summand)
{
  assert(gsIsLinearProcessSummand(summand));
  return ATAgetArgument(summand,3);
}

static ATermList linGetNextState(ATermAppl summand)
{
  assert(gsIsLinearProcessSummand(summand));

  return ATLgetArgument(summand,4);
}



/************** determine_process_status ********************************/

static ATermList determine_process_status_rec(
                ATermAppl procDecl,
                processstatustype status);

static processstatustype determine_process_statusterm(
                ATermAppl body,
                processstatustype status)
/* determine whether a process is a mCRL process, with hide, rename,
   encap and parallel processes around process names.
   If a process contains, only alt, seq, names, conds and sums,
   delta and tau then the process is a pCRL.
   otherwise, i.e. if the process contains lmer, com, bound and
   at, or have parallel, encap, hide and rename operators in
   combination with other operators this system delivers unknown and
   an appropriate message is left in emsg */

{ /* In this procedure it is determined whether a process
     is of type mCRL, pCRL or a multiAction. pCRL processes
     occur strictly within mCRL processes, and multiActions
     occur strictly within pCRL processes. Processes that pass
     this procedure can be linearised. Bounded initialisation,
     the leftmerge and synchronization merge on the highest
     level are filtered out. */

  processstatustype s1=unknown, s2=unknown;

  if (gsIsChoice(body))
  { if (status==multiAction)
    { gsErrorMsg("Choice operator occurs in a multi-action in %P.\n", body);
      exit(1);
    }
    s1=determine_process_statusterm(ATAgetArgument(body,0),pCRL);
    s2=determine_process_statusterm(ATAgetArgument(body,1),pCRL);
    if ((s1==mCRL)||(s2==mCRL))
    { gsErrorMsg("mCRL operators occur within the scope of a choice operator in %P.\n",body);
      exit(1);
    }
    return pCRL;
  }

  if (gsIsSeq(body))
  { if (status==multiAction)
    { gsErrorMsg("Sequential operator occurs in a multi-action in %P.\n",body);
      exit(1);
    }
    s1=determine_process_statusterm(ATAgetArgument(body,0),pCRL);
    s2=determine_process_statusterm(ATAgetArgument(body,1),pCRL);
    if ((s1==mCRL)||(s2==mCRL))
    { gsErrorMsg("mCRL operators occur within the scope of a sequential operator in %P.\n",body);
      exit(1);
    }
    return pCRL;
  }

  if (gsIsMerge(body))
  { if (status!=mCRL)
    { gsErrorMsg("Parallel operator occurs in the scope of pCRL operators in %P.\n",body);
      exit(1);
    }
    s1=determine_process_statusterm(ATAgetArgument(body,0),mCRL);
    s2=determine_process_statusterm(ATAgetArgument(body,1),mCRL);
    return mCRL;
  }

  if (gsIsLMerge(body))
  { gsErrorMsg("Cannot linearize because the specification contains a leftmerge.\n");
    exit(1);
  }

  if (gsIsIfThen(body))
  { if (status==multiAction)
    { gsErrorMsg("If-then occurs in a multi-action in %P.\n",body);
      exit(1);
    }
    s1=determine_process_statusterm(ATAgetArgument(body,1),pCRL);
    if (s1==mCRL)
    { gsErrorMsg("mCRL operators occur in the scope of the if-then operator in %P.\n",body);
      exit(1);
    }
    return pCRL;
  }

  if (gsIsIfThenElse(body))
  {
    if (status==multiAction)
    { gsErrorMsg("If-then-else occurs in a multi-action in %P.\n",body);
      exit(1);
    }
    s1=determine_process_statusterm(ATAgetArgument(body,1),pCRL);
    s2=determine_process_statusterm(ATAgetArgument(body,2),pCRL);
    if ((s1==mCRL)||(s2==mCRL))
    { gsErrorMsg("mCRL operators occur in the scope of the if-then-else operator in %P.\n",body);
      exit(1);
    }
    return pCRL;
  }

  if (gsIsSum(body))
  { /* insert the variable names of variables, to avoid
       that this variable name will be reused later on */
    insertvariables(ATLgetArgument(body,0),ATfalse);
    if (status==multiAction)
    { gsErrorMsg("Sum operator occurs within a multi-action in %P.\n",body);
      exit(1);
    }
    s1=determine_process_statusterm(ATAgetArgument(body,1),pCRL);
    if (s1==mCRL)
    { gsErrorMsg("mCRL operators occur in the scope of the sum operator in %P.\n",body);
      exit(1);
    }
    return pCRL;
  }

  if (gsIsComm(body))
  { if (status!=mCRL)
    { gsErrorMsg("Communication operator occurs in the scope of pCRL operators in %P.\n",body);
      exit(1);
    }
    s2=determine_process_statusterm(ATAgetArgument(body,1),mCRL);
    return mCRL;
  }

  if (gsIsBInit(body))
  { gsErrorMsg("Cannot linearize a specification with the bounded initialization operator.\n");
    exit(1);
  }

  if (gsIsAtTime(body))
  { timeIsBeingUsed = true;
    if (status==multiAction)
    { gsErrorMsg("Time operator occurs in a multi-action in %P.\n",body);
      exit(1);
    }
    s1=determine_process_statusterm(ATAgetArgument(body,0),pCRL);
    if (s1==mCRL)
    { gsErrorMsg("mCRL operator occurs in the scope of a time operator in %P.\n",body);
      exit(1);
    }
    return pCRL;
  }

  if (gsIsSync(body))
  {
    s1=determine_process_statusterm(ATAgetArgument(body,0),pCRL);
    s2=determine_process_statusterm(ATAgetArgument(body,1),pCRL);
    if ((s1!=multiAction)||(s2!=multiAction))
    {
      gsErrorMsg("Other objects than multi-actions occur in the scope of a synch operator in %P.\n",body);
      exit(1);
    }
    return multiAction;
  }

  if (gsIsAction(body))
  {
    return multiAction;
  }

  if (gsIsProcess(body))
  { determine_process_status_rec(ATAgetArgument(body,0),status);
    return status;
  }

  if (gsIsProcessAssignment(body))
  { 
    determine_process_status_rec(ATAgetArgument(body,0),status);
    return status;
  }

  if (gsIsDelta(body))
  { return pCRL;
  }

  if (gsIsTau(body))
  { return multiAction;
  }

  if (gsIsHide(body))
  { if (status!=mCRL)
    { gsErrorMsg("Hide operator occurs in the scope of pCRL operators in %P.\n",body);
      exit(1);
    }
    s1=determine_process_statusterm(ATAgetArgument(body,1),mCRL);
    return mCRL;
  }

  if (gsIsRename(body))
  { if (status!=mCRL)
    { gsErrorMsg("Rename operator occurs in the scope of pCRL operators in %P.\n",body);
      exit(1);
    }
    s1=determine_process_statusterm(ATAgetArgument(body,1),mCRL);
    return mCRL;
  }

  if (gsIsAllow(body))
  { if (status!=mCRL)
    { gsErrorMsg("Allow operator occurs in the scope of pCRL operators in %P.\n",body);
      exit(1);
    }
    s1=determine_process_statusterm(ATAgetArgument(body,1),mCRL);
    return mCRL;
  }

  if (gsIsBlock(body))
  { if (status!=mCRL)
    { gsErrorMsg("Block operator occurs in the scope of pCRL operators in %P.\n",body);
      exit(1);
    }
    s1=determine_process_statusterm(ATAgetArgument(body,1),mCRL);
    return mCRL;
  }

  gsErrorMsg("Process has unexpected format (2) %P\n",body);
  exit(1);
  return error;
}

static ATermList pcrlprocesses=NULL;

static ATermList determine_process_status_rec(
                   ATermAppl procDecl,
                   processstatustype status)
{ processstatustype s;
  int n=objectIndex(procDecl);
  assert(n>=0); /* if this fails, the process does not exist */
  s=objectdata[n].processstatus;

  if (s==unknown)
  { objectdata[n].processstatus=status;
    if (status==pCRL)
    {  if (ATindexOf(pcrlprocesses,(ATerm)procDecl,0)<0)
      { pcrlprocesses=ATinsertA(pcrlprocesses,procDecl);
      }
      determine_process_statusterm(objectdata[n].processbody,pCRL);
      return pcrlprocesses;
    }
    /* status==mCRL */
    s=determine_process_statusterm(objectdata[n].processbody,mCRL);
    if (s!=status)
    { /* s==pCRL and status==mCRL */
      objectdata[n].processstatus=s;
      if (ATindexOf(pcrlprocesses,(ATerm)procDecl,0)<0)
      { pcrlprocesses=ATinsertA(pcrlprocesses,procDecl);
      }
      determine_process_statusterm(objectdata[n].processbody,pCRL);
    }
  }
  if (s==mCRL)
  { if (status==pCRL)
    { objectdata[n].processstatus=pCRL;
      if (ATindexOf(pcrlprocesses,(ATerm)procDecl,0)<0)
      { pcrlprocesses=ATinsertA(pcrlprocesses,procDecl);
      }
      determine_process_statusterm(objectdata[n].processbody,pCRL);
    }
  }
  return pcrlprocesses;
}

static ATermList determine_process_status(
               ATermAppl initprocess,
               processstatustype status)
{ pcrlprocesses=ATempty;
  return determine_process_status_rec(initprocess,status);
}

/***********  collect pcrlprocessen **********************************/

static void collectPcrlProcesses_rec(ATermAppl procDecl, ATermIndexedSet visited);

static void collectPcrlProcesses_term(ATermAppl body, ATermIndexedSet visited)

{
  if (gsIsIfThen(body))
  {
    collectPcrlProcesses_term(ATAgetArgument(body,1),visited);
    return;
  }

  if (gsIsIfThenElse(body))
  {
    collectPcrlProcesses_term(ATAgetArgument(body,1),visited);
    collectPcrlProcesses_term(ATAgetArgument(body,2),visited);
    return;
  }

  if ((gsIsChoice(body))||
      (gsIsSeq(body))||
      (gsIsMerge(body))||
      (gsIsSync(body)))
  {
    collectPcrlProcesses_term(ATAgetArgument(body,0),visited);
    collectPcrlProcesses_term(ATAgetArgument(body,1),visited);
    return ;
  }

  if (gsIsSum(body))
  {
    collectPcrlProcesses_term(ATAgetArgument(body,1),visited);
    return;
  }

  if (gsIsAtTime(body))
  {
    collectPcrlProcesses_term(ATAgetArgument(body,0),visited);
    return;
  }

  if ((gsIsProcess(body))||
      (gsIsProcessAssignment(body)))
  { collectPcrlProcesses_rec(ATAgetArgument(body,0),visited);
    return;
  }

  if ((gsIsHide(body))||
      (gsIsRename(body))||
      (gsIsAllow(body))||
      (gsIsComm(body))||
      (gsIsBlock(body)))
  {
    collectPcrlProcesses_term(ATAgetArgument(body,1),visited);
    return;
  }

  if ((gsIsDelta(body))||
      (gsIsTau(body))||
      (gsIsMultAct(body))||
      (gsIsAction(body)))
  { return;
  }

  gsErrorMsg("process has unexpected format (1) %T\n",body);
  exit(1);
}

static ATermList localpcrlprocesses=NULL;

static void collectPcrlProcesses_rec(
                   ATermAppl procDecl,
                   ATermIndexedSet visited)
{ ATbool nnew=ATfalse;
  ATindexedSetPut(visited,(ATerm)procDecl,&nnew);

  if (nnew)
  { int n=objectIndex(procDecl);
    assert(n>=0); /* if this fails, the process does not exist */

    if (objectdata[n].processstatus==pCRL)
    { localpcrlprocesses=ATinsertA(localpcrlprocesses,procDecl);
    }
    collectPcrlProcesses_term(objectdata[n].processbody,visited);
  }
}

static ATermList collectPcrlProcesses(
               ATermAppl initprocess)
{ localpcrlprocesses=ATempty;
  ATermIndexedSet visited=ATindexedSetCreate(128,50);
  collectPcrlProcesses_rec(initprocess,visited);
  ATindexedSetDestroy(visited);
  return localpcrlprocesses;
}

/************ correctopenterm ********************************************/


static ATermAppl fresh_name(const std::string &name)
{ /* it still has to be checked whether a name is already being used
     in that case a new name has to be generated. The result
     is of type ATermAppl, because the string is generally used
     in this form. */
  localstring *str;
  int i;
  str=new_string(name);
  ATerm stringterm=(ATerm)gsString2ATermAppl(str->s.c_str());
  ATerm index=ATtableGet(freshstringIndices,stringterm);
  if (index==NULL)
  { i=0;
  }
  else
  { i=ATgetInt((ATermInt)index);
  }

  for( ; (existsString(str->s)) ; i++)
  { assert(i>=0);
    if (i==0)
    { str->s=name;
    }
    else
    { /* The code below is needed to guarantee that always
         a fresh string is generated */
      std::ostringstream tempstringstream;
      tempstringstream << name << i;
      str->s = tempstringstream.str();
    }
  }
  /* check that name does not already exist, otherwise,
     add some suffix and check again */
  ATtablePut(freshstringIndices,stringterm,(ATerm)ATmakeInt(i));
  addString(str->s);
  stringterm=(ATerm)gsString2ATermAppl(str->s.c_str());
  release_string(str);
  return (ATermAppl)stringterm;
}

/****************  occursinterm *** occursintermlist ***********/

static int occursinterm(ATermAppl var, ATermAppl t)
{
  assert(gsIsDataVarId(var));
  if (gsIsDataVarId(t))
  {
    /* we check whether the name of the variable and the
       constant match; they may have different types, and
       not be exactly the same */
    return ATgetAFun(ATgetArgument(var,0))==
           ATgetAFun(ATgetArgument(t,0));
  }

  if (gsIsOpId(t))
  { return 0; }

  assert(gsIsDataAppl(t));

  return occursinterm(var,ATAgetArgument(t,0))||
         occursintermlist(var,ATLgetArgument(t,1));
}

static void filter_vars_by_term(
                    const ATermAppl t,
                    const atermpp::set < ATermAppl > &vars_set,
                    atermpp::set < ATermAppl > &vars_result_set)
{
  if (gsIsDataVarId(t))
  {
    if (vars_set.find(t)!=vars_set.end())
    { vars_result_set.insert(t);
    }
    return;
  }

  if (gsIsOpId(t))
  { return;
  }

  assert(gsIsDataAppl(t));

  filter_vars_by_term(ATAgetArgument(t,0),vars_set,vars_result_set);
  filter_vars_by_termlist(ATLgetArgument(t,1),vars_set,vars_result_set);
}


static int occursintermlist(ATermAppl var, ATermList l)
{
  for( ; l!=ATempty ; l=ATgetNext(l))
  { if (occursinterm(var,ATAgetFirst(l)))
    return 1;
  }
  return 0;
}

static void filter_vars_by_termlist(
                    const ATermList l,
                    const atermpp::set < ATermAppl > &vars_set,
                    atermpp::set < ATermAppl > &vars_result_set)
{ ATermList aux_l=l;
  for( ; aux_l!=ATempty ; aux_l=ATgetNext(aux_l))
  { filter_vars_by_term(ATAgetFirst(aux_l),vars_set,vars_result_set);
  }
}



static void filter_vars_by_multiaction(
                    const ATermAppl multiaction,
                    const atermpp::set < ATermAppl > &vars_set,
                    atermpp::set < ATermAppl > &vars_result_set)
{
  if (gsIsDelta(multiaction))
  { return;
  }

  ATermList ma=ATLgetArgument(multiaction,0);
  for( ; ma!=ATempty ; ma=ATgetNext(ma) )
  { filter_vars_by_termlist(ATLgetArgument(ATAgetFirst(ma),1),vars_set,vars_result_set);
  }
  return;
}

static int occursinmultiaction(ATermAppl var, ATermAppl a)
{
  if (gsIsDelta(a))
  { return 0;
  }
  ATermList ma=ATLgetArgument(a,0);
  for( ; ma!=ATempty ; ma=ATgetNext(ma) )
  { if (occursintermlist(var,ATLgetArgument(ATAgetFirst(ma),1)))
    { return 1;
    }
  }
  return 0;
}

static void filter_vars_by_assignmentlist(
                 const ATermList assignments,
                 const ATermList parameters,
                 const atermpp::set < ATermAppl > &vars_set,
                 atermpp::set < ATermAppl > &vars_result_set)
{
  filter_vars_by_termlist(parameters,vars_set,vars_result_set);
  ATermList as=assignments;
  for( ; as!=ATempty ; as=ATgetNext(as))
  { ATermAppl rhs=ATAgetArgument(ATAgetFirst(as),1);
    filter_vars_by_term(rhs,vars_set,vars_result_set);
  }
}



/* static int occursinassignmentlist(
                ATermAppl var,
                ATermList as,
                ATermList parameters)
{
  if (occursintermlist(var,parameters))
  return 1;

  for( ; as!=ATempty ; as=ATgetNext(as))
  { ATermAppl rhs=ATAgetArgument(ATAgetFirst(as),1);
    if (occursinterm(var,rhs))
    { return 1;
    }
  }
  return 0;
} */

static int occursinpCRLterm(ATermAppl var, ATermAppl p, int strict)
{
  if (gsIsChoice(p))
  { return occursinpCRLterm(var,ATAgetArgument(p,0),strict)||
           occursinpCRLterm(var,ATAgetArgument(p,1),strict);
  }
  if (gsIsSeq(p))
  { return occursinpCRLterm(var,ATAgetArgument(p,0),strict)||
           occursinpCRLterm(var,ATAgetArgument(p,1),strict);
  }
  if (gsIsIfThen(p))
  { return occursinterm(var,ATAgetArgument(p,0))||
           occursinpCRLterm(var,ATAgetArgument(p,1),strict);
  }

  if (gsIsSum(p))
  { if (strict)
       return occursintermlist(var,ATLgetArgument(p,0))||
              occursinpCRLterm(var,ATAgetArgument(p,1),strict);
    /* below appears better? , but leads
       to errors. Should be investigated. */
     else
       return
          (!occursintermlist(var,ATLgetArgument(p,0)))&&
          occursinpCRLterm(var,ATAgetArgument(p,1),strict);
  }
  if (gsIsProcess(p))
  { return occursintermlist(var,ATLgetArgument(p,1));
  }
  if (gsIsAction(p))
  { return occursintermlist(var,ATLgetArgument(p,1));
  }
  if (gsIsMultAct(p))
  { return occursinmultiaction(var,p);
  }
  if (gsIsAtTime(p))
  { return occursinterm(var,ATAgetArgument(p,1)) ||
           occursinpCRLterm(var,ATAgetArgument(p,0),strict);
  }
  if (gsIsDelta(p))
   { return 0; }
  if (gsIsTau(p))
   { return 0; }
  gsErrorMsg("unexpected process format in occursinCRLterm %T\n",p);
  exit(1);
  return 0;
}

static void alphaconvertprocess(
           ATermList *sumvars,
           ATermList *rename_vars,
           ATermList *rename_terms,
           ATermAppl p)
{ /* This function replaces the variables in sumvars
     by unique ones if these variables occur in occurvars
     or occurterms. It extends rename_vars and rename
     terms to rename the replaced variables to new ones. */
  ATermList newsumvars=ATempty;

  for(ATermList l=*sumvars ; l!=ATempty ; l=ATgetNext(l))
  { ATermAppl var=ATAgetFirst(l);
    if (occursinpCRLterm(var,p,1))
    { ATermAppl newvar=getfreshvariable(
                          ATSgetArgument(var,0),
                          ATAgetArgument(var,1));
      newsumvars=ATinsertA(newsumvars,newvar);
      if (rename_vars!=NULL)
         *rename_vars=ATinsertA(*rename_vars,var);
      if (rename_terms!=NULL)
         *rename_terms=ATinsertA(*rename_terms,newvar);
    }
    else
      newsumvars=ATinsertA(newsumvars,var);
  }
  *sumvars=ATreverse(newsumvars);
}


static void alphaconvert(
           ATermList *sumvars,
           ATermList *rename_vars,
           ATermList *rename_terms,
           ATermList occurvars,
           ATermList occurterms)
{ /* This function replaces the variables in sumvars
     by unique ones if these variables occur in occurvars
     or occurterms. It extends rename_vars and rename
     terms to rename the replaced variables to new ones. */
  ATermList newsumvars=ATempty;

  for(ATermList l=*sumvars ; l!=ATempty ; l=ATgetNext(l))
  { ATermAppl var=ATAgetFirst(l);
    if (occursintermlist(var,occurvars) ||
        occursintermlist(var,occurterms))
    { ATermAppl newvar=getfreshvariable(
                          ATSgetArgument(var,0),
                          ATAgetArgument(var,1));
      newsumvars=ATinsertA(newsumvars,newvar);
      if (rename_vars!=NULL)
         *rename_vars=ATinsertA(*rename_vars,var);
      if (rename_terms!=NULL)
         *rename_terms=ATinsertA(*rename_terms,newvar);
    }
    else
      newsumvars=ATinsertA(newsumvars,var);
  }
  *sumvars=ATreverse(newsumvars);
}

/******************* substitute *****************************************/
static ATermAppl substitute_variable_rec(
                 ATermList terms,
                 ATermList vars,
                 ATermAppl s_term)
{
  if (terms==ATempty)
   {
#ifndef NDEBUG
     if (vars!=ATempty)
     { gsErrorMsg("non matching terms and vars list\n");
       exit(1);
     }
#endif
     return s_term;
   }
  assert(gsIsDataVarId(ATAgetFirst(vars)));
  assert(gsGetSort(ATAgetFirst(terms))==gsGetSort(ATAgetFirst(vars)));
  if (s_term==ATAgetFirst(vars))
   { return ATAgetFirst(terms); }
  return substitute_variable_rec(ATgetNext(terms),ATgetNext(vars),s_term);
}


static ATermList substitute_datalist_rec(
                 ATermList terms,
                 ATermList vars,
                 ATermList tl);

static ATermAppl substitute_data_rec(
                 ATermList terms,
                 ATermList vars,
                 ATermAppl t)
{
  /* if (gsIsNil(t)), dont care terms do not exist anymore. Therefore,
                      Nil is no valid term.
  { return t;
  } */

  if (gsIsDataAppl(t))
  {
    return gsMakeDataAppl(
               substitute_data_rec(terms,vars,ATAgetArgument(t,0)),
               substitute_datalist_rec(terms,vars,ATLgetArgument(t,1)));
  }

  if ( gsIsDataVarId(t))
  {
    return substitute_variable_rec(terms,vars,t);
  }

  /* Exists en forall do not occur in terms.
  if (gsIsExists(ATAgetArgument(t, 0)))
  { gsfprintf(stderr,"Warning: no renaming of variable in exists\n");
    return gsMakeBinder(gsMakeExists(),
                 ATLgetArgument(t,0),
                 substitute_data_rec(terms,vars,ATAgetArgument(t,1)));

  }

  if (gsIsForall(ATAgetArgument(t, 0)))
  { gsfprintf(stderr,"Warning: no renaming of variable in forall\n");
    return gsMakeBinder(gsMakeForall(),
                 ATLgetArgument(t,0),
                 substitute_data_rec(terms,vars,ATAgetArgument(t,1)));

  } */

  assert(gsIsOpId(t));
  return t;
}

static ATermList substitute_datalist_rec(
                 ATermList terms,
                 ATermList vars,
                 ATermList tl)
{
  if (tl==ATempty) return tl;

  return ATinsertA(
           substitute_datalist_rec(terms,vars,ATgetNext(tl)),
           substitute_data_rec(terms,vars,ATAgetFirst(tl)));
}



static ATermList substitute_datalist(
                 ATermList terms,
                 ATermList vars,
                 ATermList tl)
{
  if (terms==ATempty) return tl;
  return substitute_datalist_rec(terms,vars,tl);
}

static ATermAppl substitute_data(
                 ATermList terms,
                 ATermList vars,
                 ATermAppl t)
{
  if (terms==ATempty) return t;
  return substitute_data_rec(terms,vars,t);
}

static ATermList substitute_multiaction_rec(
                 ATermList terms,
                 ATermList vars,
                 ATermList multiAction)
{
  ATermAppl action=NULL;
  if (multiAction==ATempty)
  { return ATempty;
  }

  action=ATAgetFirst(multiAction);
  assert(gsIsAction(action));

  return ATinsertA(substitute_multiaction_rec(terms,vars,ATgetNext(multiAction)),
                   gsMakeAction(ATAgetArgument(action,0),
                                substitute_datalist(
                                       terms,
                                       vars,
                                       ATLgetArgument(action,1))));
}

static ATermAppl substitute_multiaction(
                 ATermList terms,
                 ATermList vars,
                 ATermAppl multiAction)
{
  if (gsIsDelta(multiAction))
  return multiAction;

  assert(gsIsMultAct(multiAction));
  return gsMakeMultAct(substitute_multiaction_rec(terms,vars,ATLgetArgument(multiAction,0)));

}

static ATermList substitute_assignmentlist(
                 ATermList terms,
                 ATermList vars,
                 ATermList assignments,
                 ATermList parameters,
                 int replacelhs,
                 int replacerhs)
{ /* precondition: the variables in the assignment occur in
     the same sequence as in the parameters, which stands for the
     total list of parameters.

     This function replaces the variables in vars by the terms in terms
     in the right hand side of the assignments if replacerhs holds, and
     in the lefthandside of an assignment if replacelhs holds. If for some variable
     occuring in the parameterlist no assignment is present, whereas
     this variable occurs in vars, an assignment for it is added.

  */

  assert(replacelhs==0 || replacelhs==1);
  assert(replacerhs==0 || replacerhs==1);
  assert(ATgetLength(terms)==ATgetLength(vars));

  if (parameters==ATempty)
  { assert(assignments==ATempty);
    return ATempty;
  }

  ATermAppl parameter=ATAgetFirst(parameters);

  if (assignments!=ATempty)
  { ATermAppl assignment=ATAgetFirst(assignments);
    ATermAppl lhs=ATAgetArgument(assignment,0);
    if (parameter==lhs)
    { /* The assignment refers to parameter par. Substitute its
         left and righthandside and check whether the left and right
         handside have become equal, in which case no assignment
         is necessary anymore */
      ATermAppl rhs=ATAgetArgument(assignment,1);

      if (replacelhs)
      { lhs=substitute_data(terms,vars,lhs);
        assert(gsIsDataVarId(lhs));
      }
      if (replacerhs)
      { rhs=substitute_data(terms,vars,rhs);
      }

      if (lhs==rhs)
      { return substitute_assignmentlist(
                    terms,
                    vars,
                    ATgetNext(assignments),
                    ATgetNext(parameters),
                    replacelhs,
                    replacerhs);
      }
      return ATinsertA(
                substitute_assignmentlist(
                    terms,
                    vars,
                    ATgetNext(assignments),
                    ATgetNext(parameters),
                    replacelhs,
                    replacerhs),
                gsMakeDataVarIdInit(lhs,rhs));
    }
  }

  /* Here the first parameter is not equal to the first
     assignment. So, we must find out whether a value
     for this variable is substituted, that is different
     from the variable, in which case an assignment must
     be added. */

  ATermAppl lhs=parameter;
  ATermAppl rhs=parameter;

  if (replacelhs)
  { lhs=substitute_data(terms,vars,lhs);
    assert(gsIsDataVarId(lhs));
  }
  if (replacerhs)
  { rhs=substitute_data(terms,vars,rhs);
  }

  if (lhs==rhs)
  { return substitute_assignmentlist(
                    terms,
                    vars,
                    assignments,
                    ATgetNext(parameters),
                    replacelhs,
                    replacerhs);
  }
  return ATinsertA(
                substitute_assignmentlist(
                    terms,
                    vars,
                    assignments,
                    ATgetNext(parameters),
                    replacelhs,
                    replacerhs),
                gsMakeDataVarIdInit(lhs,rhs));
}

static ATermAppl substitute_time(
                 ATermList terms,
                 ATermList vars,
                 ATermAppl time)
{ if (gsIsNil(time))
  { return time;
  }
  return substitute_data(terms,vars,time);
}

static ATermAppl substitute_pCRLproc(
                 ATermList terms,
                 ATermList vars,
                 ATermAppl p)
{
  if (gsIsChoice(p))
  { return gsMakeChoice(
                substitute_pCRLproc(terms,vars,ATAgetArgument(p,0)),
                substitute_pCRLproc(terms,vars,ATAgetArgument(p,1)));
  }
  if (gsIsSeq(p))
  { return gsMakeSeq(
                substitute_pCRLproc(terms,vars,ATAgetArgument(p,0)),
                substitute_pCRLproc(terms,vars,ATAgetArgument(p,1)));
  }
  if (gsIsSync(p))
  { return gsMakeSync(
                substitute_pCRLproc(terms,vars,ATAgetArgument(p,0)),
                substitute_pCRLproc(terms,vars,ATAgetArgument(p,1)));
  }
  if (gsIsIfThen(p))
  { ATermAppl condition=RewriteTerm(substitute_data(terms,vars,ATAgetArgument(p,0)));
    if (gsIsDataExprFalse(condition))
    { return gsMakeDeltaAtZero();
    }
    if (gsIsDataExprTrue(condition))
    { return substitute_pCRLproc(terms,vars,ATAgetArgument(p,1));
    }
    return gsMakeIfThen(
                condition,
                substitute_pCRLproc(terms,vars,ATAgetArgument(p,1)));
  }
  if (gsIsIfThenElse(p))
  {
    ATermAppl condition=RewriteTerm(substitute_data(terms,vars,ATAgetArgument(p,0)));
    if (gsIsDataExprFalse(condition))
    { return substitute_pCRLproc(terms,vars,ATAgetArgument(p,2));
    }
    if (gsIsDataExprTrue(condition))
    { return substitute_pCRLproc(terms,vars,ATAgetArgument(p,1));
    }
    return gsMakeIfThenElse(
                condition,
                substitute_pCRLproc(terms,vars,ATAgetArgument(p,1)),
                substitute_pCRLproc(terms,vars,ATAgetArgument(p,2)));
  }

  if (gsIsSum(p))
  { ATermList sumargs=ATLgetArgument(p,0);

    alphaconvert(&sumargs,&vars,&terms,terms,vars);
    return gsMakeSum(
               sumargs,
               substitute_pCRLproc(terms,vars,ATAgetArgument(p,1)));
  }

  if (gsIsProcess(p))
  { return gsMakeProcess(ATAgetArgument(p,0),
                substitute_datalist(terms,vars,ATLgetArgument(p,1)));
  }

  if (gsIsProcessAssignment(p))
  { ATermAppl q=transform_process_assignment_to_process(p);
    return gsMakeProcess(ATAgetArgument(q,0),
                substitute_datalist(terms,vars,ATLgetArgument(q,1)));
  }

  if (gsIsAction(p))
  { return gsMakeAction(ATAgetArgument(p,0),
                substitute_datalist(terms,vars,ATLgetArgument(p,1)));
  }

  if (gsIsAtTime(p))
  {
    return gsMakeAtTime(
               substitute_pCRLproc(terms,vars,ATAgetArgument(p,0)),
               substitute_data(terms,vars,ATAgetArgument(p,1)));
  }

  if (gsIsDelta(p))
     { return p; }

  if (gsIsTau(p))
     { return p; }

  if (gsIsMultAct(p))
  { return substitute_multiaction(
                      terms,
                      vars,
                      p);

  }

  gsErrorMsg("expected a pCRL process %T\n",p);
  exit(1);
  return NULL;
}


// The function below transforms a ProcessAssignment to a Process, provided
// that the process is defined in objectnames.

static ATermAppl transform_process_assignment_to_process(ATermAppl procId)
{ assert(gsIsProcessAssignment(procId));

  long n=objectIndex(ATAgetArgument(procId,0));
  // gsfprintf(stderr,"BBBB %T    %T\n", objectdata[n].objectname,
  //                                     objectdata[n].parameters);
  ATermList variables=ATempty;
  ATermList terms=ATempty;

  ATermList assignments=ATLgetArgument(procId,1);

  // Transform the assignments into a list of variables and substitutable terms;
  for(ATermList i=assignments; i!=ATempty; i=ATgetNext(i))
  { ATermAppl assignment=ATAgetFirst(i);
    variables=ATinsertA(variables,ATAgetArgument(assignment,0));
    terms=ATinsertA(terms,ATAgetArgument(assignment,1));
  }

  ATermAppl result=gsMakeProcess(ATAgetArgument(procId,0),
                       substitute_datalist(terms,variables,objectdata[n].parameters));
  // gsfprintf(stderr,"procId: %T\nResult %T\n\n",procId,result);
  return result;
}

/********************************************************************/
/*                                                                  */
/*   BELOW THE PROCEDURES ARE GIVEN TO TRANSFORM PROCESSES TO       */
/*   LINEAR PROCESSES.                                              */
/*                                                                  */
/*                                                                  */
/*                                                                  */
/********************************************************************/

typedef enum { first, later } variableposition;

/****************  tovarheadGNF  *********************************/

static ATermList parameters_that_occur_in_body(
              ATermList parameters,
              ATermAppl  body)
{
  ATermAppl variable=NULL;
  if (parameters==ATempty)
      return parameters;

  variable=ATAgetFirst(parameters);
  if (!gsIsDataVarId(variable))
  { gsErrorMsg("expected variable list %T\n",parameters);
    exit(1);
  }


  parameters=parameters_that_occur_in_body(ATgetNext(parameters),body);
  if (occursinpCRLterm(variable,body,0))
       return ATinsertA(parameters,variable);
  return parameters;
}

// The variable below is used to count the number of new processes that
// are made. If this number is very high, it is likely that the regular
// flag is used, and an unbounded number of new processes are generated.
// In such a case a warning is printed suggesting to use regular2.

static unsigned long numberOfNewProcesses=0,warningNumber=1000;


static ATermAppl newprocess(
                    ATermList parameters,
                    ATermAppl body,
                    processstatustype ps,
                    int canterminate,
                    bool containstime)
{
  numberOfNewProcesses++;
  if (numberOfNewProcesses == warningNumber)
  { gsWarningMsg("generated %d new internal processes.",numberOfNewProcesses);
    if (regular)
    { gsWarningMsg(" A possible unbounded loop can be avoided by using `regular2' or `stack' as linearisation method.\n");
    }
    else if (regular2)
    { gsWarningMsg(" A possible unbounded loop can be avoided by using `stack' as the linearisation method.\n");
    }
    else
    { gsWarningMsg("\n");
    }
    warningNumber=warningNumber*2;
  }
  parameters=parameters_that_occur_in_body(parameters, body);

  ATermAppl p=gsMakeProcVarId(fresh_name("P"),linGetSorts(parameters));
  insertProcDeclaration(
             p,
             parameters,
             body,
             ps,
             canterminate,
             containstime);
  return p;
}


static ATermAppl wraptime(
                    ATermAppl body,
                    ATermAppl time,
                    ATermList freevars)
{
  if (gsIsChoice(body))
  { return gsMakeChoice(
              wraptime(ATAgetArgument(body,0),time,freevars),
              wraptime(ATAgetArgument(body,1),time,freevars));
  }

  if (gsIsSum(body))
  { ATermList sumvars=ATLgetArgument(body,0);
    ATermAppl body1=ATAgetArgument(body,1);
    ATermList renamevars=ATempty;
    ATermList renameterms=ATempty;
    alphaconvert(&sumvars,&renamevars,&renameterms,freevars,ATempty);
    body1=substitute_pCRLproc(renameterms,renamevars,body1);
    time=substitute_data(renameterms,renamevars,time);
    body1=wraptime(body1,time,ATconcat(sumvars,freevars));
    return gsMakeSum(sumvars,body1);
  }

  if (gsIsIfThen(body))
  { return gsMakeIfThen(
              ATAgetArgument(body,0),
              wraptime(ATAgetArgument(body,1),time,freevars));
  }

  if (gsIsSeq(body))
  { return gsMakeSeq(
              wraptime(ATAgetArgument(body,0),time,freevars),
              ATAgetArgument(body,1));
  }

  if (gsIsAtTime(body))
  { /* make a new process */
    bool dummy=false;
    ATermAppl newproc=newprocess(freevars,body,pCRL,canterminatebody(body,NULL,NULL,0),containstimebody(body,NULL,NULL,false,dummy));
    return gsMakeAtTime(
              gsMakeProcess(
                 newproc,
                 objectdata[objectIndex(newproc)].parameters),
              time);
  }

  if (gsIsProcess(body))
  { return gsMakeAtTime(body,time);
  }

  if (gsIsMultAct(body))
  { return gsMakeAtTime(body,time);
  }

  if (gsIsDelta(body))
  { return gsMakeAtTime(body,time);
  }

  gsErrorMsg("expected pCRL process in wraptime %T\n",body);
  exit(1);
  return NULL;
}

typedef enum { alt, sum, /* cond,*/ seq, name, multiaction } state;

static ATermAppl getfreshvariable(const char *s, ATermAppl sort, const int reuse_index)
{ /* If reuse_index is smaller than 0 (-1 is the default value), an unused variable name is returned,
     based on the string s with sort `sort'. If reuse_index is larger or equal to
     0 the reuse_index+1 generated variable is returned. If for a particular reuse_index
     this function is called for the first time, it is guaranteed that the returned
     variable is unique, and not used as variable elsewhere. Upon subsequent calls
     getfreshvariable will return the same variable for the samen s,sort and reuse_triple.
     This feature is added to make it possible to avoid generating too many different variables. */

  static ATermTable generated_variables=ATtableCreate(10,40);

  if (reuse_index<0)
  { ATermAppl variable=NULL;
    variable=gsMakeDataVarId(fresh_name(s),sort);
    insertvariable(variable,ATtrue);
    return variable;
  }
  else
  { /* Using a double dataVarId below is a trick, to combine the string s, the
       sort and the reuse_index into one aterm, to store it in the
       hashtable */
    ATermAppl table_index_term=gsMakeDataVarId(gsMakeDataVarId(gsString2ATermAppl(s),sort),(ATermAppl)ATmakeInt(reuse_index));
    ATermAppl old_variable=(ATermAppl)ATtableGet(generated_variables,(ATerm)table_index_term);
    if (old_variable==NULL)
    { /* A new variable must be generated */
      old_variable=getfreshvariable(s,sort);
      ATtablePut(generated_variables, (ATerm)table_index_term,(ATerm)old_variable);
    }
    return old_variable;
  }
}

static ATermList make_pars(ATermList sortlist)
{ /* this function returns a list of variables,
     corresponding to the sorts in sortlist */

  ATermAppl sort=NULL;
  char *s=NULL;

  if (sortlist==NULL)
     return ATempty;

  sort=ATAgetFirst(sortlist);
  s=NULL;
  assert(gsIsSortId(sort));
  if (gsIsSortId(sort))
  { s=ATSgetArgument(sort,0); }
  else
  { gsErrorMsg("unexpected sort encountered %T\n",sort);
    exit(1);
  }

  return ATinsertA(
            make_pars(ATgetNext(sortlist)),
            getfreshvariable(s,sort));
}

static ATermAppl bodytovarheadGNF(
            ATermAppl body,
            state s,
            ATermList freevars,
            variableposition v);

static ATermAppl distributeActionOverConditions(
                      ATermAppl action,
                      ATermAppl condition,
                      ATermAppl restterm,
                      ATermList freevars)
{
  if (gsIsIfThen(restterm))
  { /* Here we check whether the process body has the form
       a (c -> x). For state space generation it turns out
       to be beneficial to rewrite this to c-> a x + !c -> a.delta@0, as in
       certain cases this leads to a reduction of the number
       of states. In this code, we recursively check whether
       the action must be distributed over x. This optimisation
       was observed by Yaroslav Usenko, May 2006. Implemented by JFG.
       On industrial examples, it appears to reduce the state space
       with a factor up to 2.
       Before october 2008 this code was wrong, as it transformed
       an expression to c-> a x, ommitting the a.delta@0. */

       ATermAppl c=ATAgetArgument(restterm,0);

       ATermAppl r=gsMakeChoice(
                       distributeActionOverConditions(
                                 action,
                                 gsMakeDataExprAnd(condition,c),
                                 ATAgetArgument(restterm,1),
                                 freevars),
                       distributeActionOverConditions(
                                 action,
                                 gsMakeDataExprAnd(condition,gsMakeDataExprNot(c)),
                                 gsMakeDeltaAtZero(),
                                 freevars));

       return r;
  }
  if (gsIsIfThenElse(restterm))
  {
    /* Here we check whether the process body has the form
       a (c -> x <> y). For state space generation it turns out
       to be beneficial to rewrite this to c-> a x + !c -> a y, as in
       certain cases this leads to a reduction of the number
       of states, despite the duplication of the a action. In this code,
       we recursively check whether the action must be distributed over
       x and y. This optimisation
       was observed by Yaroslav Usenko, May 2006. Implemented by JFG.
       On industrial examples, it appears to reduce the state space
       with a factor up to 2. */


       ATermAppl c=ATAgetArgument(restterm,0);

       ATermAppl r= gsMakeChoice(
                       distributeActionOverConditions(
                                 action,
                                 gsMakeDataExprAnd(condition,c),
                                 ATAgetArgument(restterm,1),
                                 freevars),
                       distributeActionOverConditions(
                                 action,
                                 gsMakeDataExprAnd(condition,gsMakeDataExprNot(c)),
                                 ATAgetArgument(restterm,2),
                                 freevars));

       return r;
  }
  restterm=bodytovarheadGNF(restterm,seq,freevars,later);
  return gsMakeIfThen(condition,gsMakeSeq(action,restterm));
}



/* the following variables give the indices of the processes that represent tau
     and delta, respectively */

static ATermAppl tau_process=NULL;
static ATermAppl delta_process=NULL;

static ATermAppl bodytovarheadGNF(
            ATermAppl body,
            state s,
            ATermList freevars,
            variableposition v)
{ /* it is assumed that we only receive processes with
     operators alt, seq, sum, cond, name, delta, tau, sync, AtTime in it */

  ATermAppl newproc=NULL;

  if (gsIsChoice(body))
   {
     if (alt>=s)
      {
        ATermAppl body1=bodytovarheadGNF(ATAgetArgument(body,0),alt,freevars,first);
        ATermAppl body2=bodytovarheadGNF(ATAgetArgument(body,1),alt,freevars,first);
        if (isDeltaAtZero(body1))
        { return body2;
        }
        if (isDeltaAtZero(body2))
        { return body1;
        }
        return gsMakeChoice(body1,body2);
      }
     body=bodytovarheadGNF(body,alt,freevars,first);
     bool dummy=false;
     newproc=newprocess(freevars,body,pCRL,canterminatebody(body,NULL,NULL,0),containstimebody(body,NULL,NULL,false,dummy));
     return gsMakeProcess(newproc,objectdata[objectIndex(newproc)].parameters);
   }

  if (gsIsSum(body))
  {
    if (sum>=s)
    {
      ATermList renamevars=ATempty;
      ATermList sumvars=ATLgetArgument(body,0);
      ATermAppl body1=ATAgetArgument(body,1);
      ATermList renameterms=ATempty;
      alphaconvert(&sumvars,&renamevars,&renameterms,freevars,ATempty);
      body1=substitute_pCRLproc(renameterms,renamevars,body1);
      body1=bodytovarheadGNF(body1,sum,ATconcat(sumvars,freevars),first);
      /* Due to the optimisation below, suggested by Yaroslav Usenko, bodytovarheadGNF(...,sum,...)
         can deliver a process of the form c -> x + !c -> y. In this case, the
         sumvars must be distributed over both summands. */
      if (gsIsChoice(body1))
      { return gsMakeChoice(gsMakeSum(sumvars,ATAgetArgument(body1,0)),
                            gsMakeSum(sumvars,ATAgetArgument(body1,1)));
      }
      return gsMakeSum(sumvars,body1);
    }
    body=bodytovarheadGNF(body,alt,freevars,first);
    bool dummy=false;
    newproc=newprocess(freevars,body,pCRL,canterminatebody(body,NULL,NULL,0),containstimebody(body,NULL,NULL,false,dummy));
    return gsMakeProcess(newproc,objectdata[objectIndex(newproc)].parameters);
  }

  if (gsIsIfThen(body))
  { ATermAppl condition=ATAgetArgument(body,0);
    ATermAppl body1=ATAgetArgument(body,1);

    if (s<=sum)
    {
      return gsMakeIfThen(
                condition,
                bodytovarheadGNF(body1,seq,freevars,first));
    }
    body=bodytovarheadGNF(body,alt,freevars,first);
    bool dummy=false;
    newproc=newprocess(freevars,body,pCRL,canterminatebody(body,NULL,NULL,0),containstimebody(body,NULL,NULL,false,dummy));
    return gsMakeProcess(newproc,objectdata[objectIndex(newproc)].parameters);

  }

  if (gsIsIfThenElse(body))
  {
    ATermAppl condition=ATAgetArgument(body,0);
    ATermAppl body1=ATAgetArgument(body,1);
    ATermAppl body2=ATAgetArgument(body,2);

    if ((isDeltaAtZero(body1))&&(isDeltaAtZero(body2)))
    { return body1;
    }

    if ((s<=sum) && ((isDeltaAtZero(body1))||(isDeltaAtZero(body2))))
    { if (isDeltaAtZero(body2))
      { return gsMakeIfThen(
                condition,
                bodytovarheadGNF(body1,seq,freevars,first));
      }
      /* body1=="Delta@0" */
      {
        return gsMakeIfThen(
                gsMakeDataExprNot(condition),
                bodytovarheadGNF(body2,seq,freevars,first));
    } }
    if (alt==s) /* body1!=Delta@0 and body2!=Delta@0 */
    { return
        gsMakeChoice(
          gsMakeIfThen(
                condition,
                bodytovarheadGNF(body1,seq,freevars,first)),
          gsMakeIfThen(
                gsMakeDataExprNot(condition),
                bodytovarheadGNF(body2,seq,freevars,first)));
    }
    body=bodytovarheadGNF(body,alt,freevars,first);
    bool dummy=false;
    newproc=newprocess(freevars,body,pCRL,canterminatebody(body,NULL,NULL,0),containstimebody(body,NULL,NULL,false,dummy));
    return gsMakeProcess(newproc,objectdata[objectIndex(newproc)].parameters);

  }

  if (gsIsSeq(body))
  { ATermAppl body1=ATAgetArgument(body,0);
    ATermAppl body2=ATAgetArgument(body,1);

    if (s<=seq)
    {
      body1=bodytovarheadGNF(body1,name,freevars,v);
      if ((gsIsIfThen(body2)) && (s<=sum))
      { /* Here we check whether the process body has the form
           a (c -> x) + !c -> delta@0. For state space generation it turns out
           to be beneficial to rewrite this to c-> a x, as in
           certain cases this leads to a reduction of the number
           of states. An extra change (24/12/2006) is that the
           conditions are distributed recursively over
           all conditions. The optimisation
           was observed by Yaroslav Usenko, May 2006. Implemented by JFG.
           On industrial examples, it appears to reduce the state space
           with a factor up to 2. Until 1/11/2008 this code was incorrect,
           because the summand a (!c -> delta@0) was not forgotten.*/

        ATermAppl c=ATAgetArgument(body2,0);

        ATermAppl r= gsMakeChoice(
                       distributeActionOverConditions(body1,c,ATAgetArgument(body2,1),freevars),
                       distributeActionOverConditions(body1,gsMakeDataExprNot(c),gsMakeDeltaAtZero(),freevars));
        return r;
      }
      if ((gsIsIfThenElse(body2)) && (s<=sum))
      {

        /* Here we check whether the process body has the form
           a (c -> x <> y). For state space generation it turns out
           to be beneficial to rewrite this to c-> a x + !c -> a y, as in
           certain cases this leads to a reduction of the number
           of states, despite the duplication of the a action. An extra
           change (24/12/2006) is that the conditions are distributed recursively over
           all conditions. The optimisation
           was observed by Yaroslav Usenko, May 2006. Implemented by JFG.
           On industrial examples, it appears to reduce the state space
           with a factor up to 2. */

//        ATermAppl body3=bodytovarheadGNF(ATAgetArgument(body2,1),seq,freevars,later);
//        ATermAppl body4=bodytovarheadGNF(ATAgetArgument(body2,2),seq,freevars,later);

        ATermAppl c=ATAgetArgument(body2,0);

        ATermAppl r= gsMakeChoice(
                       distributeActionOverConditions(body1,c,ATAgetArgument(body2,1),freevars),
                       distributeActionOverConditions(body1,gsMakeDataExprNot(c),ATAgetArgument(body2,2),freevars));
        return r;
      }
      body2=bodytovarheadGNF(body2,seq,freevars,later);
      return gsMakeSeq(body1,body2);
    }
    body1=bodytovarheadGNF(body,alt,freevars,first);
    bool dummy=false;
    newproc=newprocess(freevars,body1,pCRL,canterminatebody(body1,NULL,NULL,0),containstimebody(body,NULL,NULL,false,dummy));
    return gsMakeProcess(newproc,objectdata[objectIndex(newproc)].parameters);
  }

  if (gsIsAction(body))
  {
    ATbool isnew=ATfalse;
    ATermAppl ma=gsMakeMultAct(ATinsertA(ATempty,body));
    if ((s==multiaction)||(v==first))
    {
      return ma;
    }

    long n=addMultiAction(ma,&isnew);


    if (objectdata[n].targetsort==NULL)
    { /* this action does not yet have a corresponding process, which
         must be constructed. The resulting process is stored in
         the variable targetsort in objectdata. Tempvar below is
         needed as objectdata may be realloced as a side effect
         of newprocess */
      ATermAppl tempvar=newprocess(
                             objectdata[n].parameters,
                             objectdata[n].processbody,
                             GNF,1,false);
      objectdata[n].targetsort=tempvar;
    }
    return gsMakeProcess(objectdata[n].targetsort,getarguments(ma));
  }

  if (gsIsMultAct(body))
  { ATbool isnew=ATfalse;
    if ((s==multiaction)||(v==first))
    { return body;
    }

    long n=addMultiAction(body,&isnew);

    if (objectdata[n].targetsort==NULL)
    { /* this action does not yet have a corresponding process, which
         must be constructed. The resulting process is stored in
         the variable targetsort in objectdata. Tempvar below is needed
         as objectdata may be realloced as a side effect of newprocess. */
      ATermAppl tempvar= newprocess(
                             objectdata[n].parameters,
                             objectdata[n].processbody,
                             GNF,1,false);
      objectdata[n].targetsort=tempvar;
    }
    return gsMakeProcess(objectdata[n].targetsort,getarguments(body));
  }


  if (gsIsSync(body))
  {
    ATbool isnew=ATfalse;
    ATermAppl body1=ATAgetArgument(body,0);
    ATermAppl body2=ATAgetArgument(body,1);
    ATermAppl ma=linMergeMultiAction(
                         bodytovarheadGNF(body1,multiaction,freevars,v),
                         bodytovarheadGNF(body2,multiaction,freevars,v));

    if ((s==multiaction)||(v==first))
    { return ma;
    }

    long n=addMultiAction(ma,&isnew);

    if (objectdata[n].targetsort==NULL)
    { /* this action does not yet have a corresponding process, which
         must be constructed. The resulting process is stored in
         the variable targetsort in objectdata. Tempvar below is needed
         as objectdata may be realloced as a side effect of newprocess */
      ATermAppl tempvar=newprocess(
                             objectdata[n].parameters,
                             objectdata[n].processbody,
                             GNF,1,false);
      objectdata[n].targetsort=tempvar;
    }
    return gsMakeProcess(objectdata[n].targetsort,getarguments(ma));

  }

  if (gsIsAtTime(body))
  { ATermAppl body1=bodytovarheadGNF(
                         ATAgetArgument(body,0),
                         s,
                         freevars,
                         first);
    ATermAppl time=ATAgetArgument(body,1);
    /* put the time operator around the first action or process */
    body1=wraptime(body1,time,freevars);
    if (v==first)
    {
      return body1;
    }

    /* make a new process, containing this process */
    bool dummy=false;
    newproc=newprocess(freevars,body1,pCRL,canterminatebody(body1,NULL,NULL,0),containstimebody(body,NULL,NULL,false,dummy));
    return gsMakeProcess(newproc,objectdata[objectIndex(newproc)].parameters);
  }

  if (gsIsProcess(body))
  { return body;
  }

  if (gsIsProcessAssignment(body))
  { return transform_process_assignment_to_process(body);
  }


  if (gsIsTau(body))
  { if (v==first)
    {
      return gsMakeMultAct(ATempty);
    }
    if (tau_process==NULL)
    { tau_process=newprocess(ATempty,gsMakeMultAct(ATempty),pCRL,1,false);
    }
    return gsMakeProcess(tau_process,ATempty);
  }

  if (gsIsDelta(body))
  { if (v==first)
       return body;
    if (delta_process==NULL)
       delta_process=newprocess(ATempty,body,pCRL,0,false);
    return gsMakeProcess(delta_process,ATempty);
  }

  gsErrorMsg("unexpected process format in bodytovarheadGNF %T\n",body);
  exit(1);
  return NULL;
}


static void procstovarheadGNF(ATermList procs)
{ /* transform the processes in procs into newprocs */
  for( ; (procs!=ATempty) ; procs=ATgetNext(procs))
  { ATermAppl proc=ATAgetFirst(procs);
    long n=objectIndex(proc);

    // The intermediate variable result is needed here
    // because objectdata can be realloced as a side
    // effect of bodytovarheadGNF.

    ATermAppl result=
      bodytovarheadGNF(
                objectdata[n].processbody,
                alt,
                objectdata[n].parameters,
                first);
    objectdata[n].processbody=result;
  }
}

/**************** towards real GREIBACH normal form **************/

typedef enum {terminating,infinite} terminationstatus;

static ATermAppl putbehind(ATermAppl body1, ATermAppl body2)
{
  if (gsIsChoice(body1))
  { return gsMakeChoice(
             putbehind(ATAgetArgument(body1,0),body2),
             putbehind(ATAgetArgument(body1,1),body2));
  }

  if (gsIsSeq(body1))
  { return gsMakeSeq(
             ATAgetArgument(body1,0),
             putbehind(ATAgetArgument(body1,1),body2));
   }

  if (gsIsIfThen(body1))
  {
     return gsMakeIfThen(
             ATAgetArgument(body1,0),
             putbehind(ATAgetArgument(body1,1),body2));
  }

  if (gsIsSum(body1))
  { /* we must take care that no variables in body2 are
        inadvertently bound */
    ATermList sumvars=ATLgetArgument(body1,0);
    ATermList vars=ATempty;
    ATermList terms=ATempty;
    alphaconvertprocess(&sumvars,&vars,&terms,body2);
    return gsMakeSum(
               sumvars,
               putbehind(substitute_pCRLproc(
                            terms,
                            vars,
                            ATAgetArgument(body1,1)),
                    body2));
  }

  if (gsIsAction(body1))
  { /* return gsMakeSeq(body1,body2); */
    gsErrorMsg("expected only multiactions, no single actions\n");
    exit(1);
  }

  if (gsIsMultAct(body1))
  { return gsMakeSeq(body1,body2);
  }

  if (gsIsProcess(body1))
  { return gsMakeSeq(body1,body2);
  }

  if (gsIsDelta(body1))
  { return body1;
  }

  if (gsIsTau(body1))
  { /* return gsMakeSeq(body1,body2); */
    gsErrorMsg("expected only multiactions, not a tau\n");
    exit(1);
  }

  if (gsIsAtTime(body1))
  { return gsMakeSeq(body1,body2);
  }

  gsErrorMsg("unexpected process format in putbehind %T\n",body1);
  exit(1);
  return NULL;
}

static ATermAppl distribute_condition(
                    ATermAppl body1,
                    ATermAppl condition)
{
  if (gsIsChoice(body1))
  { return gsMakeChoice(
               distribute_condition(ATAgetArgument(body1,0),condition),
               distribute_condition(ATAgetArgument(body1,1),condition));
  }

  if (gsIsSeq(body1))
  { return gsMakeIfThen(condition,body1);
  }

  if (gsIsIfThen(body1))
  { return gsMakeIfThen(
              gsMakeDataExprAnd(ATAgetArgument(body1,0),condition),
              ATAgetArgument(body1,1));
  }

  if (gsIsSum(body1))
  { /* we must take care that no variables in condition are
        inadvertently bound */
    ATermList sumvars=ATLgetArgument(body1,0);
    ATermList vars=ATempty;
    ATermList terms=ATempty;
    alphaconvert(&sumvars,&vars,&terms,ATempty,
                       ATinsertA(ATempty,condition));
    return gsMakeSum(
             sumvars,
             distribute_condition(
                 substitute_pCRLproc(terms,vars,ATAgetArgument(body1,1)),
                 condition));
  }

  if (gsIsAtTime(body1))
  { return gsMakeIfThen(condition,body1);
  }

  if (gsIsAction(body1))
  { return gsMakeIfThen(condition,body1);
  }

  if (gsIsMultAct(body1))
  { return gsMakeIfThen(condition,body1);
  }

  if (gsIsProcess(body1))
  { return gsMakeIfThen(condition,body1);
  }

  if (gsIsDelta(body1))
  { return gsMakeIfThen(condition,body1);
  }

  if (gsIsTau(body1))
  { return gsMakeIfThen(condition,body1);
  }

  gsErrorMsg("unexpected process format in distribute condition %T\n",body1);
  exit(1);
  return NULL;
}

static ATermAppl distribute_sum(ATermList sumvars,ATermAppl body1)
{
  if (gsIsChoice(body1))
  { return gsMakeChoice(
               distribute_sum(sumvars,ATAgetArgument(body1,0)),
               distribute_sum(sumvars,ATAgetArgument(body1,1)));
  }

  if (gsIsSeq(body1)||
      gsIsIfThen(body1)||
      gsIsMultAct(body1)||
      gsIsAtTime(body1)||
      gsIsProcess(body1)||
      isDeltaAtZero(body1))
  { return gsMakeSum(sumvars,body1);
  }

  if (gsIsSum(body1))
  { return gsMakeSum(
             ATconcat(sumvars,ATLgetArgument(body1,0)),
             ATAgetArgument(body1,1));
  }

  if (gsIsDelta(body1)||
      gsIsTau(body1))
  { return body1;
  }

  gsErrorMsg("unexpected process format in distribute_sum %T\n",body1);
  exit(1);
  return NULL;
}

static int match_sequence(ATermList s1, ATermList s2)
{ /* s1 and s2 are sequences of typed variables of
     the form Process(ProcVarId("P2",[SortId("Bit"),
     SortId("Bit")]),[OpId("b1",SortId("Bit")),OpId("b1",SortId("Bit"))]).
     This function yields true if the names and types of
     the processes in s1 and s2 match. */

  if (s1==ATempty)
  { if (s2==ATempty)
    { return true;
    }
    return false;
  }

  if (s2==ATempty)
  { return false;
  }

  ATermAppl proc1=ATAgetFirst(s1);
  ATermAppl proc2=ATAgetFirst(s2);

  assert(gsIsProcess(proc1));
  assert(gsIsProcess(proc2));

  if (ATAgetArgument(proc1,0)!=
      ATAgetArgument(proc2,0))
  { return false;
  }

  return match_sequence(ATgetNext(s1),ATgetNext(s2));
}

static ATermAppl exists_variable_for_sequence(
                     ATermList process_names,
                     ATermAppl process_body)
{
  if (regular2)
  {

    for(ATermList walker=seq_varnames; (walker!=ATempty);
                    walker=ATgetNext(walker))
    { ATermAppl process=ATAgetFirst(walker);
      if (match_sequence(
            process_names,
            (ATermList)objectdata[objectIndex(process)].representedprocesses))
      {
        return process;
      }
    }
    return NULL;
  }

  /* here an ordinary regular sequence is checked */
  for(ATermList walker=seq_varnames; (walker!=ATempty);
         walker=ATgetNext(walker))
  { ATermAppl process=ATAgetFirst(walker);
    if (process_body==
             (ATermAppl)objectdata[objectIndex(process)].representedprocess)
    {
       return process;
    }
  }
  return NULL;
}

static void procstorealGNFrec(ATermAppl procIdDecl, variableposition v,
       ATermList *todo, int regular);

static ATermList extract_names(ATermAppl sequence)
{
  if (gsIsAction(sequence)||gsIsProcess(sequence))
  { return ATinsertA(ATempty,sequence);
  }

  if (gsIsSeq(sequence))
  { ATermAppl first=ATAgetArgument(sequence,0);
    if (gsIsProcess(first))
    { long n=objectIndex(ATAgetArgument(first,0));
      if (objectdata[n].canterminate)
      {
        return ATinsertA(
                  extract_names(ATAgetArgument(sequence,1)),
                  first);
      }
      else return ATinsertA(ATempty,first);
    }
  }

  gsErrorMsg("expected sequence of process names (1) %T\n",sequence);
  exit(1);
  return NULL;
}

static ATermList parscollect(ATermAppl oldbody, ATermAppl *newbody)
{ /* we expect that oldbody is a sequence of process references */

  if (gsIsProcess(oldbody))
  { ATermAppl procId=ATAgetArgument(oldbody,0);
    ATermList parameters=objectdata[objectIndex(procId)].parameters;
    *newbody=gsMakeProcess(procId,parameters);
    return parameters;
  }

  if (gsIsSeq(oldbody))
  { ATermAppl first=ATAgetArgument(oldbody,0);
    if (gsIsProcess(first))
    { long n=objectIndex(ATAgetArgument(first,0));
      if (objectdata[n].canterminate)
      { ATermAppl procId=ATAgetArgument(first,0);
        ATermList pars=parscollect(ATAgetArgument(oldbody,1),newbody);
        ATermList pars1=ATempty, pars2=ATempty;


        construct_renaming(pars,objectdata[objectIndex(procId)].parameters,&pars1,&pars2,false);

        *newbody=gsMakeSeq(
                   gsMakeProcess(procId,pars1),
                   *newbody);
        return ATconcat(pars1,pars);
      }
      else
      { ATermAppl procId=ATAgetArgument(first,0);
        ATermList parameters=objectdata[objectIndex(procId)].parameters;
        *newbody=gsMakeProcess(procId,parameters);
        return parameters;
      }
    }
  }

  gsErrorMsg("expected a sequence of process names (2) %T\n",oldbody);
  exit(1);
  return NULL;
}

static ATermList argscollect(ATermAppl t)
{
  if (gsIsProcess(t))
  return ATLgetArgument(t,1);

  if (gsIsSeq(t))
  { ATermAppl firstproc=ATAgetArgument(t,0);
    assert(gsIsProcess(firstproc));
    long n=objectIndex(ATAgetArgument(firstproc,0));
    if (objectdata[n].canterminate)
    { return ATconcat(ATLgetArgument(firstproc,1),argscollect(ATAgetArgument(t,1)));
    }
    return ATLgetArgument(firstproc,1);
  }

  gsErrorMsg("expected a sequence of process names (3) %T\n",t);
  exit(1);
  return NULL;
}

static ATermAppl cut_off_unreachable_tail(ATermAppl t)
{
  if (gsIsProcess(t))
  return t;

  if (gsIsSeq(t))
  { ATermAppl firstproc=ATAgetArgument(t,0);
    assert(gsIsProcess(firstproc));
    long n=objectIndex(ATAgetArgument(firstproc,0));
    if (objectdata[n].canterminate)
    { return gsMakeSeq(firstproc,cut_off_unreachable_tail(ATAgetArgument(t,1)));
    }
    return firstproc;
  }

  gsErrorMsg("expected a sequence of process names (4) %T\n",t);
  exit(1);
  return NULL;
}


static ATermAppl create_regular_invocation(
         ATermAppl sequence,
         ATermList *todo,
         ATermList freevars)
{ ATermList process_names=NULL;
  ATermAppl new_process=NULL;
  ATermList args=NULL;

  /* Sequence consists of a sequence of process references,
     concatenated with the sequential composition operator */
  sequence=cut_off_unreachable_tail(sequence);
  sequence=pCRLrewrite(sequence);
  process_names=extract_names(sequence);
  assert(process_names!=ATempty);

  if (ATgetLength(process_names)==1)
  { /* length of list equals 1 */
    if (gsIsProcess(sequence))
       return sequence;
    if (gsIsSeq(sequence))
       return ATAgetArgument(sequence,0);
    gsErrorMsg("expected a sequence of process names %T\n",sequence);
    exit(1);
  }
  /* There is more than one process name in the sequence,
     so, we must replace them by a single name */

  /* We first start out by searching whether
     there is already a variable with a matching sequence
     of variables */
  new_process=exists_variable_for_sequence(process_names,sequence);

  if (new_process==NULL)
  { /* There does not exist an appropriate variable,
       so, make it and return its index in n */
    ATermAppl newbody=NULL;
    if (regular2)
    { ATermList pars=parscollect(sequence,&newbody);
      bool dummy=false;
      new_process=newprocess(pars,newbody,pCRL,canterminatebody(newbody,NULL,NULL,0),containstimebody(newbody,NULL,NULL,false,dummy));
      objectdata[objectIndex(new_process)].representedprocesses=
                   (ATerm)process_names;
    }
    else
    { bool dummy=false;
      new_process=newprocess(freevars,sequence,pCRL,
                        canterminatebody(sequence,NULL,NULL,0),containstimebody(sequence,NULL,NULL,false,dummy));
      objectdata[objectIndex(new_process)].representedprocess=
                   (ATerm)sequence;
    }
    seq_varnames=ATinsertA(seq_varnames,new_process);
    *todo=ATinsertA(*todo,new_process);
  }
  /* now we must construct arguments */
  if (regular2)
  { args=argscollect(sequence);
  }
  else
  { args=objectdata[objectIndex(new_process)].parameters;
  }
  return gsMakeProcess(new_process,args);
}

static ATermAppl to_regular_form(
                    ATermAppl t,
                    ATermList *todo,
                    ATermList freevars)
/* t has the form of the sum, and condition over actions
   each followed by a sequence of variables. We replace
   this variable by a single one, putting the new variable
   on the todo list, to be transformed to regular form also. */
{
  if (gsIsChoice(t))
  { ATermAppl t1=to_regular_form(ATAgetArgument(t,0),todo,freevars);
    ATermAppl t2=to_regular_form(ATAgetArgument(t,1),todo,freevars);
    return gsMakeChoice(t1,t2);
  }

  if (gsIsSeq(t))
  { ATermAppl firstact=ATAgetArgument(t,0);
    assert(gsIsMultAct(firstact)||gsIsAtTime(firstact));
    /* the sequence of variables in
               the second argument must be replaced */
    return gsMakeSeq(
              firstact,
              create_regular_invocation(ATAgetArgument(t,1),todo,freevars));
  }

  if (gsIsIfThen(t))
  {
    return gsMakeIfThen(
              ATAgetArgument(t,0),
              to_regular_form(ATAgetArgument(t,1),todo,freevars));

  }

  if (gsIsSum(t))
  { ATermList sumvars=ATLgetArgument(t,0);
    return gsMakeSum(
              sumvars,
              to_regular_form(
                    ATAgetArgument(t,1),
                    todo,
                    ATconcat(sumvars,freevars)));
  }

  if (gsIsMultAct(t)||gsIsDelta(t)||gsIsTau(t)||gsIsAtTime(t))
  { return t;
  }

  else
  { gsErrorMsg("to regular form expects GNF %T\n",t);
    exit(1);
  }
  return NULL;
}

static ATermAppl distributeTime(
                    ATermAppl body,
                    ATermAppl time,
                    ATermList freevars,
                    ATermAppl *timecondition)
{
  if (gsIsChoice(body))
  { return gsMakeChoice(
              distributeTime(ATAgetArgument(body,0),
                             time,freevars,timecondition),
              distributeTime(ATAgetArgument(body,1),
                             time,freevars,timecondition));
  }

  if (gsIsSum(body))
  { ATermList sumvars=ATLgetArgument(body,0);
    ATermAppl body1=ATAgetArgument(body,1);
    ATermList renamevars=ATempty;
    ATermList renameterms=ATempty;
    alphaconvert(&sumvars,&renamevars,&renameterms,freevars,ATempty);
    body1=substitute_pCRLproc(renameterms,renamevars,body1);
    time=substitute_data(renameterms,renamevars,time);
    body1=distributeTime(body1,time,ATconcat(sumvars,freevars),timecondition);
    return gsMakeSum(sumvars,body1);
  }

  if (gsIsIfThen(body))
  { ATermAppl timecondition=gsMakeDataExprTrue();
    ATermAppl body1=distributeTime(
                       ATAgetArgument(body,1),
                       time,
                       freevars,
                       &timecondition);

    return gsMakeIfThen(
              gsMakeDataExprAnd(ATAgetArgument(body,0),timecondition),
              body1);
  }

  if (gsIsSeq(body))
  { return gsMakeSeq(
              distributeTime(ATAgetArgument(body,0),
                             time,freevars,timecondition),
              ATAgetArgument(body,1));
  }

  if (gsIsAtTime(body))
  { /* make a new process */
    *timecondition=gsMakeDataExprEq(time,ATAgetArgument(body,1));
    return body;
  }

  if (gsIsMultAct(body))
  { return gsMakeAtTime(body,time);
  }

  if (gsIsDelta(body))
  { return gsMakeAtTime(body,time);
  }

  gsErrorMsg("expected pCRL process in distributeTime %T\n",body);
  exit(1);
  return NULL;
}



static ATermAppl procstorealGNFbody(
            ATermAppl body,
            variableposition v,
            ATermList *todo,
            int regular,
            processstatustype mode,
            ATermList freevars)
/* This process delivers the transformation of body
   to GNF with actions as a head symbol, or it
   delivers NULL if body is not a pCRL process.
   If regular=1, then an attempt is made to obtain a
   GNF where one action is always followed by a
   variable. */
{

  if (gsIsAtTime(body))
  { ATermAppl timecondition=NULL;
    ATermAppl body1=procstorealGNFbody(
                         ATAgetArgument(body,0),
                         first,
                         todo,
                         regular,
                         mode,
                         freevars);
    return distributeTime(
               body1,
               ATAgetArgument(body,1),
               freevars,
               &timecondition);
  }

  if (gsIsSync(body))
  { gsErrorMsg("sync operator cannot occur here.\n");
    exit(1);
  }

  if (gsIsChoice(body))
  { ATermAppl body1=procstorealGNFbody(ATAgetArgument(body,0),first,todo,
                     regular,mode,freevars);
    ATermAppl body2=procstorealGNFbody(ATAgetArgument(body,1),first,todo,
                     regular,mode,freevars);
    return gsMakeChoice(body1,body2);
  }

  if (gsIsSeq(body))
  { ATermAppl body1=procstorealGNFbody(ATAgetArgument(body,0),v,
                   todo,regular,mode,freevars);
    ATermAppl body2=procstorealGNFbody(ATAgetArgument(body,1),later,
                   todo,regular,mode,freevars);
    ATermAppl t3=putbehind(body1,body2);
    if ((regular) && (v==first))
    { /* We must transform t3 to regular form */
      t3=to_regular_form(t3,todo,freevars);
    }
    return t3;
  }

  if (gsIsIfThen(body))
  { ATermAppl r=distribute_condition(
              procstorealGNFbody(ATAgetArgument(body,1),first,
                        todo,regular,mode,freevars),
              ATAgetArgument(body,0));
    return r;
  }

  if (gsIsSum(body))
  { ATermList sumvars=ATLgetArgument(body,0);
    return distribute_sum(sumvars,
             procstorealGNFbody(ATAgetArgument(body,1),first,
                  todo,regular,mode,ATconcat(sumvars,freevars)));
  }

  if (gsIsAction(body))
  {
    gsErrorMsg("expected only multiactions at this point\n");
    exit(1);
  }

  if (gsIsMultAct(body))
  { return body;
  }

  if (gsIsProcess(body))
  { ATermAppl t3;
    ATermAppl t=ATAgetArgument(body,0);
    long n;

    if (v==later)
    { if ((!regular)||(mode=mCRL))
          *todo=ATinsertA(*todo,t);
            /* single = in `mode=mCRL' is important, otherwise crash
               I do not understand the reason for this at this moment
               JFG (9/5/2000) */
      return body;
    }

    n=objectIndex(ATAgetArgument(body,0));
    if (objectdata[n].processstatus==mCRL)
    { *todo=ATinsertA(*todo,t);
      return NULL;
    }
    /* The variable is a pCRL process and v==first, so,
       we must now substitute */
    procstorealGNFrec(ATAgetArgument(body,0),first,todo,regular);
    long m=objectIndex(t);

    t3=substitute_pCRLproc(
         ATLgetArgument(body,1),
         objectdata[m].parameters,
         objectdata[m].processbody);

    if (regular)
    {
      t3=to_regular_form(t3,todo,freevars);
    }

    return t3;
  }

  if (gsIsDelta(body))
  { return body;
  }

  if (gsIsTau(body))
  { /* return body; */
    gsErrorMsg("expected only multiactions, no tau\n");
    exit(1);
  }

  if (gsIsMerge(body))
  { procstorealGNFbody(ATAgetArgument(body,0),later,
                     todo,regular,mode,freevars);
    procstorealGNFbody(ATAgetArgument(body,1),later,
                     todo,regular,mode,freevars);
    return NULL;
  }

  if (gsIsHide(body)||
      gsIsRename(body)||
      gsIsAllow(body)||
      gsIsBlock(body)||
      gsIsComm(body))
  { procstorealGNFbody(ATAgetArgument(body,1),later,
                   todo,regular,mode,freevars);
    return NULL;
  }

  gsErrorMsg("unexpected process format in procstorealGNF %T\n",body);
  exit(1);
  return NULL;
}


static void procstorealGNFrec(
                ATermAppl procIdDecl,
                variableposition v,
                ATermList *todo,
                int regular)

/* Do a depth first search on process variables and substitute
   for the headvariable of a pCRL process, in case it is a process,
   such that we obtain a Greibach Normal Form. All pCRL processes will
   be labelled with GNF to indicate that they are in
   Greibach Normal Form. */

{ long n=objectIndex(procIdDecl);
  ATermAppl t=NULL;

  if (objectdata[n].processstatus==pCRL)
  {
    objectdata[n].processstatus=GNFbusy;
    t=procstorealGNFbody(objectdata[n].processbody,first,
              todo,regular,pCRL,objectdata[n].parameters);
    if (objectdata[n].processstatus!=GNFbusy)
    { gsErrorMsg("there is something wrong with recursion\n");
      exit(1);
    }

    objectdata[n].processbody=t;
    objectdata[n].processstatus=GNF;
    return;
  }

  if (objectdata[n].processstatus==mCRL)
  {
    objectdata[n].processstatus=mCRLbusy;
    t=procstorealGNFbody(objectdata[n].processbody,first,todo,
             regular,mCRL,objectdata[n].parameters);
    /* if t is not equal to NULL,
       the body of this process is itself a processidentifier */

    objectdata[n].processstatus=mCRLdone;
    return;
  }

  if ((objectdata[n].processstatus==GNFbusy) && (v==first))
  { gsErrorMsg("unguarded recursion in process %T\n",procIdDecl);
    exit(1);
  }

  if ((objectdata[n].processstatus==GNFbusy)||
      (objectdata[n].processstatus==GNF)||
      (objectdata[n].processstatus==mCRLdone)||
      (objectdata[n].processstatus==multiAction))
  {
    return;
  }

  if (objectdata[n].processstatus==mCRLbusy)
  { gsErrorMsg("unguarded recursion without pCRL operators\n");
    exit(1);
  }

  gsErrorMsg("strange process type %d\n",objectdata[n].processstatus);
  exit(1);
}

static void procstorealGNF(ATermAppl procsIdDecl, int regular)
{ ATermList todo=ATempty;

  todo=ATinsertA(todo,procsIdDecl);
  for(; (todo!=ATempty) ; )
    {
      procsIdDecl=ATAgetFirst(todo);
      todo=ATgetNext(todo);
      procstorealGNFrec(procsIdDecl,first,&todo,regular);
    }
}


/**************** GENERATE LPE **********************************/
/*                                                              */
/*                                                              */
/*                                                              */
/*                                                              */
/*                                                              */
/*                                                              */
/****************************************************************/


/**************** Make pCRL procs  ******************************/


static int alreadyinpCRLprocs(ATermAppl procIdDecl,ATermList pCRLprocs)
{ ATermList walker=pCRLprocs;
  for(walker=pCRLprocs ; walker!=ATempty ; walker=ATgetNext(walker))
  { if (ATAgetFirst(walker)==procIdDecl) return 1;
  }
  return 0;
}

static ATermList LocalpCRLprocs=NULL;

static void makepCRLprocs_rec(ATermAppl t)
{
  if (gsIsChoice(t)||gsIsSeq(t))
  { makepCRLprocs_rec(ATAgetArgument(t,0));
    makepCRLprocs_rec(ATAgetArgument(t,1));
    return;
  }

  if (gsIsIfThen(t)||gsIsSum(t))
  { makepCRLprocs_rec(ATAgetArgument(t,1));
    return;
  }

  if (gsIsProcess(t))
  { t=ATAgetArgument(t,0); /* get procId */
    if (alreadyinpCRLprocs(t,LocalpCRLprocs))
    { return;
    }
    LocalpCRLprocs=ATinsertA(LocalpCRLprocs,t);
    makepCRLprocs_rec(objectdata[objectIndex(t)].processbody);
    return;
  }

  if (gsIsMultAct(t)||gsIsDelta(t)||gsIsAtTime(t))
  {
    return;
  }

  gsErrorMsg("unexpected process format %T in makepCRLprocs_rec\n",t);
  exit(1);
}

static ATermList makepCRLprocs(ATermAppl t, ATermList pCRLprocs)
{
  LocalpCRLprocs=pCRLprocs;
  makepCRLprocs_rec(t);
  return LocalpCRLprocs;
}
/**************** Collectparameterlist ******************************/

static int alreadypresent(ATermAppl *var,ATermList vl, long n)
{ /* Note: variables can be different, although they have the
     same string, due to different types. If they have the
     same string, but different types, the conflict must
     be resolved by renaming the name of the variable */

  if (vl==ATempty) return 0;
  ATermAppl var1=ATAgetFirst(vl);

  if (!gsIsDataVarId(var1))
  { gsErrorMsg("expected variablelist %T\n",vl);
    exit(1);
  }

  /* The variable with correct type is present: */
  if (*var==var1)
  {
    return 1;
  }

  /* Compare whether the string indicating the variable
     name is equal, but the types are different. In that
     case the variable needs to be renamed to a fresh one,
     and is not present in vl. */
  if (ATgetAFun(ATAgetArgument(*var,0))==
      ATgetAFun(ATAgetArgument(var1,0)))
  {
    ATermAppl var2=getfreshvariable(
                      ATgetName(ATgetAFun(ATAgetArgument(*var,0))),
                      ATAgetArgument(*var,1));
    // templist is needed as objectdata may be realloced
    // during the substitution. Same applies to tempvar
    // below.
    ATermList templist=substitute_datalist(ATinsertA(ATempty,var2),
                                           ATinsertA(ATempty,*var),
                                           objectdata[n].parameters);
    objectdata[n].parameters=templist;
    ATermAppl tempvar=substitute_pCRLproc(ATinsertA(ATempty,var2),
                                   ATinsertA(ATempty,*var),
                                   objectdata[n].processbody);
    objectdata[n].processbody=tempvar;
    *var=var2;
    return 0;
  }

  /* otherwise it can be present in vl */
  vl=ATgetNext(vl);
  return alreadypresent(var,vl,n);
}

static ATermList joinparameters(ATermList par1,ATermList par2,long n)
{ ATermAppl var2=NULL;

  if (par2==ATempty)
     return par1;

  var2=ATAgetFirst(par2);
  assert(gsIsDataVarId(var2));
  par2=ATgetNext(par2);

  if (alreadypresent(&var2,par1,n))
  { return joinparameters(par1,par2,n);
  }
  return ATinsertA(joinparameters(par1,par2,n),var2);
}

static ATermList collectparameterlist(ATermList pCRLprocs)
{ ATermList walker=NULL;
  ATermList parameters=ATempty;
  for (walker=pCRLprocs ; walker!=ATempty ; walker=ATgetNext(walker))
    { long n=objectIndex(ATAgetFirst(walker));
      parameters=joinparameters(parameters,objectdata[n].parameters,n);
    }
  return parameters;
}

/****************  Declare local datatypes  ******************************/


typedef struct
   {
     ATermAppl stacksort;
     ATermList sorts;
     ATermList get;
     ATermAppl push;
     ATermAppl emptystack;
     ATermAppl empty;
     ATermAppl pop;
     ATermAppl getstate; } stackoperations;

typedef struct stacklisttype
   {
     stackoperations *opns;
     ATermList parameterlist;
     ATermAppl stackvar;
     struct stacklisttype *next;
     int no_of_states;
     /* the boolean state variables occur in reverse
        order, i.e. the least significant first, whereas
        in parameter lists, the order is reversed. */
     ATermList booleanStateVariables; } stacklisttype;

static void declare_control_state(
                specificationbasictype *spec,
                ATermList pCRLprocs)
{ int i=0;
  for(i=0 ; pCRLprocs!=ATempty; i++)
  { pCRLprocs=ATgetNext(pCRLprocs);
  }
  /* i is the number of states */
  create_enumeratedtype(i,spec);
}

/* All datatypes for different stacks that are being generated
   are stored in the following list, such that it can be investigated
   whether a suitable stacktype already exist, before generating a new
one */

static stacklisttype *stacklist=NULL;

static int matchsorts(ATermList p1,ATermList p2)
{
  for( ; p1!=ATempty ; p1=ATgetNext(p1))
  { if (p2==ATempty) return 0;
    if (ATAgetArgument(ATAgetFirst(p1),1)!=
            ATAgetArgument(ATAgetFirst(p2),1))
    { return 0;
    }
    p2=ATgetNext(p2);
  }

  if (p2==ATempty)
     return 1;
  return 0;
}

static stackoperations *find_suitable_stack_operations(
                           ATermList parameters,
                           stacklisttype *stacklist)
{ if (stacklist==NULL)
  { return NULL;
  }
  if (matchsorts(parameters, stacklist->parameterlist))
  { return stacklist->opns;
  }
  return find_suitable_stack_operations(parameters,stacklist->next);
}

static stacklisttype *new_stack(
                 ATermList parameterlist,
                 specificationbasictype *spec,
                 int regular,
                 ATermList pCRLprocs,
                 const bool singlecontrolstate)
{
  char const* s3;
  stacklisttype *stack;
  int no_of_states=0,i=0;
  ATermList last=ATempty;

  for(no_of_states=0 ; pCRLprocs!=ATempty ; pCRLprocs=ATgetNext(pCRLprocs))
  {
    no_of_states++;
    last = pCRLprocs;
  }
  if (statenames) {
    s3 = ATSgetArgument(ATAgetFirst(last),0);
  } else {
    s3 = "s3";
  }

  stack=(stacklisttype *) malloc(sizeof(stacklisttype));
  if (stack==NULL)
  { gsErrorMsg("cannot allocate memory for stack data\n");
    exit(1);
  }
  stack->parameterlist=ATempty;
  ATprotectList(&stack->parameterlist);
  stack->parameterlist=parameterlist;
  stack->no_of_states=no_of_states;
  stack->booleanStateVariables=ATempty;
  ATprotectList(&stack->booleanStateVariables);
  if ((binary==1) && (oldstate==0))
  { i=upperpowerof2(no_of_states);
    for( ; i>0 ; i--)
    { ATermAppl name=gsMakeDataVarId(fresh_name("bst"),
                                     gsMakeSortExprBool());
      insertvariable(name,ATtrue);
      stack->booleanStateVariables=
           ATinsertA(stack->booleanStateVariables,name);
    }
  }
  stack->next=stacklist;

  if (regular)
  { stack->opns=NULL;
    if (oldstate==0)
    { if (!binary)
      { if (!singlecontrolstate)
        { enumeratedtype *e=create_enumeratedtype(no_of_states,spec);
          stack->stackvar=gsMakeDataVarId(fresh_name(s3), e->sortId);
        }
        else
        { /* Generate a stackvariable that is never used */
          stack->stackvar=gsMakeDataVarId(fresh_name("Never_used"), gsMakeSortExprBool());
        }
      }
      else
      { stack->stackvar=gsMakeDataVarId(fresh_name(s3),
                                              gsMakeSortExprBool());
      }
    }
    else
    {
      ATermAppl se_pos = gsMakeSortExprPos();
      //declare sort Pos, if needed
      if (!existsort(se_pos)) {
        insert_numeric_sort_decls(se_pos, spec);
      }
      stack->stackvar=gsMakeDataVarId(fresh_name(s3), se_pos);
    }
    ATprotectAppl(&(stack->stackvar));
    insertvariable(stack->stackvar,ATtrue);
  }
  else
  {
    if (!oldstate) {
      gsErrorMsg("cannot combine stacks with %s\n", binary?"binary":"an enumerated type");
      exit(1);
    }
    stack->opns=find_suitable_stack_operations(parameterlist,stacklist);
    stacklist=stack;

    if (stack->opns!=NULL)
    { stack->stackvar=gsMakeDataVarId(fresh_name(s3),
                                      stack->opns->stacksort);
      ATprotectAppl(&(stack->stackvar));
      insertvariable(stack->stackvar,ATtrue);
    }
    else
    { /* stack->opns == NULL */
      stack->opns=(stackoperations *) malloc(sizeof(stackoperations));
      if (stack->opns==NULL)
      { gsErrorMsg("cannot allocate memory for stack operations\n");
        exit(1);
      }
      ATermAppl se_pos = gsMakeSortExprPos();
      //declare sort Pos, if needed
      if (!existsort(se_pos)) {
        insert_numeric_sort_decls(se_pos, spec);
      }
      //initialise stack->opns
      stack->opns->stacksort=gsMakeSortId(fresh_name("Stack"));
      stack->opns->getstate=NULL;
      ATprotectAppl(&(stack->opns->getstate));
      stack->opns->sorts=ATempty;
      ATprotectList(&(stack->opns->sorts));
      stack->opns->get=ATempty;
      ATprotectList(&(stack->opns->get));
      stack->opns->pop=NULL;
      ATprotectAppl(&(stack->opns->pop));
      stack->opns->push=NULL;
      ATprotectAppl(&(stack->opns->push));
      stack->opns->emptystack=NULL;
      ATprotectAppl(&(stack->opns->emptystack));
      stack->opns->empty=NULL;
      ATprotectAppl(&(stack->opns->empty));
      //create projection function getstate
      stack->opns->getstate = gsMakeOpId(fresh_name("getstate"),
        gsMakeSortArrow1(stack->opns->stacksort, se_pos));
      //create projection functions getx1 to getxn for parameters x1,...,xn
      for (ATermList l = parameterlist ; !ATisEmpty(l) ; l = ATgetNext(l)) {
        ATermAppl par = ATAgetFirst(l);
        assert(gsIsDataVarId(par));
        ATermAppl sort = gsGetSort(par);
        stack->opns->sorts = ATinsertA(stack->opns->sorts, sort);
        snprintf(scratch1,STRINGLENGTH,"get%s",ATSgetArgument(par,0));
        stack->opns->get = ATinsertA(stack->opns->get,
          gsMakeOpId(fresh_name(scratch1),
            gsMakeSortArrow1(stack->opns->stacksort, sort)));
      }
      stack->opns->sorts = ATreverse(stack->opns->sorts);
      stack->opns->get = ATreverse(stack->opns->get);
      //create projection function pop
      stack->opns->pop = gsMakeOpId(fresh_name("pop"),
        gsMakeSortArrow1(stack->opns->stacksort, stack->opns->stacksort));
      //create constructor function push
      ATermList push_sort_domain = ATmakeList1((ATerm) stack->opns->stacksort);
      for (ATermList l = ATreverse(stack->opns->sorts); !ATisEmpty(l); l = ATgetNext(l)) {
        push_sort_domain = ATinsert(push_sort_domain, ATgetFirst(l));
      }
      push_sort_domain = ATinsert(push_sort_domain, (ATerm) se_pos);
      stack->opns->push = gsMakeOpId(fresh_name("push"),
        gsMakeSortArrow(push_sort_domain, stack->opns->stacksort));
      //create constructor function emptystack
      stack->opns->emptystack = gsMakeOpId(fresh_name("emptystack"),
        stack->opns->stacksort);
      //create recogniser function isempty
      stack->opns->empty = gsMakeOpId(fresh_name("isempty"),
        gsMakeSortArrow1(stack->opns->stacksort,gsMakeSortExprBool()));
      //create structured sort
      //  Stack = struct emptystack?is_empty
      //               | push(getstate: Pos, getx1: S1, ..., getxn: Sn, pop: Stack)
      //               ;
      ATermAppl sc_emptystack = gsMakeStructCons(
        gsGetName(stack->opns->emptystack), ATmakeList0(), gsGetName(stack->opns->empty));
      ATermList sp_push = ATmakeList0();
      sp_push = ATinsert(sp_push, (ATerm) gsMakeStructProj(
        gsGetName(stack->opns->pop), gsGetSortExprResult(gsGetSort(stack->opns->pop))));
      for (ATermList l = ATreverse(stack->opns->get); !ATisEmpty(l); l = ATgetNext(l)) {
        sp_push = ATinsert(sp_push, (ATerm) gsMakeStructProj(
          gsGetName(ATAgetFirst(l)), gsGetSortExprResult(gsGetSort(ATAgetFirst(l)))));
      }
      sp_push = ATinsert(sp_push, (ATerm) gsMakeStructProj(
        gsGetName(stack->opns->getstate), gsGetSortExprResult(gsGetSort(stack->opns->getstate))));
      ATermAppl sc_push = gsMakeStructCons(
        gsGetName(stack->opns->push), sp_push, gsMakeNil());
      ATermAppl ss_stack = gsMakeSortStruct(
        ATmakeList2((ATerm) sc_emptystack, (ATerm) sc_push));
      //add data declarations for structured sort
<<<<<<< HEAD
      ATermList substs = ATmakeList0();
      t_data_decls data_decls;
      initialize_data_decls(&data_decls);
      impl_standard_functions_sort(stack->opns->stacksort, &data_decls);
      impl_sort_struct(ss_stack, stack->opns->stacksort, &substs, &data_decls, false);
      //data_decls.sorts contains precisely one sort, namely stack->opns->stacksort
      assert(ATgetLength(data_decls.sorts) == 1);
      assert(ATisEqual(ATAgetFirst(data_decls.sorts), stack->opns->stacksort));
      //insert data declarations in spec
      insert_data_decls(data_decls, spec);

=======
      insertsort(gsMakeSortRef(gsGetName(stack->opns->stacksort), ss_stack), spec, true);
>>>>>>> 3fb7bde6
      //add stack variable
      stack->stackvar = gsMakeDataVarId(fresh_name(s3), stack->opns->stacksort);
      ATprotectAppl(&(stack->stackvar));
      insertvariable(stack->stackvar,ATtrue);
    }
  }

  return stack;
}

static ATermAppl getvar(ATermAppl var,stacklisttype *stack, specificationbasictype *spec)
{ ATermList walker=NULL;
  ATermList getmappings=stack->opns->get;


  /* first search whether the variable is a free process variable */

  for(walker=spec->procdatavars ;
               walker!=ATempty ; walker=ATgetNext(walker))
  { if (ATAgetFirst(walker)==var)
    { return var;
    }
  }

  /* otherwise find out whether the variable matches a parameter */

  for(walker=stack->parameterlist ;
        walker!=ATempty ; walker=ATgetNext(walker))
  { if (ATAgetFirst(walker)==var)
    { return gsMakeDataAppl1(ATAgetFirst(getmappings),stack->stackvar);
    }
    assert(getmappings!=ATempty);
    getmappings=ATgetNext(getmappings);
  }
  assert(0); /* Hier zou je niet mogen komen, omdat dat
                gezocht wordt naar een niet bestaande variabele */
  return var;
}

ATermList sumlist=NULL;


static ATermList processencoding(
                     int i,
                     ATermList t,
                     specificationbasictype *spec,
                     stacklisttype *stack)
{
  if (oldstate)
  { snprintf(scratch1,STRINGLENGTH,"%d",i);
    return ATinsertA(t,gsMakeDataExprPos(scratch1));
    /* return ATmake("ins(<term>,<term>)",processencoding_rec(i),t); */
  }

  i=i-1; /* below we count from 0 instead from 1 as done in the
            first version of the prover */

  if (binary==0)
  { ATermList l=NULL;
    enumeratedtype *e=NULL;
    e=create_enumeratedtype(stack->no_of_states,spec);
    l=e->elementnames;
    for( ; i>0 ; i--){l=ATgetNext(l);}
    return ATinsertA(t,ATAgetFirst(l));
  }
  /* else a sequence of boolean values needs to be generated,
     representing the value i, when there are l->n elements */
  {
    int k=upperpowerof2(stack->no_of_states);
    for( ; k>0 ; k--)
    { if ((i % 2)==0)
      { t=ATinsertA(t,gsMakeDataExprFalse());
        i=i/2;
      }
      else
      { t=ATinsertA(t,gsMakeDataExprTrue());
        i=(i-1)/2;
      }
    }
    return t;
  }
}

static ATermAppl correctstatecond(
              ATermAppl procId,
              ATermList pCRLproc,
              stacklisttype *stack,
              int regular,
              specificationbasictype *spec)
{
  int i;
  ATermAppl t3=NULL;
  ATermList vars=NULL;

  for(i=1 ; ATAgetFirst(pCRLproc)!=procId ; pCRLproc=ATgetNext(pCRLproc))
  { i++; }
  /* i is the index of the current process */

  if (oldstate)
  { if (regular)
    { return gsMakeDataExprEq(stack->stackvar,
               ATAgetFirst(processencoding(i,ATempty,spec,stack)));
    }
    return gsMakeDataExprEq(
             gsMakeDataAppl1(stack->opns->getstate,stack->stackvar),
             ATAgetFirst(processencoding(i,ATempty,spec,stack)));
  }

  if (binary==0) /* Here a state encoding using enumerated types
                    must be declared */
  { create_enumeratedtype(stack->no_of_states,spec);
    if (regular)
    { return gsMakeDataExprEq(
                  stack->stackvar,
                  ATAgetFirst(processencoding(i,ATempty,spec,stack)));
    }
    return gsMakeDataExprEq(
             gsMakeDataAppl1(stack->opns->getstate, stack->stackvar),
             ATAgetFirst(processencoding(i,ATempty,spec,stack)));
  }

  /* in this case we must encode the condition using
     boolean variables */

  vars=stack->booleanStateVariables;

  i=i-1; /* start counting from 0, instead from 1 */
  for(  ; !ATisEmpty(vars) ; vars=ATgetNext(vars))
  { if ((i % 2)==0)
    { if (t3==NULL)
      { t3=gsMakeDataExprNot(ATAgetFirst(vars));
      }
      else
      { t3=gsMakeDataExprAnd(
             gsMakeDataExprNot(ATAgetFirst(vars)),
             t3);
      }
      i=i/2;
    }
    else
    { if (t3==NULL)
      { t3=ATAgetFirst(vars);
      }
      else
      { t3=gsMakeDataExprAnd(ATAgetFirst(vars),t3);
      }
      i=(i-1)/2;
    }

  }
  assert(i==0);
  return t3;
}

// Forward declaration
static ATermList adapt_termlist_to_stack(ATermList tl,
                  stacklisttype *stack,
                  ATermList vars,
                  specificationbasictype *spec);

static ATermAppl adapt_term_to_stack(
                 ATermAppl t,
                 stacklisttype *stack,
                 ATermList vars,
                 specificationbasictype *spec)
{
  if (gsIsOpId(t)) return t;

  if (gsIsDataVarId(t))
  { if (ATindexOf(vars,(ATerm)t,0)>=0)
    { /* t occurs in vars, so, t does not have to be reconstructed
         from the stack */
      return t;
    }
    else return getvar(t,stack,spec); }

  if (gsIsDataAppl(t))
  { return gsMakeDataAppl(
            adapt_term_to_stack(ATAgetArgument(t,0),stack,vars,spec),
            adapt_termlist_to_stack(ATLgetArgument(t,1),stack,vars,spec));
  }

  gsErrorMsg("expected a term\n");
  exit(1);
  return NULL;
}

static ATermList adapt_termlist_to_stack(
                  ATermList tl,
                  stacklisttype *stack,
                  ATermList vars,
                  specificationbasictype *spec)
{
  if (tl==ATempty)
  { return ATempty;
  }

  return ATinsertA(
          adapt_termlist_to_stack(ATgetNext(tl),stack,vars,spec),
          adapt_term_to_stack(ATAgetFirst(tl),stack,vars,spec));
}

static ATermList adapt_multiaction_to_stack_rec(
                   ATermList multiAction,
                   stacklisttype *stack,
                   ATermList vars,
                   specificationbasictype *spec)
{ ATermAppl action=NULL;
  if (multiAction==ATempty)
  { return ATempty;
  }

  action=ATAgetFirst(multiAction);
  assert(gsIsAction(action));

  return ATinsertA(
            adapt_multiaction_to_stack_rec(ATgetNext(multiAction),stack,vars,spec),
            gsMakeAction(
                  ATAgetArgument(action,0),
                  adapt_termlist_to_stack(
                           ATLgetArgument(action,1),
                           stack,
                           vars,spec)));
}

ATermAppl adapt_multiaction_to_stack(
                   ATermAppl multiAction,
                   stacklisttype *stack,
                   ATermList vars,
                   specificationbasictype *spec)
{
  if (multiAction==gsMakeDelta())
  { return multiAction;
  }

  assert(gsIsMultAct(multiAction));
  return gsMakeMultAct(
           adapt_multiaction_to_stack_rec(
               ATLgetArgument(multiAction,0),
               stack,
               vars,spec));
}

static ATermAppl find(
               ATermAppl s,
               ATermList pars,
               ATermList args,
               stacklisttype *stack,
               ATermList vars,
               int regular,
               specificationbasictype *spec)
{ /* We generate the value for variable s in the list of
     the parameters of the process. If s is equal to some
     variable in pars, it is an argument of the current
     process, and it must be replaced by the corresponding
     argument in args.
       If s does not occur in pars, it must be replaced
     by a dummy value.
  */

  assert(ATgetLength(pars)==ATgetLength(args));
  long n=ATindexOf(pars,(ATerm)s,0);
  ATermAppl result=NULL;
  if (n>=0)
  { result=(ATermAppl)ATelementAt(args,n);
  }
  else
  { result=dummyterm(ATAgetArgument(s,1),spec);
    /*result=((regular)?newProcDataVar(ATAgetArgument(s,1),spec):dummyterm(ATAgetArgument(s,1),spec));  */
  }

  if (regular)
  {
    return result;
  }
  return adapt_term_to_stack(result,stack,vars,spec);
}


static ATermList findarguments(
                   ATermList pars,
                   ATermList parlist,
                   ATermList args,
                   ATermList t2,
                   stacklisttype *stack,
                   ATermList vars,
                   int regular,
                   specificationbasictype *spec)
{ ATermAppl string1term=NULL;

  assert(ATgetLength(pars)==ATgetLength(args));

  if (parlist==ATempty)
  {
    return t2;
  }

  string1term=ATAgetFirst(parlist);
  parlist=ATgetNext(parlist);

  return ATinsertA(
            findarguments(pars,parlist,args,t2,stack,vars,regular,spec),
            find(string1term,pars,args,stack,vars,regular,spec));
}


static ATermList push(
              ATermAppl procId,
              ATermList args,
              ATermList t2,
              stacklisttype *stack,
              ATermList pCRLprcs,
              ATermList vars,
              int regular,
              int singlestate,
              specificationbasictype *spec)
{
  int i;
  ATermList t=NULL;
  t=findarguments(objectdata[objectIndex(procId)].parameters,
            stack->parameterlist,args,t2,stack,vars,regular,spec);

  for(i=1 ; ATAgetFirst(pCRLprcs)!=procId ; pCRLprcs=ATgetNext(pCRLprcs))
  { i++;
  }

  if (regular)
  { if (singlestate)
    { return t;
    }
    return processencoding(i,t,spec,stack);
  }

  return ATinsertA(
            ATempty,gsMakeDataAppl(
                        stack->opns->push,
                        processencoding(i,t,spec,stack)));
}


static ATermList make_procargs(
                    ATermAppl t,
                    stacklisttype *stack,
                    ATermList pcrlprcs,
                    ATermList vars,
                    int regular,
                    int singlestate,
                    specificationbasictype *spec)
{ /* t is a sequential composition of process variables */
  ATermList t1=NULL;
  ATermAppl t2=NULL;
  ATermList t3=NULL;
  ATermAppl process=NULL;
  ATermAppl procId=NULL;

  if (gsIsSeq(t))
  { if (regular)
    { gsErrorMsg("process is not regular, as it has stacking vars %T\n",t);
      exit(1);
    }
    process=ATAgetArgument(t,0);
    t2=ATAgetArgument(t,1);
    assert(gsIsProcess(process));
    procId=ATAgetArgument(process,0);
    t1=ATLgetArgument(process,1);
    assert(gsIsProcVarId(procId));

    if (objectdata[objectIndex(procId)].canterminate==1)
    { t3=make_procargs(t2,stack,pcrlprcs,
                        vars,regular,singlestate,spec);
      t3=push(procId,t1,t3,stack,pcrlprcs,vars,regular,singlestate,spec);
      return ATinsertA(ATempty,ATAgetFirst(t3));
    }

    t3=push(procId,t1,ATinsertA(ATempty,stack->opns->emptystack),
                 stack,pcrlprcs,vars,regular,singlestate,spec);
    return ATinsertA(ATempty,ATAgetFirst(t3));
  }

  if (gsIsProcess(t))
  {
    procId=ATAgetArgument(t,0);
    t1=ATLgetArgument(t,1);
    assert(gsIsProcVarId(procId));

    if (regular)
    { return push(procId,
                  t1,
                  ATempty,
                  stack,
                  pcrlprcs,
                  vars,
                  regular,
                  singlestate,
                  spec);
    }
    if (objectdata[objectIndex(procId)].canterminate==1)
    { t3=push(procId,
              t1,
              ATinsertA(ATempty,
                        gsMakeDataAppl1(stack->opns->pop,stack->stackvar)),
              stack,
              pcrlprcs,
              vars,
              regular,
              singlestate,
              spec);
      return ATinsertA(ATempty,ATAgetFirst(t3));
    }
    t3= push(procId,
             t1,
             ATinsertA(ATempty,stack->opns->emptystack),
             stack,
             pcrlprcs,
             vars,
             regular,
             singlestate,
             spec);
    return ATinsertA(ATempty,ATAgetFirst(t3));
  }

  gsErrorMsg("expected seq or name %T\n",t);
  exit(1);
  return NULL;
}

static int occursin(ATermAppl name,ATermList pars)
{
  assert(gsIsDataVarId(name));
  for(ATermList l=pars ; l!=ATempty ; l=ATgetNext(l))
  { if (ATgetAFun(ATgetArgument(name,0))==
        ATgetAFun(ATgetArgument(ATgetFirst(l),0)))
    { return 1;
    }
  }
  return 0;
}

static ATermAppl dummyterm_rec(
                    ATermAppl targetsort,
                    specificationbasictype *spec,
                    int max_nesting_depth=3,
                    bool allow_the_introduction_of_a_dummy_mapping=true)
{
  if (max_nesting_depth>0)
  { for (int i=0 ; (i<maxobject) ; i++ )
    {
      if (((objectdata[i].object==func)||(objectdata[i].object==_map))&&
           (objectdata[i].targetsort==targetsort))
      { /* The function found cannot be a constant */
        ATermList argumentsorts=ATLgetArgument(ATAgetArgument(objectdata[i].objectname,1),0);
        /* If the targetsort occurs in the arguments, we still have to find a dummy_term
           of sort target_sort, and we do not make progress. Therefore we skip such a case. */
        if (ATindexOf(argumentsorts,(ATerm)targetsort,0)<0)
        { unsigned int arity=ATgetLength(argumentsorts);
          ATermList arguments=ATempty;
          for(unsigned int j=0; j<arity; j++)
          { ATermAppl t=dummyterm(ATAgetFirst(argumentsorts),spec,max_nesting_depth-1,allow_the_introduction_of_a_dummy_mapping);
            if (t==NULL)
            { goto next_function_symbol;
            }
            arguments=ATinsertA(arguments,t);
            argumentsorts=ATgetNext(argumentsorts);
          }
          arguments=ATreverse(arguments);
          return gsMakeDataApplList(objectdata[i].objectname,arguments);
        }
      }
      next_function_symbol: ;
    }
  }
  return NULL;
}

static ATermAppl dummyterm(
                    ATermAppl targetsort,
                    specificationbasictype *spec,
                    int max_nesting_depth,
                    bool allow_the_introduction_of_a_dummy_mapping)
{ /* This procedure yields a term of the requested sort.
     First, it tries to find a constant constructor. If it cannot
     be found, a constant mapping is sought. If this cannot be
     found a new dummy constant mapping of the requested sort is made. */

  if (allowFreeDataVariablesInProcesses)
  { ATermAppl newVariable=gsMakeDataVarId(fresh_name("dc"),targetsort);
    spec->procdatavars=ATinsertA(spec->procdatavars,newVariable);
    insertvariable(newVariable,ATtrue);
    return newVariable;
  }

  /* First search for a constant constructor */

  for (int i=0 ; (i<maxobject) ; i++ )
  {
    if ((objectdata[i].object==func)&&
        (ATAgetArgument(objectdata[i].objectname,1)==targetsort))
    { return objectdata[i].objectname;
    }
  }

  /* Second search for a constant mapping */

  for (int i=0 ; (i<maxobject) ; i++ )
  { if ((objectdata[i].object==_map)&&
        (ATAgetArgument(objectdata[i].objectname,1)==targetsort))
    { return objectdata[i].objectname;
    }
  }

  /* Third search for a function or constructor applied to
     dummyterms of the appropriate sort, with a smaller nesting
     depth */

  ATermAppl term=dummyterm_rec(targetsort,spec,max_nesting_depth,false);
  if (term!=NULL)
  { return term;
  }

  /* Third construct a new constant, and yield it. */
  if (allow_the_introduction_of_a_dummy_mapping)
  {
    snprintf(scratch1,STRINGLENGTH,"dummy%s",gsATermAppl2String(ATAgetArgument(targetsort,0)));
    ATermAppl dummymapping=gsMakeOpId(fresh_name(scratch1),targetsort);
<<<<<<< HEAD
    insertmapping(dummymapping,spec);
=======
    insertmapping(dummymapping,spec,true);
>>>>>>> 3fb7bde6
    return dummymapping;
  }
  return NULL;

}

static ATermList pushdummyrec(
                     ATermList totalpars,
                     ATermList pars,
                     stacklisttype *stack,
                     int regular,
                     specificationbasictype *spec)
{ /* totalpars is the total list of parameters of the
     aggregated pCRL process. The variable pars contains
     the list of all variables occuring in the initial
     process. This means all variables that occur in
     totalpars, but not in pars can be set to a default
     value, which is nil, created by gsMakeNil(). */

  if (totalpars==ATempty)
  { if (regular)
    { return ATempty;
    }
    return ATinsertA(ATempty,stack->opns->emptystack);
  }

  ATermAppl par=ATAgetFirst(totalpars);
  totalpars=ATgetNext(totalpars);

  if (occursin(par,pars))
  { return ATinsertA(
               pushdummyrec(totalpars,pars,stack,regular,spec),
               par);
  }
  /* otherwise the value of this argument is irrelevant, so
     make it Nil, if a regular translation is made. If a translation
     with stacks is made, then yield a default `unique' term. */
  return ATinsertA(
             pushdummyrec(totalpars,pars,stack,regular,spec),
             /* ((regular)?gsMakeNil():dummyterm(ATAgetArgument(par,1),spec))); */
                                    dummyterm(ATAgetArgument(par,1),spec));
}

static ATermList pushdummy(
                     ATermList parameters,
                     stacklisttype *stack,
                     int regular,
                     specificationbasictype *spec)
{
  return pushdummyrec(stack->parameterlist,
              parameters,stack,regular,spec);
}

static ATermList make_initialstate(
                     ATermAppl initialProcId,
                     stacklisttype *stack,
                     ATermList pcrlprcs,
                     int regular,
                     int singlecontrolstate,
                     specificationbasictype *spec)
{ ATermList t=NULL;
  int i;

  for(i=1 ; ATAgetFirst(pcrlprcs)!=initialProcId ;
                               pcrlprcs=ATgetNext(pcrlprcs))
  { i++; }
  /* i is the index of the initial state */

  t=pushdummy(objectdata[objectIndex(initialProcId)].parameters,stack,regular,spec);

  if (regular)
  { if (singlecontrolstate)
    { return t;
    }
    return processencoding(i,t,spec,stack);
  }
  return ATinsertA(ATempty,
                   gsMakeDataApplList(
                        stack->opns->push,
                           processencoding(i,t,spec,stack)));
}

/*************************  Routines for summands  **************************/

static ATermList dummyparameterlist(stacklisttype *stack, ATbool singlestate,specificationbasictype *spec)
{ if (singlestate)
  { return stack->parameterlist;
  }

  return processencoding(1,stack->parameterlist,spec,stack); /* Take 1 as dummy indicator */
  /* return ATinsertA(stack->parameterlist,stack->stackvar); Erroneous, repaired 5/3 */
}

/*  Functions below were needed for insert summand.
 
static int identicalActionIds_rec(ATermList ma1, ATermList ma2)
{
  if (ma1==ATempty)
  { return ma2==ATempty;
  }

  if (ma2==ATempty)
  return 0;

  if (ATAgetArgument(ATAgetFirst(ma1),0)==
        ATAgetArgument(ATAgetFirst(ma1),0))
  { return identicalActionIds_rec(ATgetNext(ma1),
                              ATgetNext(ma2));
  }

  return 0;
}

static int identicalActionIds(ATermAppl ma1, ATermAppl ma2)
{
  if (gsIsDelta(ma1))
  { return gsIsDelta(ma2);
  }

  if (gsIsDelta(ma2))
  { return 0;
  }

  return identicalActionIds_rec(ATLgetArgument(ma1,0),ATLgetArgument(ma2,0));
} */

static ATermList insert_summand(
                    ATermList sumlist,
                    ATermList sumvars,
                    ATermAppl condition,
                    ATermAppl multiAction,
                    ATermAppl actTime,
                    ATermList procargs)
{ /* insert a new summand in sumlist; first try whether there is already
     a similar summand, such that this summand can be added with minimal
     increase of size. Otherwise add a fully new summand. Note that by
     a more careful matching, the number of summands can be reduced.

     Note also that a terminated term is indicated by taking procargs
     equal to NULL. */

  return ATinsertA(sumlist,
                   gsMakeLinearProcessSummand(
                         sumvars,
                         condition,
                         multiAction,
                         actTime,
                         procargs));

/* The code below checks whether the new summand is very
   similar to existing summands. This means the action, and
   nextstate parameters must be equal modulo a renaming of
   variables. If so, the summand is merged with such an existing
   summand. As this code requires to go through all the summands
   to add one single summand, it is extremely expensive.
   Therefore, it is commented out. JFG 27/2/2009. 
   
 
  ATermList newsumlist=ATempty;

  for(newsumlist=ATempty ;
        sumlist!=ATempty ; sumlist=ATgetNext(sumlist) )
  {
    ATermAppl summand=ATAgetFirst(sumlist);
    ATermAppl multiAction1=linGetMultiAction(summand);

    if (identicalActionIds(multiAction,multiAction1))

    { ATermList renamingvariablelist=ATempty;
      ATermList renamingtermlist=ATempty;
      ATermList sumvars1=linGetSumVars(summand);

      if (variablesequal(sumvars,sumvars1,
                    &renamingvariablelist,&renamingtermlist))
      { ATermList procargs1=linGetNextState(summand);
        ATermList procargs2=substitute_datalist(
                                        renamingtermlist,
                                        renamingvariablelist,
                                        procargs);
        if (procargs1==procargs2)
        { ATermAppl actTime1=linGetActionTime(summand);
          ATermAppl actTime2=NULL;
          if (gsIsNil(actTime))
          { actTime2=actTime;
          }
          else
          { actTime2=substitute_data(
                         renamingtermlist,
                         renamingvariablelist,
                         actTime);
          }
          if (actTime1==actTime2)
          { ATermAppl multiAction2=substitute_multiaction(
                                   renamingtermlist,
                                   renamingvariablelist,
                                   multiAction);
            if (multiAction1==multiAction2)
            { ATermAppl condition1=linGetCondition(summand);
              ATermAppl condition2=gsMakeDataExprOr(
                                        condition1,
                                        substitute_data(
                                              renamingtermlist,
                                              renamingvariablelist,
                                              condition));
              return ATinsertA(ATconcat(newsumlist,ATgetNext(sumlist)),
                               gsMakeLinearProcessSummand(
                                         sumvars1,
                                         condition2,
                                         multiAction1,
                                         actTime1,
                                         procargs1));
    } } } } }
    newsumlist=ATinsertA(newsumlist,summand);
  }

  / * There is no matching summand in sumlist. So, we add the summand
     at the beginning * /

  return ATinsertA(newsumlist,
                   gsMakeLinearProcessSummand(
                         sumvars,
                         condition,
                         multiAction,
                         actTime,
                         procargs));
  */
}

static void add_summands(
               ATermAppl procId,
               ATermAppl summandterm,
 /*              ATermList pars,  */
               ATermList pCRLprocs,
               stacklisttype *stack,
               int canterminate,
               int regular,
               int singlestate,
               specificationbasictype *spec)
{ ATermList sumvars=ATempty;
  ATermAppl atTime=NULL;
  ATermAppl multiAction=NULL;
  ATermList procargs=NULL;
  ATermAppl condition1=NULL,condition2=NULL;
  ATermAppl emptypops=NULL, notemptypops=NULL;

  if (isDeltaAtZero(summandterm))
  { // delta@0 does not need to be added.
    return;
  }

  /* remove the sum operators; collect the sum variables in the
     list sumvars */

  for( ; gsIsSum(summandterm) ; )
  { sumvars=ATconcat(ATLgetArgument(summandterm,0),sumvars);
    summandterm=ATAgetArgument(summandterm,1);
  }

  /* translate the condition */

  if ((regular)&&(singlestate))
  { condition1=gsMakeDataExprTrue();
  }
  else
  { condition1=correctstatecond(procId,pCRLprocs,stack,regular,spec);
  }

  for( ; (gsIsIfThen(summandterm)) ; )
  {
    ATermAppl localcondition=ATAgetArgument(summandterm,0);
    if (!((regular)&&(singlestate)))
    { condition1=gsMakeDataExprAnd(
                     condition1,
                     ((regular)?localcondition:
                                adapt_term_to_stack(
                                       localcondition,
                                       stack,
                                       sumvars,spec)));
    }
    else
    { /* regular and singlestate */
      condition1=gsMakeDataExprAnd(localcondition,condition1);
    }
    summandterm=ATAgetArgument(summandterm,1);
  }

  if (gsIsSeq(summandterm))
  { /* only one summand is needed */
    ATermAppl t1=ATAgetArgument(summandterm,0);
    ATermAppl t2=ATAgetArgument(summandterm,1);
    if (gsIsAtTime(t1))
    { atTime=ATAgetArgument(t1,1);
      t1=ATAgetArgument(t1,0);
    }
    else
    { atTime=gsMakeNil();
    }

    if (t1==gsMakeDelta())
    { multiAction=gsMakeDelta();
    }
    else if (gsIsTau(t1))
    { multiAction=gsMakeMultAct(ATempty);
    }
    else if (gsIsAction(t1))
    { multiAction=gsMakeMultAct(ATinsertA(ATempty,t1));
    }
    else
    { multiAction=t1;
    }

    procargs=make_procargs(t2,stack,
                pCRLprocs,sumvars,regular,singlestate,spec);
    if (!regular)
    { if (!gsIsDelta(multiAction))
      { multiAction=adapt_multiaction_to_stack(
                      multiAction,stack,sumvars,spec);
      }
      if (!gsIsNil(atTime))
      { atTime=adapt_term_to_stack(
                      atTime,stack,sumvars,spec);
      }
    }
    sumlist=insert_summand(sumlist,
                   sumvars,RewriteTerm(condition1),multiAction,atTime,procargs);
    return;
  }

  /* There is a single initial multiaction or deadlock, possibly timed*/

  if (gsIsAtTime(summandterm))
  { atTime=ATAgetArgument(summandterm,1);
    summandterm=ATAgetArgument(summandterm,0);
  }
  else
  { atTime=gsMakeNil();
  }

  if (gsIsDelta(summandterm))
  { multiAction=gsMakeDelta();
  }
  else if (gsIsTau(summandterm))
  { multiAction=gsMakeMultAct(ATempty);
  }
  else if (gsIsAction(summandterm))
  { multiAction=gsMakeMultAct(ATinsertA(ATempty,summandterm));
  }
  else if (gsIsMultAct(summandterm))
  { multiAction=summandterm;
  }
  else
  { gsErrorMsg("expected multiaction %T\n",summandterm);
    exit(1);
  }

  if (regular)
  { if (!gsIsDelta(multiAction))
    /* As termination has been replaced by an explicit action terminated, followed
     * by delta, a single terminating action cannot exist for regular processes. */
    { gsErrorMsg("terminating processes should not exist when using the regular flag\n");
      exit(1);
    }
    sumlist=insert_summand(sumlist,
                   sumvars,
                   RewriteTerm(condition1),
                   multiAction,
                   atTime,
                   dummyparameterlist(stack,(ATbool) singlestate,spec));
    return;
  }

  /* in this case we have two possibilities: the process
     can or cannot terminate after the action. So, we must
     generate two conditions. For regular processes, we assume
     that processes do not terminate */
  /* first we generate the non terminating summands */


  if (canterminate==1)
  { emptypops=gsMakeDataAppl1(stack->opns->empty,
                   gsMakeDataAppl1(stack->opns->pop,stack->stackvar));
    notemptypops=gsMakeDataExprNot(emptypops);
    condition2=gsMakeDataExprAnd(notemptypops,condition1);
  }
  else condition2=condition1;

  multiAction=adapt_multiaction_to_stack(multiAction,stack,sumvars,spec);
  procargs=ATinsertA(ATempty,gsMakeDataAppl1(stack->opns->pop,stack->stackvar));

  sumlist=insert_summand(sumlist,
                    sumvars,
                    RewriteTerm(condition2),
                    multiAction,
                    atTime,
                    procargs);

  if (canterminate==1)
  { condition2=gsMakeDataExprAnd(emptypops,condition1);
    sumlist=insert_summand(sumlist,
                  sumvars,
                  RewriteTerm(condition2),
                  multiAction,
                  atTime,
                  NULL);
  }

  return;
}


static void collectsumlistterm(
                 ATermAppl procId,
                 ATermAppl body,
                 ATermList pars,
                 stacklisttype *stack,
                 int canterminate,
                 int regular,
                 int singlestate,
                 specificationbasictype *spec,
                 ATermList pCRLprocs)
{
  if (gsIsChoice(body))
  { ATermAppl t1=ATAgetArgument(body,0);
    ATermAppl t2=ATAgetArgument(body,1);

    collectsumlistterm(procId,t1,pars,stack,
                 canterminate,regular,singlestate,spec,pCRLprocs);
    collectsumlistterm(procId,t2,pars,stack,
                 canterminate,regular,singlestate,spec,pCRLprocs);
    return;
  }
  else
  { add_summands(procId,body,/* pars,*/pCRLprocs,stack,
                 canterminate,regular,singlestate,spec);
  }
}

static ATermList collectsumlist(
                 ATermList pCRLprocs,
                 ATermList pars,
                 stacklisttype *stack,
                 int canterminate,
                 int regular,
                 int singlestate,
                 specificationbasictype *spec)
{ ATermList walker=NULL;

  sumlist=ATempty;

  for(walker=pCRLprocs ; walker!=ATempty ; walker=ATgetNext(walker))
  { ATermAppl procId=ATAgetFirst(walker);
    collectsumlistterm(
              procId,
              objectdata[objectIndex(procId)].processbody,
              pars,
              stack,
              (canterminate&&objectdata[objectIndex(procId)].canterminate),
              regular,
              singlestate,
              spec,
              pCRLprocs);
  }

  return sumlist;
}


/**************** Cluster Actions **********************************/


static enumeratedtype *create_enumeratedtype
                (int n,specificationbasictype *spec)
{ enumeratedtype *w=NULL;
  int j=0;

  for(w=enumeratedtypelist; ((w!=NULL)&&(w->size!=n));
                w=w->next){};
  if (w==NULL)
  { w=(enumeratedtype *) malloc(sizeof(enumeratedtype));
    w->sortId=NULL;
    ATprotectAppl(&(w->sortId));
    w->elementnames=NULL;
    ATprotectList(&(w->elementnames));
    w->functions=NULL;
    ATprotectList(&(w->functions));

    w->size=n;
    if (n==2) {
      //reuse the booleans
      w->sortId = gsMakeSortIdBool();
      w->elementnames = ATmakeList2((ATerm) gsMakeOpIdFalse(), (ATerm) gsMakeOpIdTrue());
    } else {
      //create new sort identifier
      snprintf(scratch1,STRINGLENGTH,"Enum%d",n);
      ATermAppl sort_id = gsMakeSortId(fresh_name(scratch1));
      //create structured sort
      //  Enumi = struct en_i | ... | e0_i;
      ATermList struct_conss = ATmakeList0();
      for(j=0 ; (j<n) ; j++)
      {
        //create constructor declaration of the structured sort
        snprintf(scratch1,STRINGLENGTH,"e%d_%d",j,n);
        ATermAppl struct_cons = gsMakeStructCons(
          fresh_name(scratch1), ATmakeList0(), gsMakeNil()
        );
        struct_conss = ATinsert(struct_conss, (ATerm) struct_cons);
      }
      ATermAppl sort_struct = gsMakeSortStruct(struct_conss);

      //add declaration of standard functions
<<<<<<< HEAD
      ATermList substs = ATmakeList0();
      t_data_decls data_decls;
      initialize_data_decls(&data_decls);
      impl_standard_functions_sort(sort_id, &data_decls);
      impl_sort_struct(sort_struct, sort_id, &substs, &data_decls, false);
      //data_decls.sorts contains precisely one sort, namely sort_id
      assert(ATgetLength(data_decls.sorts) == 1);
      assert(ATisEqual(ATAgetFirst(data_decls.sorts), sort_id));
      //insert data declarations in spec
      insert_data_decls(data_decls, spec);

      //store new declarations in return value w
      w->sortId = sort_id;
      w->elementnames = data_decls.cons_ops;
=======
      insertsort(gsMakeSortRef(ATAgetArgument(sort_id, 0), sort_struct), spec, true);

      //store new declarations in return value w
      w->sortId = sort_id;
      w->elementnames = new_data::convert< new_data::function_symbol_list >(
                new_data::structured_sort(new_data::sort_expression(sort_struct)).
                                        constructor_functions(new_data::sort_expression(sort_id)));
>>>>>>> 3fb7bde6
    }

    w->functions=ATempty;
    w->next=enumeratedtypelist;
    enumeratedtypelist=w;
  }
  return w;
}

static ATermAppl find_case_function(enumeratedtype *e, ATermAppl sort)
{
  for(ATermList w=e->functions; w!=ATempty; w=ATgetNext(w))
  {
    ATermAppl w1=ATAgetFirst(w);
    assert(gsIsOpId(w1));
    ATermAppl w1sort=gsGetSort(w1);
    assert(gsIsSortArrow(w1sort));
    ATermList w1sort_domain = ATLgetArgument(w1sort,0);
    assert(ATgetLength(w1sort_domain) >= 2);
    if (ATisEqual(ATAelementAt(w1sort_domain,1), sort))
    { return w1;
    }
  };


  gsErrorMsg("searching for nonexisting case function on sort %T\n",sort);
  exit(1);
  return NULL;
}

static void define_equations_for_case_function(
                enumeratedtype *e,
                ATermAppl functionname,
                ATermAppl sortname,
                specificationbasictype *spec)
{ int j=0;

  ATermAppl v=NULL, v1=NULL;
  ATermList auxvars=ATempty, vars=ATempty, args=ATempty;
  ATermList xxxterm=ATempty;
  ATermList w=NULL;

  v1=getfreshvariable("x",sortname);
  for(j=0; (j<e->size); j++)
  { v=getfreshvariable("y",sortname);
    vars=ATinsertA(vars,v);
    args=ATinsertA(args,v);
    xxxterm=ATinsertA(xxxterm,v1);
  }

   /* I generate here an equation of the form
      C(e,x,x,x,...x)=x for a variable x. */
  v=getfreshvariable("e",e->sortId);
  insertequation(gsMakeDataEqn(
              ATmakeList2((ATerm) v, (ATerm) v1),
              gsMakeNil(),
              gsMakeDataAppl(functionname,ATinsertA(xxxterm,v)),
              v1),
<<<<<<< HEAD
              spec);
=======
              spec,
              true);
>>>>>>> 3fb7bde6

  auxvars=vars;

  for(w=e->elementnames; w!=ATempty ; w=ATgetNext(w))
  {
    insertequation(gsMakeDataEqn(
           vars,
           gsMakeNil(),
           gsMakeDataAppl(functionname,ATinsertA(args,ATAgetFirst(w))),
           ATAgetFirst(auxvars)),
<<<<<<< HEAD
           spec);
=======
           spec,
           true);
>>>>>>> 3fb7bde6

    auxvars=ATgetNext(auxvars);
  }

}


static void create_case_function_on_enumeratedtype(
                   ATermAppl sort,
                   enumeratedtype *e,
                   specificationbasictype *spec)
{ ATermList w=NULL;
  int j=0;

  /* first find out whether the function exists already, in which
     case nothing needs to be done */

  for(ATermList w=e->functions; w!=ATempty; w=ATgetNext(w))
  {
    ATermAppl w1=ATAgetFirst(w);
    assert(gsIsOpId(w1));
    ATermAppl w1sort=gsGetSort(w1);
    assert(gsIsSortArrow(w1sort));
    ATermList w1sort_domain = ATLgetArgument(w1sort,0);
    assert(ATgetLength(w1sort_domain) >= 2);
    if (ATisEqual(ATAelementAt(w1sort_domain,1), sort))
    { return; /* The case function does already exist */
    }
  };

  /* The function does not exist;
     Create a new function of enumeratedtype e, on sort */

  if ((e->sortId==gsMakeSortIdBool()) && hasif(sort, spec))
  { /* take the if function on sort 'sort' */

    e->functions=ATinsertA(e->functions,gsMakeOpIdIf(sort));
    return;
  }
  // else
  ATermAppl newsort;
  ATermList newsortlist=ATmakeList0();
  ATermAppl casefunction=NULL;
  w=ATempty;
  for(j=0; (j<e->size) ; j++)
  {
    newsortlist=ATinsert(newsortlist, (ATerm) sort);
  }
  newsortlist=ATinsert(newsortlist, (ATerm) e->sortId);

  newsort=gsMakeSortArrow(newsortlist,sort);

  snprintf(scratch1,STRINGLENGTH,"C%d_%s",e->size,
         ((gsIsSortArrow(newsort))?"fun":ATSgetArgument(sort,0)));
  casefunction=gsMakeOpId(
                      fresh_name(scratch1),
                      newsort);
<<<<<<< HEAD
  insertmapping(casefunction,spec);
=======
  insertmapping(casefunction,spec,true);
>>>>>>> 3fb7bde6
  e->functions=ATinsertA(e->functions,casefunction);

  define_equations_for_case_function(e,casefunction,sort,spec);
  return;
}

typedef struct enumtype {

  enumeratedtype *etype;
  ATermAppl var;
  struct enumtype *next;
} enumtype;

static enumtype *enumeratedtypes=NULL;

static enumtype *generate_enumerateddatatype(
                      int n,
                      ATermList fsorts,
                      ATermList gsorts,
                      specificationbasictype *spec)
{
  enumtype *et=NULL;
  ATermList w=ATempty;

  et=(enumtype *) malloc(sizeof(enumtype));
  et->var=NULL;
  ATprotectAppl(&(et->var));
  et->next=enumeratedtypes;
  enumeratedtypes=et;
  et->etype=create_enumeratedtype(n,spec);

  et->var=gsMakeDataVarId(fresh_name("e"),et->etype->sortId);
  insertvariable(et->var,ATtrue);

  for(w=fsorts; w!=ATempty; w=ATgetNext(w))
  { create_case_function_on_enumeratedtype(
                  ATAgetFirst(w),
                  et->etype,
                  spec);
  }

  for(w=gsorts; w!=ATempty; w=ATgetNext(w))
  { create_case_function_on_enumeratedtype(
                  ATAgetFirst(w),
                  et->etype,
                  spec);
  }

  create_case_function_on_enumeratedtype(
                  gsMakeSortExprBool(),
                  et->etype,
                  spec);

  if (timeIsBeingUsed)
  { create_case_function_on_enumeratedtype(
                  realsort,
                  et->etype,
                  spec);
  }

  return et;
}

/************** Merge summands using enumerated type ***********************/


static int count_summands(ATermList t)
{ return ATgetLength(t);
}

static int mergeoccursin(
               ATermAppl *var,
               ATermList v,
               ATermList *matchinglist,
               ATermList *pars,
               ATermList *args)
{
  ATermList auxmatchinglist=ATempty;

  int result=0;

  /* First find out whether var:sort can be matched on a
     term in the matching list */

  /* first find out whether the variable occurs in the matching
     list, so, they can be joined */

  for( ; (*matchinglist)!=ATempty ; )
  { ATermAppl var1=ATAgetFirst(*matchinglist);
    *matchinglist=ATgetNext(*matchinglist);
    if (ATAgetArgument(*var,1)==ATAgetArgument(var1,1))
    { /* sorts match, so, we join the variables */
      result=1;
      if (*var!=var1)
      { *pars=ATinsertA(*pars,*var);
        *args=ATinsertA(*args,var1);
      }
         /* copy remainder of matching list */

      for( ; *matchinglist!=ATempty ;
                 *matchinglist=ATgetNext(*matchinglist))
      { auxmatchinglist=
              ATinsertA(auxmatchinglist,ATAgetFirst(*matchinglist));
      }
    }
    else
    { auxmatchinglist=ATinsertA(auxmatchinglist,var1);
    }
  }

  /* turn auxmatchinglist back in normal order, and put result
     in *matchinglist */

  *matchinglist=ATreverse(auxmatchinglist);

  if (result==0)
   { /* in this case no matching argument has been found.
     So, we must find out whether *var is an allowed variable, not
     occuring in the variablelist v.
     But if so, we must replace it by a new one. */
     for( ; v!=ATempty ; )
     {
       ATermAppl var1=ATAgetFirst(v);
       if (strequal(ATSgetArgument(*var,0),
                    ATSgetArgument(var1,0)))
       {
         *pars=ATinsertA(*pars,*var);
         *var=getfreshvariable(ATSgetArgument(*var,0),
                               ATAgetArgument(*var,1));
         *args=ATinsertA(*args,*var);
         v=ATempty;
       }
       else
       { v=ATgetNext(v);
       }
     }
   }

  return result;
}

static ATermList extend(ATermAppl c, ATermList cl)
{
  if (cl==ATempty)
  { return ATempty;
  }

  return ATinsertA(extend(c,ATgetNext(cl)),
                   gsMakeDataExprAnd(c,ATAgetFirst(cl)));
}

static ATermList extend_conditions(
                     ATermAppl var,
                     ATermList conditionlist,
                     specificationbasictype *spec)
{
  ATermAppl unique=dummyterm(ATAgetArgument(var,1),spec);
  ATermAppl newcondition=gsMakeDataExprEq(var,unique);
  return extend(newcondition,conditionlist);
}


static ATermAppl transform_matching_list(
                    ATermList matchinglist,
                    specificationbasictype *spec)
{ ATermAppl var=NULL;
  ATermAppl unique=NULL;
  if (matchinglist==ATempty)
     return gsMakeDataExprTrue();

  var=ATAgetFirst(matchinglist);
  unique=dummyterm(ATAgetArgument(var,1),spec);
  return gsMakeDataExprAnd(
               transform_matching_list(ATgetNext(matchinglist),spec),
               gsMakeDataExprEq(var,unique));
}


static ATermList addcondition(
                     ATermList matchinglist,
                     ATermList conditionlist,
                     specificationbasictype *spec)
{
  return ATinsertA(conditionlist,
                   transform_matching_list(matchinglist,spec));
}

/// \brief Join the variables in v1 with those in v2, but do not add duplicates.
/// \details As it stands renamings has no function.

static ATermList merge_var_simple(
                    ATermList v1,
                    ATermList v2,
                    ATermList *renamings)
{ 
  v1=ATreverse(v1);
  ATermList result=v2;
  for( ; v1!=ATempty ; v1=ATgetNext(v1))
  { ATermAppl var1=ATAgetFirst(v1);
    bool found=false;
    for( ATermList v2_iterator=v2 ; v2_iterator!=ATempty ; v2_iterator=ATgetNext(v2_iterator))
    { ATermAppl var2=ATAgetFirst(v2_iterator);
      if (var1==var2)
      { // Check whether the names are the same, but the types differ
        found=true;
        break;
      }
      else
      { if (ATgetArgument(var1,0)==ATgetArgument(var2,0))
        { assert(0); // We need to deal with this later. This can
                     // only occur when variables with the same string
                     // and different types are used.
        }
      }
    }
    if (!found)
    { result=ATinsertA(result,var1);
    }
  }
  return result;
}


static ATermList merge_var(
                    ATermList v1,
                    ATermList v2,
                    ATermList *renamings,
                    ATermList *conditionlist,
                    specificationbasictype *spec)
{
  ATermList result=ATempty;
  ATermList renamingargs=ATempty, renamingpars=ATempty;
  ATermList matchinglist=v2;

  /* If the sequence of sum variables is reversed,
   * the variables are merged in the same sequence for all
   * summands (due to a suggestion of Muck van Weerdenburg) */

  if (v2==ATempty)
  { v1=ATreverse(v1);
  }

  result=v2;
  for( ; v1!=ATempty ; v1=ATgetNext(v1))
  { ATermAppl var=ATAgetFirst(v1);
    if (!mergeoccursin(&var,v2,
            &matchinglist,&renamingpars,&renamingargs))
    {
      result=ATinsertA(result,var);
      *conditionlist=extend_conditions(var,*conditionlist,spec);
    }
  }
  *conditionlist=addcondition(matchinglist,*conditionlist,spec);
  *renamings=ATinsert(ATinsert(*renamings,
                               (ATerm)renamingpars),
                      (ATerm)renamingargs);
  return result;
}

static ATermList make_binary_sums(
                      int n,
                      ATermAppl enumtypename,
                      ATermAppl *condition,
                      ATermList tail)
{ ATermList result=ATempty;

  assert(n>1);
  *condition=NULL;

  n=n-1;
  for(result=tail ; (n>0) ; n=n/2)
  { ATermAppl sumvar=getfreshvariable("e",enumtypename);
    result=ATinsertA(result,sumvar);
    if ((n % 2)==0)
    { if ((*condition)==NULL)
      { *condition=sumvar;
      }
      else
      { *condition=gsMakeDataExprAnd(sumvar,*condition);
      }
    }
    else
    { if ((*condition)==NULL)
      { *condition=gsMakeDataExprTrue();
      }
      else
      { *condition=gsMakeDataExprOr(sumvar,*condition);
      }
    }
  }
  return result;
}

static ATermAppl getcasefunction(ATermAppl thesort,enumtype *e)
{
  return find_case_function(e->etype, thesort);
}

static ATermAppl construct_binary_case_tree_rec(
                       int n,
                       ATermList sums,
                       ATermList *terms,
                       ATermAppl termsort,
                       enumtype *e)
{ ATermAppl t=NULL,t1=NULL;
  ATermAppl casevar;

  assert(*terms!=ATempty);

  if (n<=0)
  { assert(*terms!=ATempty);
    ATermAppl t=ATAgetFirst(*terms);
    *terms=ATgetNext(*terms);
    return t;
  }

  assert(sums!=ATempty);
  casevar=ATAgetFirst(sums);
  sums=ATgetNext(sums);

  t=construct_binary_case_tree_rec(n / 2,sums,terms,termsort,e);
  if (t==NULL) return NULL;

  if (*terms==ATempty)
  { return t; }

  t1=construct_binary_case_tree_rec(n / 2,sums,terms,termsort,e);
  if (t1==NULL) return NULL;
  if (t==t1)
  { return t;
  }
  return gsMakeDataAppl3(getcasefunction(termsort,e), casevar, t, t1);
}

static ATermAppl construct_binary_case_tree(
                        int n,
                        ATermList sums,
                        ATermList terms,
                        ATermAppl termsort,
                        enumtype *e)
{
  return construct_binary_case_tree_rec(n-1,sums,&terms,termsort,e);
}

static int summandsCanBeClustered(
              ATermAppl summand1,
              ATermAppl summand2)
{
  ATermAppl multiaction1=linGetMultiAction(summand1);
  ATermAppl actiontime1=linGetActionTime(summand1);
  ATermAppl multiaction2=linGetMultiAction(summand2);
  ATermAppl actiontime2=linGetActionTime(summand2);

  if (gsIsNil(actiontime1)!=
      gsIsNil(actiontime2))
  return 0;

  if (gsIsDelta(multiaction1))
  { if (gsIsDelta(multiaction2))
    { return 1;
    }
    else return 0;
  }

  if (gsIsDelta(multiaction2))
  { /* multiaction1!=delta */
    return 0;
  }

  /* Here the multiactions are proper multi actions,
     both with or without a time indication */

  /* The actions can be clustered if they contain
     the same actions, with the same sorts for the
     actions. We assume that the multiactions are
     ordered.
  */

  ATermList multiactionlist1=ATLgetArgument(multiaction1,0);
  ATermList multiactionlist2=ATLgetArgument(multiaction2,0);

  for( ; multiactionlist1!=ATempty ;
              multiactionlist1=ATgetNext(multiactionlist1) )
  { if (multiactionlist2==ATempty)
    { return 0;
    }

    if (ATAgetArgument(ATAgetFirst(multiactionlist1),0)!=
           ATAgetArgument(ATAgetFirst(multiactionlist2),0))
    { return 0;
    }
    multiactionlist2=ATgetNext(multiactionlist2);
  }

  if (multiactionlist2!=ATempty)
  { return 0;
  }

  return 1;
}

static ATermAppl getRHSassignment(ATermAppl var, ATermList as)
{
  for( ; as!=ATempty ; as=ATgetNext(as))
  {
    ATermAppl a=ATAgetFirst(as);
    if (ATAgetArgument(a,0)==var)
    { return ATAgetArgument(a,1);
    }
  }
  return var;
}

static ATermAppl collect_sum_arg_arg_cond(
                   enumtype *e,
                   int n,
                   ATermList sumlist,
                   ATermList gsorts,
                   specificationbasictype *spec,
                   int withAssignmentsInNextState)
{ /* This function gets a list of summands, with
     the same multiaction and time
     status. It yields a single clustered summand
     by introducing an auxiliary sum operator, with
     a variable of enumtype. In case binary is used,
     will use a number of summands of sort Bool */

  ATermList resultsum=ATempty;
  ATermAppl resultcondition=NULL;
  ATermAppl resultmultiaction=NULL;
  ATermList resultmultiactionlist=ATempty;
  ATermAppl resulttime=NULL;
  ATermList resultnextstate=ATempty;

  ATermList auxresult=ATempty;
  ATermAppl auxresult1=NULL;
  ATermList rename_list=ATempty;
  ATermList auxrename_list=ATempty;
  /* rename list is a list of pairs of variable and term lists */
  ATermList conditionlist=ATempty;
  ATermAppl binarysumcondition=NULL;
  ATermAppl equalterm=NULL;
  int equaluptillnow=1;

  for(ATermList walker=sumlist;
        walker!=ATempty; walker=ATgetNext(walker))

  { ATermAppl summand=ATAgetFirst(walker);
    ATermList sumvars=linGetSumVars(summand);

    resultsum=merge_var(sumvars,resultsum,&rename_list,&conditionlist,spec);
  }

  if (binary)
  { resultsum=make_binary_sums(
                     n,
                     e->etype->sortId,
                     &binarysumcondition,
                     resultsum);
  }
  else
  { resultsum=ATinsertA(resultsum,e->var);
  }

  /* Change the order of the rename list, note that the
     pairs in the list are reversed too */
  rename_list=ATreverse(rename_list);

  /* we construct the resulting condition */
  auxresult=ATempty;
  auxrename_list=rename_list;
  equalterm=NULL;
  equaluptillnow=1;
  for(ATermList walker=sumlist; walker!=ATempty;
                  walker=ATgetNext(walker))

  { ATermAppl summand=ATAgetFirst(walker);
    ATermAppl condition=linGetCondition(summand);

    assert(auxrename_list!=ATempty);
    ATermList auxpars=(ATermList)ATgetFirst(auxrename_list);
    auxrename_list=(ATermList)ATgetNext(auxrename_list);
    ATermList auxargs=(ATermList)ATgetFirst(auxrename_list);
    auxrename_list=(ATermList)ATgetNext(auxrename_list);
    auxresult1=substitute_data(auxargs,auxpars,condition);
    if (equalterm==NULL)
    { equalterm=auxresult1;
    }
    else
    { if (equaluptillnow==1)
      { equaluptillnow=(auxresult1==equalterm);
      }
    }
    auxresult=ATinsertA(auxresult,auxresult1);
  }
  if (binary==1)
  { resultcondition=construct_binary_case_tree(n,
                resultsum,auxresult,gsMakeSortExprBool(),e);
    resultcondition=gsMakeDataExprAnd(binarysumcondition,resultcondition);
    resultcondition=gsMakeDataExprAnd(
                   construct_binary_case_tree(n,
                       resultsum,conditionlist,gsMakeSortExprBool(),e),
                   resultcondition);
  }
  else
  {
    if (equaluptillnow==1)
    { resultcondition=gsMakeDataExprAnd(
                  gsMakeDataApplList(
                          find_case_function(e->etype,gsMakeSortExprBool()),
                          ATinsertA(conditionlist,e->var)),
                  equalterm);
    }
    else
    { resultcondition=gsMakeDataApplList(
                     find_case_function(e->etype,gsMakeSortExprBool()),
                     ATinsertA(auxresult,e->var));
      resultcondition=gsMakeDataExprAnd(
                  gsMakeDataApplList(
                          find_case_function(e->etype,gsMakeSortExprBool()),
                          ATinsertA(conditionlist,e->var)),
                  resultcondition);
    }
  }

  /* now we construct the arguments of the action */
  /* First we collect all multi-actions in a separate list
     of multiactions */
  ATermList multiActionList=ATempty;
  int multiActionIsDelta=0;

  for (ATermList walker=sumlist; walker!=ATempty ; walker=ATgetNext(walker))
  { ATermAppl summand=ATAgetFirst(walker);
    ATermAppl multiaction=linGetMultiAction(summand);
    if (gsIsDelta(multiaction))
    { multiActionIsDelta=1;
      break;
    }
    multiActionList=ATinsertA(multiActionList,multiaction);
  }

  multiActionList=ATreverse(multiActionList);

  if (multiActionIsDelta)
  { resultmultiaction=gsMakeDelta();
  }
  else
  { resultmultiactionlist=ATempty;
    /* ATermList nextmultiActions=ATempty; */
    long multiactioncount=ATgetLength(
                            ATLgetArgument(
                              ATAgetFirst(multiActionList),
                              0));
    for( ; multiactioncount>0 ; multiactioncount-- )
    {
      ATermList resultf=ATempty;
      long fcnt=ATgetLength((ATermList)
                     ATgetArgument(
                       ATelementAt(
                         ATLgetArgument(ATAgetFirst(multiActionList),0),
                         multiactioncount-1),1));
      ATermAppl f=NULL;

      for( ; fcnt>0 ; fcnt-- )
      { auxresult=ATempty;
        auxrename_list=rename_list;
        equalterm=NULL;
        equaluptillnow=1;
        ATermList multiactionwalker=multiActionList;
        for(ATermList walker=sumlist; walker!=ATempty ;
                                           walker=ATgetNext(walker))
        {
          assert(auxrename_list!=ATempty);
          ATermList auxpars=(ATermList)ATgetFirst(auxrename_list);
          auxrename_list=(ATermList)ATgetNext(auxrename_list);
          ATermList auxargs=(ATermList)ATgetFirst(auxrename_list);
          auxrename_list=(ATermList)ATgetNext(auxrename_list);

          /* nextmultiActions=
                ATinsert(nextmultiActions,
                         (ATerm)ATgetNext(
                              (ATermList)ATgetFirst(multiActionList)));*/

          f=(ATermAppl)ATelementAt(
              ATLgetArgument(
                (ATermAppl)ATelementAt(
                  ATLgetArgument(ATAgetFirst(multiactionwalker),0),
                  multiactioncount-1),
                1),
              fcnt-1);
          auxresult1=substitute_data(auxargs,auxpars,f);

          if (equalterm==NULL)
          { equalterm=auxresult1;
          }
          else
          { if (equaluptillnow==1)
            { equaluptillnow=(equalterm==auxresult1);
          } }
          auxresult=ATinsertA(auxresult,auxresult1);
          multiactionwalker=ATgetNext(multiactionwalker);
        }
        if (equaluptillnow)
        { resultf=ATinsertA(resultf,equalterm);
        }
        else
        { if (binary==0)
          { resultf=ATinsertA(resultf,
                      gsMakeDataApplList(
                           find_case_function(e->etype,gsGetSort(f)),
                           ATinsertA(auxresult,e->var)));
          }
          else
          { ATermAppl temp=construct_binary_case_tree(
                              n,
                              resultsum,
                              auxresult,
                              gsGetSort(f),
                              e);
            resultf=ATinsertA(resultf,temp);
          }
        }
      }
      resultmultiactionlist=
            ATinsertA(
              resultmultiactionlist,
              gsMakeAction(
                ATAgetArgument(
                  (ATermAppl)ATelementAt(
                     ATLgetArgument(ATAgetFirst(multiActionList),0),
                     multiactioncount-1),
                  0),
                resultf));
    }
  }

  /* Construct resulttime, the time of the action ... */

  auxresult=ATempty;
  auxrename_list=rename_list;
  equalterm=NULL;
  equaluptillnow=1;
  for(ATermList walker=sumlist; walker!=ATempty;
                  walker=ATgetNext(walker))

  { ATermAppl summand=ATAgetFirst(walker);
    ATermAppl actiontime=linGetActionTime(summand);

    assert(auxrename_list!=ATempty);
    ATermList auxpars=(ATermList)ATgetFirst(auxrename_list);
    auxrename_list=(ATermList)ATgetNext(auxrename_list);
    ATermList auxargs=(ATermList)ATgetFirst(auxrename_list);
    auxrename_list=(ATermList)ATgetNext(auxrename_list);

    auxresult1=substitute_time(auxargs,auxpars,actiontime);
    if (equalterm==NULL)
    { equalterm=auxresult1;
    }
    else
    { if (equaluptillnow==1)
      { equaluptillnow=(auxresult1==equalterm);
      }
    }
    auxresult=ATinsertA(auxresult,auxresult1);
  }
  if (binary==1)
  { resulttime=construct_binary_case_tree(n,
                resultsum,auxresult,realsort,e);
  }
  else
  {
    if (equaluptillnow==1)
    { resulttime=equalterm;
    }
    else
    { resulttime=gsMakeDataApplList(
                     find_case_function(e->etype,realsort),
                     ATinsertA(auxresult,e->var));
    }
  }

  /* now we construct the arguments of the invoked
     process, i.e. the new function g */
  long fcnt=0;
  resultnextstate=ATempty;
  for(ATermList ffunct=gsorts ; ffunct!=ATempty ; ffunct=ATgetNext(ffunct))
  {
    auxresult=ATempty;
    auxrename_list=rename_list;
    equalterm=NULL;
    equaluptillnow=1;
    for(ATermList walker=sumlist; walker!=ATempty ; walker=ATgetNext(walker))
    {
      ATermAppl summand=ATAgetFirst(walker);
      ATermList nextstate=linGetNextState(summand);

      assert(auxrename_list!=ATempty);
      ATermList auxpars=(ATermList)ATgetFirst(auxrename_list);
      auxrename_list=(ATermList)ATgetNext(auxrename_list);
      ATermList auxargs=(ATermList)ATgetFirst(auxrename_list);
      auxrename_list=(ATermList)ATgetNext(auxrename_list);

      ATermAppl nextstateparameter=NULL;
      if (withAssignmentsInNextState)
      {
        ATermAppl var=(ATermAppl)ATelementAt(gsorts,fcnt);
        nextstateparameter=getRHSassignment(var,nextstate);
      }
      else
      { nextstateparameter=(ATermAppl)ATelementAt(nextstate,fcnt);
      }

      auxresult1=substitute_data(auxargs,auxpars,nextstateparameter);
      if (equalterm==NULL)
      { equalterm=auxresult1;
      }
      else if (equaluptillnow==1)
      { equaluptillnow=(equalterm==auxresult1);
      }

      auxresult=ATinsertA(auxresult,auxresult1);
    }
    if (equaluptillnow)
    { resultnextstate=ATinsertA(resultnextstate,equalterm);
    }
    else
    { if (binary==0)
      { resultnextstate=
             ATinsertA(resultnextstate,
                  gsMakeDataApplList(
                       find_case_function(
                            e->etype,
                            ATAgetArgument(
                              ATAgetFirst(ffunct),
                              1)),
                       ATinsertA(auxresult,e->var)));
      }
      else
      {
        ATermAppl temp=construct_binary_case_tree(
                           n,
                           resultsum,
                           auxresult,
                           ATAgetArgument(ATAgetFirst(ffunct),1),
                           e);
        resultnextstate=ATinsertA(resultnextstate,temp);
      }
    }
    fcnt++;
  }
  /* Now turn *resultg around */
  resultnextstate=ATreverse(resultnextstate);
  if (withAssignmentsInNextState)
  { /* The list of arguments in nextstate are now in a sequential form, and
       must be transformed back to a list of assignments */
    resultnextstate=replaceArgumentsByAssignments(resultnextstate,gsorts);
  }

  return gsMakeLinearProcessSummand(resultsum,
                        resultcondition,
                        ((multiActionIsDelta)?
                            resultmultiaction:
                            gsMakeMultAct(resultmultiactionlist)),
                        resulttime,
                        resultnextstate);
}

static ATermList getActionSorts(ATermList actionlist)
{ ATermList resultsorts;

  for(resultsorts=ATempty ; actionlist!=ATempty ;
                  actionlist=ATgetNext(actionlist))
  {
    resultsorts=ATconcat(
                   ATLgetArgument(
                         ATAgetArgument(ATAgetFirst(actionlist),0),
                         1),
                   resultsorts);
  }
  return resultsorts;
}

static ATermList cluster_actions(
                       ATermList sums,
                       ATermList pars,
                       specificationbasictype *spec,
                       int withAssignmentsInNextState)
{ enumtype *enumeratedtype=NULL;
  int n=0;

   /* We cluster first the summands with the action
      occurring in the first summand of sums.
      These summands are first stored in w1.
      The remaining summands are stored in w2. */

  ATermList result=ATempty;
  for( ; (sums!=ATempty) ; )
  { ATermList w1=ATempty;
    ATermList w2=ATempty;

    ATermAppl summand1=ATAgetFirst(sums);

    sums=ATgetNext(sums);

    w1=ATinsertA(w1,summand1);
    for(ATermList w3=sums; (w3!=ATempty) ; w3=ATgetNext(w3))
    { ATermAppl summand2=ATAgetFirst(w3);
      if (summandsCanBeClustered(summand1,summand2))
      { w1=ATinsertA(w1,summand2);
      }
      else
      { w2=ATinsertA(w2,summand2);
      }
    }
    sums=w2;
    /* In w1 we now find all the summands labelled with
       similar multiactions, actiontime and terminationstatus.
       We must now construct its clustered form. */
    n=count_summands(w1);


    if (n>1)
    {
      ATermAppl multiaction=linGetMultiAction(ATAgetFirst(w1));
      ATermList actionsorts=ATempty;
      if (gsIsDelta(multiaction))
      { actionsorts=ATempty;
      }
      else
      { actionsorts=getActionSorts(ATLgetArgument(multiaction,0));
      }

      if (binary==0)
      {
        enumeratedtype=generate_enumerateddatatype(
                      n,actionsorts,getsorts(pars),spec);
      }
      else
      { enumeratedtype=generate_enumerateddatatype(
                      2,actionsorts,getsorts(pars),spec);
      }

      result=ATinsertA(result,
             collect_sum_arg_arg_cond(enumeratedtype,n,w1,pars,spec,
                 withAssignmentsInNextState));

    }
    else
    { result=ATconcat(w1,result);
    }
  }
  return result;
}

/**************** Cluster final result ******************************/

static ATermAppl linMakeInitProcSpec(
                       ATermList init,
                       ATermList parameters,
                       ATermList sums)
{ return ATmakeAppl3(initprocspec_symbol,
                     (ATerm)init,
                     (ATerm)parameters,
                     (ATerm)sums);
}

#ifndef NDEBUG
static int linIsInitProcSpec(ATermAppl initprocspec)
{
  return ATgetAFun(initprocspec)==initprocspec_symbol;
}
#endif

static ATermList linGetInit(ATermAppl initprocspec)
{
  assert(linIsInitProcSpec(initprocspec));
  return (ATermList)ATgetArgument(initprocspec,0);
}

static ATermList linGetParameters(ATermAppl initprocspec)
{
  assert(linIsInitProcSpec(initprocspec));
  return (ATermList)ATgetArgument(initprocspec,1);
}

static ATermList linGetSums(ATermAppl initprocspec)
{
  assert(linIsInitProcSpec(initprocspec));
  return (ATermList)ATgetArgument(initprocspec,2);
}


static ATermAppl clusterfinalresult(ATermAppl t,specificationbasictype *spec)
{
  return linMakeInitProcSpec(
                 linGetInit(t),
                 linGetParameters(t),
                 cluster_actions(linGetSums(t),linGetParameters(t),spec,1));
}

/**************** GENERATE LPEpCRL **********************************/


/* The variable regular indicates that we are interested in generating
   a LPE assuming the pCRL term under consideration is regular */

static ATermAppl generateLPEpCRL(ATermAppl procId,
                                 int canterminate,
                                 bool containstime,
                                 specificationbasictype *spec,
                                 int regular)
/* A pair of initial state and linear process must be extracted
   from the underlying GNF */
{ ATermList parameters=NULL,sums=NULL,initial=NULL;
  ATermList pCRLprocs=NULL;
  stacklisttype *stack=NULL;
  int singlecontrolstate=0;
  int n=objectIndex(procId);

  pCRLprocs=ATinsertA(ATempty,procId);

  pCRLprocs=makepCRLprocs(objectdata[n].processbody,pCRLprocs);
  /* now pCRLprocs contains a list of all process id's in this
     pCRL process */

  /* collect the parameters, but assume that variables
     have a unique sort */
  if (ATgetLength(pCRLprocs)==1)
  { singlecontrolstate=1;
  }
  parameters=collectparameterlist(pCRLprocs);
  alphaconversion(procId,parameters);
  /* We reverse the pCRLprocslist to give the processes that occur first the
     lowest index. In particular initial states get value 1, instead of the
     highest value, as happened hitherto (29/9/05) */
  pCRLprocs=ATreverse(pCRLprocs);
  if ((!regular)||((!singlecontrolstate)&&(!oldstate)&&(!binary)))
  { declare_control_state(spec,pCRLprocs);
  }
  stack=new_stack(parameters,spec,regular,pCRLprocs,singlecontrolstate);
  initial=make_initialstate(procId,stack,pCRLprocs,
                              regular,singlecontrolstate,spec);

  sums=collectsumlist(pCRLprocs,parameters,stack,
           (canterminate&&objectdata[n].canterminate),regular,
               singlecontrolstate,spec);


  if (regular)
  {
    if ((binary) && (!oldstate))
    { ATermList l=NULL;
      parameters=stack->parameterlist;
      if (!singlecontrolstate)
      { for(l=stack->booleanStateVariables; !ATisEmpty(l) ; l=ATgetNext(l))
        { parameters=ATinsertA(parameters,ATAgetFirst(l));
        }
      }
    }
    else  /* !binary or oldstate */
    { parameters=
            ((!singlecontrolstate)?
                  ATinsertA(stack->parameterlist,stack->stackvar):
                  stack->parameterlist);
    }
  }
  else /* not regular, use a stack */
  { parameters=ATinsertA(ATempty,stack->stackvar);
  }

  if (!nocluster)
  { sums=cluster_actions(sums,parameters,spec,0);
  }


  if ((!containstime) || add_delta)
  { /* We add a delta summand to each process, if the flag
       add_delta is set, or if the process does not contain any
       explicit reference to time. This affects the behaviour of each
       process in the sense that each process can idle
       indefinitely. It has the advantage that large numbers
       numbers of timed delta summands are subsumed by
       this delta. As the removal of timed delta's
       is time consuming in the linearisation, the use
       of this flag, can speed up linearisation considerably */

    sums=ATinsertA(sums,
                    gsMakeLinearProcessSummand(ATempty,
                                     gsMakeDataExprTrue(),
                                     gsMakeDelta(),
                                     gsMakeNil(),
                                     parameters));
  }

  /* now the summands have been collected in the variable sums. We only
     need to put the result in `initprocspec' and return it.
  */

  if (regular)
  {

    if (oldstate)
    { return linMakeInitProcSpec(
                    initial,
                    (singlecontrolstate?
                           stack->parameterlist:
                           ATinsertA(stack->parameterlist,stack->stackvar)),
                    sums);
    }
    if (binary)
    { ATermList l=NULL;
      ATermList vars=stack->parameterlist;
      for(l=stack->booleanStateVariables; !ATisEmpty(l) ; l=ATgetNext(l))
      { vars=ATinsertA(vars,ATAgetFirst(l));
      }

      return linMakeInitProcSpec(initial,vars,sums);
    }
    /* normal enumerated type */
    { if (!singlecontrolstate)
      { create_enumeratedtype(stack->no_of_states,spec);
      }
      return linMakeInitProcSpec(
                  initial,
                  (singlecontrolstate?
                        stack->parameterlist:
                        ATinsertA(stack->parameterlist,stack->stackvar)),
                  sums);
    }
  }

  /* a process with a stack is returned */
  return linMakeInitProcSpec(
                 initial,
                 ATinsertA(ATempty,stack->stackvar),
                 sums);
}


/**************** hiding *****************************************/

static int isinset(ATermAppl actionName, ATermList set)
{
  return ATindexOf(set,(ATerm)actionName,0)>=0;
}

static ATermAppl hide(ATermList hidelist, ATermAppl multiaction)
{ ATermList resultactionlist=ATempty;

  if (gsIsDelta(multiaction))
  { return multiaction; }

  for (ATermList walker=ATLgetArgument(multiaction,0);
            walker!=ATempty ; walker=ATgetNext(walker) )
  { ATermAppl action=ATAgetFirst(walker);
    if (!isinset(ATAgetArgument(
                    ATAgetArgument(action,0),
                    0),
                 hidelist))
    { resultactionlist=ATinsertA(resultactionlist,action);
    }
  }

  /* reverse the actionlist to maintain the ordering */
  return gsMakeMultAct(ATreverse(resultactionlist));
}

static ATermAppl hidecomposition(ATermList hidelist, ATermAppl ips)
{
  ATermList resultsumlist=ATempty;
  ATermList sourcesumlist=linGetSums(ips);

  for( ; sourcesumlist!=ATempty ; sourcesumlist=ATgetNext(sourcesumlist))
  { ATermAppl summand=ATAgetFirst(sourcesumlist);
    ATermList sumvars=linGetSumVars(summand);
    ATermAppl multiaction=linGetMultiAction(summand);
    ATermAppl actiontime=linGetActionTime(summand);
    ATermAppl condition=linGetCondition(summand);
    ATermList nextstate=linGetNextState(summand);

    resultsumlist=ATinsertA(
                    resultsumlist,
                    gsMakeLinearProcessSummand(
                           sumvars,
                           condition,
                           hide(hidelist,multiaction),
                           actiontime,
                           nextstate));
  }
  return linMakeInitProcSpec(
             linGetInit(ips),linGetParameters(ips),resultsumlist);
}

/**************** allow/block *************************************/

static int implies_condition(ATermAppl c1, ATermAppl c2)
{
  if (gsIsDataExprTrue(c2))
  { return 1;
  }

  if (gsIsDataExprFalse(c1))
  { return 1;
  }

  if (gsIsDataExprTrue(c1))
  { return 0;
  }

  if (gsIsDataExprFalse(c2))
  { return 0;
  }

  if (c1==c2)
  { return 1;
  }

  /* Dealing with the conjunctions (&&) first and then the disjunctions (||)
     yields a 10-fold speed increase compared to the case where first the
     || occur, and then the &&. This result was measured on the alternating
     bit protocol, with --regular. */

  if (gsIsDataExprAnd(c2))
  {
    ATermList args = ATLgetArgument(c2,1);
    return implies_condition(c1,ATAelementAt(args,0)) &&
           implies_condition(c1,ATAelementAt(args,1));
  }

  if (gsIsDataExprOr(c1))
  {
    ATermList args = ATLgetArgument(c1,1);
    return implies_condition(ATAelementAt(args,0),c2) &&
           implies_condition(ATAelementAt(args,1),c2);
  }

  if (gsIsDataExprAnd(c1))
  {
    ATermList args = ATLgetArgument(c1,1);
    return implies_condition(ATAelementAt(args,0),c2) ||
           implies_condition(ATAelementAt(args,1),c2);
  }

  if (gsIsDataExprOr(c2))
  {
    ATermList args = ATLgetArgument(c2,1);
    return implies_condition(c1,ATAelementAt(args,0)) ||
           implies_condition(c1,ATAelementAt(args,1));
  }

  return 0;

}

static ATermList insert_timed_delta_summand(
                    ATermList l,
                    ATermAppl s)
{ /* The delta summands are put in front.
     The sequence of summands is maintained as
     good as possible, to eliminate summands as
     quickly as possible */
  assert(linGetMultiAction(s)==gsMakeDelta());
  ATermList result=ATempty;

  ATermList sumvars=linGetSumVars(s);
  ATermAppl cond=linGetCondition(s);
  ATermAppl multiaction=linGetMultiAction(s);
  ATermAppl actiontime=linGetActionTime(s);

  for( ; l!=ATempty ; l=ATgetNext(l) )
  { ATermAppl summand=ATAgetFirst(l);
    ATermAppl cond1=linGetCondition(summand);
    if ((!add_delta)&&
        ((implies_condition(cond,cond1)) &&
        ((actiontime==linGetActionTime(summand))||
         (linGetActionTime(summand)==gsMakeNil()))))
    { /* put the summand that was effective in removing
         this delta summand to the front, such that it
         is encountered early later on, removing a next
         delta summand */
      return ATinsertA(
               ATconcat(ATreverse(result),ATgetNext(l)),
               summand);
    }
    if ((linGetMultiAction(summand)==gsMakeDelta()) &&
            ((add_delta)||
               (implies_condition(cond1,cond) &&
                ((actiontime==linGetActionTime(summand))||
                 (actiontime==gsMakeNil())))))
    { /* do not add summand to result, as it is superseded by s */
    }
    else
    { result=ATinsertA(result,summand);
    }
  }
  result=ATinsertA(ATreverse(result),
                   gsMakeLinearProcessSummand(
                      sumvars,
                      cond,
                      multiaction,
                      actiontime,
                      linGetNextState(s)));
  return result;
}

static ATermList sortMultiActionLabels(ATermList l)
{
  ATermList result=ATempty;
  for( ; l!=ATempty ; l=ATgetNext(l))
  { result=ATinsert(
             result,
             (ATerm)sortActionLabels(ATLgetArgument(ATAgetFirst(l),0)));
  }

  return result;
}


/// \brief determine whether the multiaction has the same labels as the allow action,
//         in which case true is delivered. If multiaction is the action Terminate,
//         then true is also returned.

static int allowsingleaction(ATermList allowaction, ATermAppl multiaction)
{

  if (multiaction==terminationAction)
  { // multiaction is equal to terminate. This action cannot be blocked.
    return 1;
  }
  
  for (ATermList walker=ATLgetArgument(multiaction,0);
              walker!=ATempty ; walker=ATgetNext(walker) )
  {
    ATermAppl action=ATAgetFirst(walker);

    if (ATisEmpty(allowaction))
    { return 0;
    }
    assert(gsIsAction(action));
    assert(gsIsActId(ATAgetArgument(action,0)));
    if (strcmp(ATgetName(ATgetAFun(ATgetFirst(allowaction))),
                 ATgetName(ATgetAFun(ATgetArgument(ATgetArgument(action,0),0))))!=0)
    { return 0;
    }
    allowaction=ATgetNext(allowaction);
  }
  if (allowaction==ATempty)
  { return 1;
  }
  return 0;
}

static int allow(ATermList allowlist, ATermAppl multiaction)
{
  if (gsIsDelta(multiaction))
  { return 0; }

  /* The empty multiaction, i.e. tau, is never blocked by allow */
  if (ATLgetArgument(multiaction,0)==ATempty)
  { return 1; }

  for( ; allowlist!=ATempty ; allowlist=ATgetNext(allowlist))
  { if (allowsingleaction(ATLgetFirst(allowlist),multiaction))
    {
      return 1;
    }
  }
  return 0;
}

static bool encap(ATermList encaplist, ATermAppl multiaction)
{ int actioninset=0;
  if (gsIsDelta(multiaction))
  { return true ; }

  for (ATermList walker=ATLgetArgument(multiaction,0) ;
            walker!=ATempty ; walker=ATgetNext(walker) )
  { ATermAppl action=ATAgetFirst(walker);
    if (isinset(ATAgetArgument(ATAgetArgument(action,0),0),encaplist))
    { actioninset=1;
      break;
    }
  }

  /* reverse the actionlist to maintain the ordering */
  if (actioninset)
  { return true ;
  }
  return false;
}

static ATermAppl allowblockcomposition(
                      ATermList allowlist,
                      ATermAppl ips,
                      const bool is_allow)
{ /* This function calculates the allow or the block operator,
     depending on whether is_allow is true */

  ATermList resultdeltasumlist=ATempty;
  ATermList resultsimpledeltasumlist=ATempty;
  ATermList resultactionsumlist=ATempty;
  ATermList sourcesumlist=linGetSums(ips);
  if (is_allow)
  { allowlist=sortMultiActionLabels(allowlist);
  }

  int sourcesumlist_length=ATgetLength(sourcesumlist);
  if (sourcesumlist_length>2 || is_allow) // This condition prevents this message to be printed
                                          // when performing data elimination. In this case the
                                          // term delta is linearised, to determine which data
                                          // is essential for all processes. In these cases a
                                          // message about the block operator is very confusing.
  { gsVerboseMsg(
          "- calculating the %s operator on %d summands",
                          (is_allow?"allow":"block"),
                          ATgetLength(sourcesumlist));
  }

  /* First add the resulting sums in two separate lists
     one for actions, and one for delta's. The delta's
     are added at the end to the actions, where for
     each delta summand it is determined whether it ought
     to be added, or is superseded by an action or another
     delta summand */
  for( ; sourcesumlist!=ATempty ; sourcesumlist=ATgetNext(sourcesumlist))
  { ATermAppl summand=ATAgetFirst(sourcesumlist);
    ATermList sumvars=linGetSumVars(summand);
    ATermAppl multiaction=linGetMultiAction(summand);
    ATermAppl actiontime=linGetActionTime(summand);
    ATermAppl condition=linGetCondition(summand);

    if ((is_allow && allow(allowlist,multiaction)) ||
        (!is_allow && !encap(allowlist,multiaction)))
    {
      resultactionsumlist=ATinsertA(
                    resultactionsumlist,
                    summand);
    }
    else
    { /* first remove free variables from sumvars
         I fail to see the point of this operation, esp. here.
         At this point it takes a lot of time without
         seemingly bringing any advantage.

         Therefore I comment it out. JFG 3/2/2008

      ATermList newsumvars=ATempty;
      for( ; sumvars!=ATempty ; sumvars=ATgetNext(sumvars))
      { ATermAppl sumvar=ATAgetFirst(sumvars);
        if (occursinterm(sumvar,condition) ||
           ((actiontime!=gsMakeNil()) && occursinterm(sumvar,actiontime)))
        { newsumvars=ATinsertA(newsumvars,sumvar);
        }
      }
      sumvars=newsumvars; */

      if (gsIsDataExprTrue(condition))
      { resultsimpledeltasumlist=ATinsertA(
                    resultsimpledeltasumlist,
                      gsMakeLinearProcessSummand(
                             sumvars,
                             condition,
                             gsMakeDelta(),
                             actiontime,
                             ATempty)); // We are not interested in the nextstate after delta.
      }
      else
      { resultdeltasumlist=ATinsertA(
                    resultdeltasumlist,
                      gsMakeLinearProcessSummand(
                             sumvars,
                             condition,
                             gsMakeDelta(),
                             actiontime,
                             ATempty)); // We are not interested in the nextstate after delta.
      }
    }
  }

  ATermList resultsumlist=resultactionsumlist;

  if (nodeltaelimination)
  { resultdeltasumlist=ATconcat(resultsimpledeltasumlist,resultdeltasumlist);
  }
  else
  { for ( ; resultsimpledeltasumlist!=ATempty ;
             resultsimpledeltasumlist=ATgetNext(resultsimpledeltasumlist))
    {
      resultsumlist=insert_timed_delta_summand(
                      resultsumlist,
                      ATAgetFirst(resultsimpledeltasumlist));
    }
  }

  if (nodeltaelimination)
  { resultsumlist=ATconcat(resultactionsumlist,resultdeltasumlist);
  }
  else if (!add_delta) /* if a delta summand is added, conditional, timed
                          delta's are subsumed and do not need to be added */
  { for ( ; resultdeltasumlist!=ATempty ;
             resultdeltasumlist=ATgetNext(resultdeltasumlist))
    {
      resultsumlist=insert_timed_delta_summand(
                      resultsumlist,
                      ATAgetFirst(resultdeltasumlist));
    }
  }
  if (sourcesumlist_length>2 || is_allow)
  { gsVerboseMsg(", resulting in %d summands\n",
                          ATgetLength(resultsumlist));
  }

  return linMakeInitProcSpec(
             linGetInit(ips),linGetParameters(ips),resultsumlist);
}


/**************** encapsulation *************************************/


/* static ATermAppl encapcomposition(ATermList encaplist , ATermAppl ips)
{
  ATermList resultactionsumlist=ATempty;
  ATermList resultdeltasumlist=ATempty;
  ATermList sourcesumlist=linGetSums(ips);

  unsigned int sourcesumlist_length=ATgetLength(sourcesumlist);
  if (sourcesumlist_length>2)  // This condition prevents this message to be printed
                                     // when performing data elimination. In this case the
                                     // term delta is linearised, to determine which data
                                     // is essential for all processes. In these cases a
                                     // message about the block operator is very confusing.
  { gsVerboseMsg(
          "- calculating the block operator on %d summands",
                          ATgetLength(sourcesumlist));
  }
  for( ; sourcesumlist!=ATempty ; sourcesumlist=ATgetNext(sourcesumlist))
  { ATermAppl summand=ATAgetFirst(sourcesumlist);
    ATermList sumvars=linGetSumVars(summand);
    ATermAppl multiaction=linGetMultiAction(summand);
    ATermAppl actiontime=linGetActionTime(summand);
    ATermAppl condition=linGetCondition(summand);

    //ATermAppl resultmultiaction=encap(encaplist,multiaction);

    / * The action and delta summands are first put into
       different lists. Below the delta's are added to
       the actions, and while doing so, it is checked whether
       adding them is necessary, or whether they are already
       implied by other actions, or delta's * /
    if (gsIsDelta(resultmultiaction))
    {
      resultdeltasumlist=ATinsertA(
                    resultdeltasumlist,
                    gsMakeLinearProcessSummand(
                           sumvars,
                           condition,
                           resultmultiaction,
                           actiontime,
                           ATempty)); // We are not interested in the nextstate after Delta.
    }
    else
    {
      resultactionsumlist=ATinsertA(
                    resultactionsumlist,summand);
    }
  }

  ATermList resultsumlist=resultactionsumlist;

  if (nodeltaelimination)
  { resultsumlist=ATconcat(resultdeltasumlist,resultsumlist);
  }
  else
  {
    for( ; resultdeltasumlist!=ATempty ;
             resultdeltasumlist=ATgetNext(resultdeltasumlist))
    { resultsumlist=insert_timed_delta_summand(
                      resultsumlist,
                      ATAgetFirst(resultdeltasumlist));
    }
  }
  if (sourcesumlist_length>2)
  { gsVerboseMsg(", resulting in %d summands.\n",ATgetLength(resultsumlist));
  }
  return linMakeInitProcSpec(
             linGetInit(ips),linGetParameters(ips),resultsumlist);
}*/

/**************** renaming ******************************************/

static ATermAppl rename_action(ATermList renamings, ATermAppl action)
{ ATermAppl actionId=ATAgetArgument(action,0);
  char *s=ATSgetArgument(actionId,0);
  for ( ; renamings!=ATempty ; renamings=ATgetNext(renamings))
  { ATermAppl renaming=ATAgetFirst(renamings);
    if (strequal(s,ATSgetArgument(renaming,0)))
    { assert(existsorts(ATLgetArgument(actionId,1)));
      return gsMakeAction(
                   gsMakeActId(
                         gsString2ATermAppl(ATSgetArgument(renaming,1)),
                         ATLgetArgument(actionId,1)),
                   ATLgetArgument(action,1));
    }
  }
  return action;
}

static ATermAppl rename_actions(ATermList renamings, ATermAppl multiaction)
{
  ATermList resultactionlist=ATempty;
  if (gsIsDelta(multiaction))
  { return gsMakeDelta(); }

  for (ATermList walker=ATreverse(ATLgetArgument(multiaction,0)) ;
            walker!=ATempty ; walker=ATgetNext(walker) )
  { ATermAppl action=ATAgetFirst(walker);
    resultactionlist=linInsertActionInMultiActionList(
                          rename_action(renamings,action),
                          resultactionlist);
  }

  return gsMakeMultAct(resultactionlist);
}

static ATermAppl renamecomposition(ATermList renamings, ATermAppl ips)
{
  ATermList resultsumlist=ATempty;
  ATermList sourcesumlist=linGetSums(ips);

  for( ; sourcesumlist!=ATempty ; sourcesumlist=ATgetNext(sourcesumlist))
  { ATermAppl summand=ATAgetFirst(sourcesumlist);
    ATermList sumvars=linGetSumVars(summand);
    ATermAppl multiaction=linGetMultiAction(summand);
    ATermAppl actiontime=linGetActionTime(summand);
    ATermAppl condition=linGetCondition(summand);
    ATermList nextstate=linGetNextState(summand);

    resultsumlist=ATinsertA(
                    resultsumlist,
                    gsMakeLinearProcessSummand(
                           sumvars,
                           condition,
                           rename_actions(renamings,multiaction),
                           actiontime,
                           nextstate));
  }
  return linMakeInitProcSpec(
             linGetInit(ips),linGetParameters(ips),resultsumlist);
}

/**************** equalargs ****************************************/

static int occursinvarandremove(ATermAppl var, ATermList *vl)
{ int result=0;
  ATermAppl var1=NULL;

  if (*vl==ATempty)
  { return 0;
  }
  *vl=ATgetNext(*vl);
  var1=ATAgetFirst(*vl);
  if (var==var1)
    return 1;

#ifdef NDEBUG
   if (ATgetAFun(ATgetArgument(var,0))==
       ATgetAFun(ATgetArgument(var1,0)))
   { gsErrorMsg("variable conflict %T  %T\n",var,var1);
     exit(1);
   }
#endif

  result=occursinvarandremove(var,vl);
  *vl=ATinsertA(*vl,var1);
  return result;
}

/********************** construct renaming **************************/

static ATermList construct_renaming(
                   ATermList pars1,
                   ATermList pars2,
                   ATermList *pars3,
                   ATermList *pars4,
                   const bool unique)
{ /* check whether the variables in pars2 are unique,
     wrt to those in pars1, and deliver:
     - in pars3 a list of renamed parameters pars2, such that
       pars3 is unique with respect to pars1;
     - in pars4 a list of parameters that need to be renamed;
     - as a return result, new values for the parameters in pars4.
       This allows using substitute_data(list) to rename
       action and process arguments and conditions to adapt
       to the new parameter names.
     The variable unique indicates whether the generated variables
     are unique, and not occurring elsewhere. If unique is false,
     it is attempted to reuse previously generated variable names,
     as long as they do not occur in pars1. The default value for
     unique is true.
   */

  ATermList t=NULL, t1=NULL, t2=NULL;

  if (pars2==ATempty)
  { *pars3=ATempty;
    t1=ATempty;
    *pars4=ATempty;
  }
  else
  { ATermAppl var2=ATAgetFirst(pars2);
    pars2=ATgetNext(pars2);

    ATermAppl var3=var2;
    for(int i=0 ; occursin(var3,pars1) ; i++)
    { var3=getfreshvariable(
                  ATSgetArgument(var2,0),
                  ATAgetArgument(var2,1),(unique?-1:i));
    }
    if (var3!=var2)
    {
      t1=ATinsertA(construct_renaming(pars1,pars2,&t,&t2,unique),var3);

      *pars4=ATinsertA(t2,var2);
      *pars3=ATinsertA(t,var3);
    }
    else
    { t1=construct_renaming(pars1,pars2,&t,pars4,unique);
      *pars3=ATinsertA(t,var2);
    }

  }
  return t1;
}

/**************** communication operator composition ****************/

static ATermList insertActionLabel(
                      ATermAppl action,
                      ATermList actionlabels)
{ /* assume actionlabels is sorted, and put
     action at the proper place to yield a sorted
     list */
  if (actionlabels==ATempty)
  { return ATinsertA(ATempty,action);
  }

  ATermAppl firstAction=ATAgetFirst(actionlabels);


  if (strcmp(gsATermAppl2String(action),
               gsATermAppl2String(firstAction))<0)
  { return ATinsertA(actionlabels,action);
  }

  return ATinsertA(insertActionLabel(
                       action,
                       ATgetNext(actionlabels)),
                   firstAction);
}

static ATermList sortActionLabels(ATermList actionlabels)
{
  ATermList result=ATempty;
  for( ; actionlabels!=ATempty ;
                 actionlabels=ATgetNext(actionlabels))
  { result=insertActionLabel(ATAgetFirst(actionlabels),result);
  }
  return result;
}

static ATermList getsorts(ATermList l)
{ if (l==ATempty) return ATempty;

  return ATinsertA(getsorts(ATgetNext(l)),
                   ATAgetArgument(ATAgetFirst(l),1));

}

static ATermAppl pairwiseMatch(ATermList l1, ATermList l2)
{
  if (l1==ATempty)
  { if (l2==ATempty)
    { return gsMakeDataExprTrue();
    }
    return gsMakeDataExprFalse();
  }

  if (l2==ATempty)
  { return gsMakeDataExprFalse();
  }

  ATermAppl t1=ATAgetFirst(l1);
  ATermAppl t2=ATAgetFirst(l2);

  if (gsGetSort(t1)!=gsGetSort(t2))
  { return gsMakeDataExprFalse();
  }

  ATermAppl result=pairwiseMatch(ATgetNext(l1),ATgetNext(l2));

  if (result==gsMakeDataExprFalse())
  { return result;
  }

  return gsMakeDataExprAnd(
            gsMakeDataExprEq(t1,t2),
            result);
}

static ATermList addActionCondition(
                     ATermAppl firstaction,
                     ATermAppl condition,
                     ATermList L,
                     ATermList S)
{
  /* if firstaction==NULL, it should not be added */
  for( ; L!=ATempty ; L=ATgetNext(L))
  { ATermAppl firsttuple=ATAgetFirst(L);
    S=ATinsertA(S,
        linMakeTuple(
          ((firstaction!=NULL)?
               linInsertActionInMultiActionList(firstaction,ATLgetArgument(firsttuple,0)):
               ATLgetArgument(firsttuple,0)),
          gsMakeDataExprAnd(ATAgetArgument(firsttuple,1),condition)));
  }
  return S;
}


// Type and variables for a somewhat more efficient storage of the
// communication function
typedef struct {
  ATermList lhs;
  ATermAppl rhs;
  ATermList tmp;
} comm_entry;
static comm_entry *comm_table = NULL;
static int comm_table_size = 0;
static int comm_table_num = 0;

static ATermAppl can_communicate(ATermList m)
{ /* this function indicates whether the actions in m
     consisting of actions and data occur in C, such that
     a communication can take place. If not NULL is delivered,
     otherwise the resulting action is the result. If the
     resulting action is tau, or nil, the result is nil. */

  // first copy the left-hand sides of communications for use
  for(int i=0; i<comm_table_num; i++)
  {
    comm_table[i].tmp = comm_table[i].lhs;
  }

  // m must match a lhs; check every action
  ATermList mwalker=m;
  while ( mwalker != ATempty )
  {
    ATermAppl actionname=ATAgetArgument(ATAgetArgument(ATAgetFirst(mwalker),0),0);

    // check every lhs for actionname
    bool comm_ok = false;
    for(int i=0; i<comm_table_num; i++)
    {
      if ( comm_table[i].tmp == NULL ) // lhs i does not match
      {
        continue;
      }
      if ( ATisEmpty(comm_table[i].tmp) ) // lhs cannot match actionname
      {
        comm_table[i].tmp = NULL;
        continue;
      }
      if ( actionname != ATAgetFirst(comm_table[i].tmp) )
      {
        // no match
        comm_table[i].tmp = NULL;
      } else {
        // possible match; on to next action
        comm_table[i].tmp = ATgetNext(comm_table[i].tmp);
        comm_ok = true;
      }
    }
    if ( !comm_ok ) // no (possibly) matching lhs
    {
      return NULL;
    }

    // next action in m
    mwalker=ATgetNext(mwalker);
  }

  // there is a lhs containing m; find it
  for (int i=0; i<comm_table_num; i++)
  {
    // lhs i matches only if comm_table[i] is empty
    if ( (comm_table[i].tmp != NULL) && ATisEmpty(comm_table[i].tmp) )
    {
      if ( comm_table[i].rhs == gsMakeTau() )
      {
        return gsMakeNil();
      }
      assert(existsorts(ATLgetArgument(ATAgetArgument(ATAgetFirst(m),0),1)));
      return gsMakeActId(comm_table[i].rhs,ATLgetArgument(ATAgetArgument(ATAgetFirst(m),0),1));
    }
  }

  // no match
  return NULL;
}

static bool might_communicate(ATermList m, ATermList n = NULL)
{ /* this function indicates whether the actions in m
     consisting of actions and data occur in C, such that
     a communication might take place (i.e. m is a subbag
     of the lhs of a communication in C).
     if n != NULL, then all actions of a matching communication
     that are not in m should be in n (i.e. there must be a
     subbag o of n such that m+o can communicate. */

  // first copy the left-hand sides of communications for use
  for(int i=0; i<comm_table_num; i++)
  {
    comm_table[i].tmp = comm_table[i].lhs;
  }

  // m must be contained in a lhs; check every action
  ATermList mwalker=m;
  while ( mwalker != ATempty )
  {
    ATermAppl actionname=ATAgetArgument(ATAgetArgument(ATAgetFirst(mwalker),0),0);

    // check every lhs for actionname
    bool comm_ok = false;
    for(int i=0; i<comm_table_num; i++)
    {
      if ( comm_table[i].tmp == NULL )
      {
        continue;
      }
      if ( ATisEmpty(comm_table[i].tmp) ) // actionname not in here; ignore lhs
      {
        comm_table[i].tmp = NULL;
        continue;
      }

      ATermAppl commname;
      while ( actionname != (commname = ATAgetFirst(comm_table[i].tmp)) )
      {
        if ( n != NULL )
        {
          // action is not in m, so it should be in n
          // but all actions in m come before n
          comm_table[i].tmp = NULL;
          break;
        } else {
          // ignore actions that are not in m
          comm_table[i].tmp = ATgetNext(comm_table[i].tmp);
          if ( ATisEmpty(comm_table[i].tmp) )
          {
            comm_table[i].tmp = NULL;
            break;
          }
        }
      }
      if ( actionname == commname ) // actionname found
      {
        comm_table[i].tmp = ATgetNext(comm_table[i].tmp);
        comm_ok = true;
      }
    }
    if ( !comm_ok )
    {
      return false;
    }

    // next action in m
    mwalker=ATgetNext(mwalker);
  }

  if ( n == NULL )
  {
    // there is a matching lhs
    return true;
  } else {
    // the rest of actions of lhs that are not in m should be in n

    // rest[i] contains the part of n in which lhs i has to find matching actions
    DECL_A(rest,ATermList,comm_table_num);
    for(int i=0; i<comm_table_num; i++)
    {
      rest[i] = n;
    }

    // check every lhs
    for(int i=0; i<comm_table_num; i++)
    {
      if ( comm_table[i].tmp == NULL ) // lhs i did not contain m
      {
	      continue;
      }
      // as long as there are still unmatch actions in lhs i...
      while ( !ATisEmpty(comm_table[i].tmp) )
      {
        // .. find them in rest[i]
        if ( ATisEmpty(rest[i]) ) // no luck
        {
          rest[i] = NULL;
          break;
        }
        // get first action in lhs i
        ATermAppl commname = ATAgetFirst(comm_table[i].tmp);
        ATermAppl restname;
        // find it in rest[i]
        while ( commname != (restname = ATAgetArgument(ATAgetArgument(ATAgetFirst(rest[i]),0),0)) )
        {
          rest[i] = ATgetNext(rest[i]);
          if ( ATisEmpty(rest[i]) ) // no more
          {
            rest[i] = NULL;
            break;
          }
        }
        if ( commname != restname ) // action was not found
        {
          break;
        }
        // action found; try next
        rest[i] = ATgetNext(rest[i]);
        comm_table[i].tmp = ATgetNext(comm_table[i].tmp);
      }

      if ( rest[i] != NULL ) // lhs was found in rest[i]
      {
        FREE_A(rest);
        return true;
      }
    }

    // no lhs completely matches
    FREE_A(rest);
    return false;
  }
}

static ATermList makeMultiActionConditionList_aux(
                   ATermList multiaction,
                   ATermList r);

static ATermList phi(ATermList m,
                     ATermList d,
                     ATermList w,
                     ATermList n,
                     ATermList r)
{ /* phi is a function that yields a list of pairs
     indicating how the actions in m|w|n can communicate.
     The pairs contain the resulting multi action and
     a condition on data indicating when communication
     can take place. In the communication all actions of
     m, none of w and a subset of n can take part in the
     communication. d is the data parameter of the communication
     and C contains a list of multiaction action pairs indicating
     possible commmunications */

  if (!might_communicate(m,n))
  { return ATempty;
  }

  if (n==ATempty)
  { ATermAppl c=can_communicate(m); /* returns NULL if no communication
                                         is possible */
    if (c!=NULL)
    { ATermList T=makeMultiActionConditionList_aux(w,r);
      return addActionCondition(
                   ((ATAgetArgument(c,0)==gsMakeNil())?NULL:gsMakeAction(c,d)),
                   gsMakeDataExprTrue(),
                   T,
                   ATempty);
    }
    /* c==NULL, actions in m cannot communicate */
    return ATempty;
  }
  /* if n=[a(f)] \oplus o */
  ATermAppl firstaction=ATAgetFirst(n);
  ATermList o=ATgetNext(n);
  ATermList T=phi(ATappend(m,(ATerm)firstaction),d,w,o,r);
  return addActionCondition(
                NULL,
                pairwiseMatch(d,ATLgetArgument(firstaction,1)),
                T,
                phi(m,d,ATappend(w,(ATerm)firstaction),o,r));
}

static bool xi(ATermList alpha, ATermList beta)
{
  if ( ATisEmpty(beta) )
  {
    return can_communicate(alpha) != NULL;
  } else {
    ATerm a = ATgetFirst(beta);
    ATermList l = ATappend(alpha,a);
    beta = ATgetNext(beta);

    if ( can_communicate(l) != NULL )
    {
      return true;
    } else if ( might_communicate(l,beta) )
    {
      return xi(l,beta) || xi(alpha,beta);
    } else {
      return xi(alpha,beta);
    }
  }
}

static ATermAppl psi(ATermList alpha)
{
  alpha=ATreverse(alpha);
  ATermAppl cond = gsMakeDataExprFalse();
  while ( !ATisEmpty(alpha) )
  {
    ATerm a = ATgetFirst(alpha);
    ATermList beta = ATgetNext(alpha);

    while ( !ATisEmpty(beta) )
    {
      if ( might_communicate(ATmakeList2(a,ATgetFirst(beta)),ATgetNext(beta)) && xi(ATmakeList2(a,ATgetFirst(beta)),ATgetNext(beta)) )
      {
        // sort and remove duplicates??
        cond = gsMakeDataExprOr(cond,pairwiseMatch(ATLgetArgument((ATermAppl) a,1),ATLgetArgument(ATAgetFirst(beta),1))
            );
      }
      beta = ATgetNext(beta);
    }

    alpha = ATgetNext(alpha);
  }
  return gsMakeDataExprNot(cond);
}

static ATermList makeMultiActionConditionList_aux(
                   ATermList multiaction,
                   ATermList r = NULL)
{ /* This is the function gamma(m,C,r) provided
     by Muck van Weerdenburg in Calculation of
     Communication with open terms [1]. */

  if (multiaction==ATempty)
  {
    return ATinsertA(ATempty,linMakeTuple(ATempty,(r==NULL)?gsMakeDataExprTrue():psi(r)));
  }

  ATermAppl firstaction=ATAgetFirst(multiaction);
  ATermList remainingmultiaction=ATgetNext(multiaction); /* This is m in [1] */

  ATermList S=phi(ATinsertA(ATempty,firstaction),
                  ATLgetArgument(firstaction,1),
                  ATempty,
                  remainingmultiaction,
                  r);
  ATermList T=makeMultiActionConditionList_aux(
                  remainingmultiaction,
                  (r==NULL)?ATmakeList1((ATerm) firstaction):ATinsertA(r,firstaction));
  return addActionCondition(firstaction,gsMakeDataExprTrue(),T,S);
}

static void ATunprotectCommTable(comm_entry *t)
{
  ATunprotectArray((ATerm *) t);
}

static void ATprotectCommTable(comm_entry *t, int s)
{
  ATprotectArray((ATerm *) t, s);
}

static ATermList makeMultiActionConditionList(
                   ATermList multiaction,
                   ATermList communications)
{
  comm_table_num = ATgetLength(communications);
  if ( comm_table_size < comm_table_num )
  {
    comm_table_size = comm_table_num;
    if ( comm_table != NULL )
    {
      ATunprotectCommTable(comm_table);
    }
    comm_table = (comm_entry *) realloc(comm_table,comm_table_size*sizeof(comm_entry));
    memset(comm_table,0,comm_table_size*sizeof(comm_entry));
    ATprotectCommTable(comm_table,comm_table_num*3);
  }
  ATermList l = communications;
  for (int i=0; i<comm_table_num; i++)
  {
    ATermAppl a = (ATermAppl) ATgetFirst(l);
    comm_table[i].lhs = (ATermList) ATgetArgument((ATermAppl) ATgetArgument(a,0),0);
    comm_table[i].rhs = (ATermAppl) ATgetArgument(a,1);
    comm_table[i].tmp = NULL;
    l = ATgetNext(l);
  }
  return makeMultiActionConditionList_aux(multiaction);
}

static void ApplySumElimination(ATermList *sumvars,
                                ATermAppl *condition,
                                ATermAppl *multiaction,
                                ATermAppl *actiontime,
                                ATermList *nextstate,
                                ATermAppl communicationcondition,
                                ATermAppl remainingcommunicationcondition,
                                ATermList parameters)
{ /* Apply sumelimination on the summand consisting of
     sumvars, condition, multiaction, actiontime and nextstate,
     using the condition in communicationcondition. It is
     assumed that the communicationcondition is a conjunction of
     conditions. If these conditions are equalities, it is checked
     whether they are of the form x==t, or t==x, where x is a variable
     occuring in sumvars. If so, x is removed from sumvars and
     t is substituted for x in the summand */

  if (gsIsDataExprTrue(communicationcondition))
  {
      if (!gsIsDataExprTrue(remainingcommunicationcondition))
      { ApplySumElimination(sumvars,
                          condition,
                          multiaction,
                          actiontime,
                          nextstate,
                          remainingcommunicationcondition,
                          gsMakeDataExprTrue(),
                          parameters);
      }
      return;
  }

  if (gsIsDataExprAnd(communicationcondition))
  {
    ATermList args=ATLgetArgument(communicationcondition,1);
    ApplySumElimination(sumvars,
                        condition,
                        multiaction,
                        actiontime,
                        nextstate,
                        ATAelementAt(args,0),
                        (gsIsDataExprTrue(remainingcommunicationcondition)?
                                    ATAelementAt(args,1):
                                    gsMakeDataExprAnd(
                                        ATAelementAt(args,1),
                                        remainingcommunicationcondition)),
                        parameters);
    return;
  }

  if (gsIsDataExprEq(communicationcondition))
  { /* Try to see whether left or right hand side of the
       equality is a data variable that occurs in sumvars and
       apply sum elimination */
    ATermList args=ATLgetArgument(communicationcondition,1);
    ATermAppl lefthandside=ATAelementAt(args,0);
    ATermAppl righthandside=ATAelementAt(args,1);

    if (gsIsDataVarId(righthandside) &&
           occursin(righthandside,*sumvars))
    { /* Turn lefthandside and righthandside around, such
             that this case is handled by the next piece of code also */
      ATermAppl temp=lefthandside;
      lefthandside=righthandside;
      righthandside=temp;
    }

    if (gsIsDataVarId(lefthandside) &&
            occursin(lefthandside,*sumvars) &&
            !(occursinterm(lefthandside,righthandside))) // occur check, to prevent
                                                     // that in an equation x==f(c,x)
                                                     // x is replaced by f(c,x), as
                                                     // this does not lead to elimination
                                                     // of x.
    { /* replace the lefthandside by the righthandside in this
             summand and remove the lefthandside from the sumvars. */
      *sumvars=ATremoveElement(*sumvars,(ATerm)lefthandside);
      *condition=substitute_data(
                        ATinsertA(ATempty,righthandside),
                        ATinsertA(ATempty,lefthandside),
                        *condition);
      remainingcommunicationcondition=substitute_data(
                        ATinsertA(ATempty,righthandside),
                        ATinsertA(ATempty,lefthandside),
                        remainingcommunicationcondition);
      *multiaction=substitute_multiaction(
                        ATinsertA(ATempty,righthandside),
                        ATinsertA(ATempty,lefthandside),
                        *multiaction);
      if (*actiontime!=gsMakeNil())
      { *actiontime=substitute_data(
                        ATinsertA(ATempty,righthandside),
                        ATinsertA(ATempty,lefthandside),
                        *actiontime);
      }
      *nextstate=substitute_assignmentlist(
                        ATinsertA(ATempty,righthandside),
                        ATinsertA(ATempty,lefthandside),
                        *nextstate,
                        parameters,
                        0,1);
      if (!gsIsDataExprTrue(remainingcommunicationcondition))
      { ApplySumElimination(sumvars,
                          condition,
                          multiaction,
                          actiontime,
                          nextstate,
                          remainingcommunicationcondition,
                          gsMakeDataExprTrue(),
                          parameters);
      }

      return;
    }
  }

  /* Either the communicationcondition is not an equality
     or a conjunction, or if it is an equality, it is not
     of the form x==t, or t==x with x a variable in sumvars.
     In this case no sum elimination is applied */

  if (!gsIsDataExprTrue(communicationcondition))
  { *condition=gsMakeDataExprAnd(
                       *condition,
                       communicationcondition);
  }

  if (!gsIsDataExprTrue(remainingcommunicationcondition))
  { ApplySumElimination(sumvars,
                        condition,
                        multiaction,
                        actiontime,
                        nextstate,
                        remainingcommunicationcondition,
                        gsMakeDataExprTrue(),
                        parameters);
  }
  return;
}


static ATermAppl communicationcomposition(
                      ATermList communications,
                      ATermAppl ips)
{ /* We follow the implementation of Muck van Weerdenburg, described in
     a note: Calculation of communication with open terms. */


  /* first we sort the multiactions in communications */
  int s = ATgetLength(linGetSums(ips));

  gsVerboseMsg("- calculating the communication operator on %d summands",s);

  ATermList resultingDeltaSummands=ATempty;
  ATermList resultingCommunications=ATempty;
  for( ; communications!=ATempty ; communications=ATgetNext(communications))
  { ATermAppl commExpr=ATAgetFirst(communications);
    ATermList source=ATLgetArgument(ATAgetArgument(commExpr,0),0);
    ATermAppl target=ATAgetArgument(commExpr,1);
    resultingCommunications=ATinsertA(resultingCommunications,
               gsMakeCommExpr(gsMakeMultActName(sortActionLabels(source)),target));
  }
  communications=resultingCommunications;


  ATermList resultsumlist=ATempty;

  for(ATermList sourcesumlist=linGetSums(ips) ;
                sourcesumlist!=ATempty ;
                sourcesumlist=ATgetNext(sourcesumlist))
  { ATermAppl summand=ATAgetFirst(sourcesumlist);
    ATermList sumvars=linGetSumVars(summand);
    ATermAppl multiaction=linGetMultiAction(summand);
    if (multiaction==gsMakeDelta())
    {
      resultingDeltaSummands=ATinsertA(
                      resultingDeltaSummands,
                      summand);

    }
    else
    {
      ATermAppl actiontime=linGetActionTime(summand);
      ATermAppl condition=linGetCondition(summand);
      ATermList nextstate=linGetNextState(summand);

      /* Recall a delta summand for every non delta summand.
       * The reason for this is that with communication, the
       * conditions for summands can become much more complex.
       * Many of the actions in these summands are replaced by
       * delta's later on. Due to the more complex conditions it
       * will be hard to remove them. By adding a default delta
       * with a simple condition, makes this job much easier
       * later on, and will in general reduce the number of delta
       * summands in the whole system */

      /* But first remove free variables from sumvars */

      ATermList newsumvars=ATempty;
      ATermList runningsumvars=sumvars;
      for( ; runningsumvars!=ATempty ; runningsumvars=ATgetNext(runningsumvars))
      { ATermAppl sumvar=ATAgetFirst(runningsumvars);
        if (occursinterm(sumvar,condition) ||
           ((actiontime!=gsMakeNil()) && occursinterm(sumvar,actiontime)))
        { newsumvars=ATinsertA(newsumvars,sumvar);
        }
      }
      newsumvars=ATreverse(newsumvars);

      resultingDeltaSummands=ATinsertA(
                                resultingDeltaSummands,
                                gsMakeLinearProcessSummand(
                                        newsumvars,
                                        condition,
                                        gsMakeDelta(),
                                        actiontime,
                                        nextstate));

        /* the multiactionconditionlist is a list containing
           tuples, with a multiaction and the condition,
           expressing whether the multiaction can happen. All
           conditions exclude each other. Furthermore, the list
           is not empty. If no communications can take place,
           the original multiaction is delivered, with condition
           true. */

      ATermList multiactionconditionlist=
                     makeMultiActionConditionList(
                              ATLgetArgument(multiaction,0),
                              communications);

      assert(multiactionconditionlist!=ATempty);
      for( ; multiactionconditionlist!=ATempty ;
                 multiactionconditionlist=ATgetNext(multiactionconditionlist) )
      { ATermAppl multiactioncondition=ATAgetFirst(multiactionconditionlist);
        ATermAppl communicationcondition=
                    RewriteTerm(ATAgetArgument(multiactioncondition,1));

        multiaction=gsMakeMultAct(ATLgetArgument(multiactioncondition,0));

        ATermList newsumvars=sumvars;
        ATermAppl newcondition=condition;
        ATermAppl newmultiaction=multiaction;
        ATermAppl newactiontime=actiontime;
        ATermList newnextstate=nextstate;


        if (!nosumelm)
        { ApplySumElimination(&newsumvars,
                              &newcondition,
                              &newmultiaction,
                              &newactiontime,
                              &newnextstate,
                              communicationcondition,
                              gsMakeOpIdTrue(),
                              linGetParameters(ips));

          newcondition=RewriteTerm(newcondition);
        } else {
          newcondition=RewriteTerm(gsMakeDataExprAnd(newcondition,communicationcondition));
        }
        if (newcondition!=gsMakeDataExprFalse())
        {
          resultsumlist=ATinsertA(
                      resultsumlist,
                      gsMakeLinearProcessSummand(
                             newsumvars,
                             newcondition,
                             newmultiaction,
                             newactiontime,
                             newnextstate));
        }
      }
    }
  }

  /* Now the resulting delta summands must be added again */

  if (nodeltaelimination)
  { resultsumlist=ATconcat(resultsumlist,resultingDeltaSummands);
  }
  else
  { for ( ; resultingDeltaSummands!=ATempty ;
              resultingDeltaSummands=ATgetNext(resultingDeltaSummands))
    { resultsumlist=insert_timed_delta_summand(
                                   resultsumlist,
                                   ATAgetFirst(resultingDeltaSummands));
    }
  }

  gsVerboseMsg(" resulting in %d summands\n", ATgetLength(resultsumlist));

  return linMakeInitProcSpec(
             linGetInit(ips),linGetParameters(ips),resultsumlist);
}

static bool check_real_variable_occurrence(
                     ATermList sumvars,
                     ATermAppl actiontime,
                     ATermAppl condition)
{ /* Check whether actiontime is an expression
     of the form t1 +...+ tn, where one of the
     ti is a variable in sumvars that does not occur in condition */

  if (gsIsDataVarId(actiontime))
  { if (occursintermlist(actiontime,sumvars) && !occursinterm(actiontime,condition))
    { return true;
    }
  }

  if (gsIsDataExprAdd(actiontime))
  { ATermList l=ATLgetArgument(actiontime,1);
    return (check_real_variable_occurrence(sumvars,ATAgetFirst(l),condition) ||
            check_real_variable_occurrence(sumvars,ATAgetFirst(ATgetNext(l)),condition));
  }

  return false;
}

static ATermAppl makesingleultimatedelaycondition(
                     ATermList sumvars,
                     ATermList freevars,
                     ATermAppl condition,
                     ATermAppl timevariable,
                     ATermAppl actiontime,
                     specificationbasictype *spec,
                     ATermList &used_sumvars)
{ /* Generate a condition of the form:

       exists sumvars. condition && timevariable<actiontime
   
     where the sumvars are added to the existentially quantified 
     variables, and the resulting expression is

       condition && timevariable<actiontime

     The comments below refer to old code, where an explicit
     existential quantor was generated.
<<<<<<< HEAD

     OLD:
     Currently, the existential quantifier must use an equation,
     which represents a higher order function. The existential
     quantifier is namely of type exists:sorts1->Bool, where sorts1
     are the sorts of the quantified variables.

=======

     OLD:
     Currently, the existential quantifier must use an equation,
     which represents a higher order function. The existential
     quantifier is namely of type exists:sorts1->Bool, where sorts1
     are the sorts of the quantified variables.

>>>>>>> 3fb7bde6
     If the sum variables do not occur in the expression, they
     are not quantified.

     If the actiontime is of the form t1+t2+...+tn where one
     of the ti is a quantified real variable in sumvars, and this
     variable does not occur in the condition, then the expression
     of the form timevariable < actiontime is omitted.
  */

  assert(used_sumvars==ATempty);
  ATermAppl result;
  ATermList variables=ATempty;
  if (gsIsNil(actiontime) || check_real_variable_occurrence(sumvars,actiontime,condition))
  { result=condition;
  }
  else
  { result=RewriteTerm(
             gsMakeDataExprAnd(
             condition,
             gsMakeDataExprLT(timevariable,actiontime)));
    variables=ATinsertA(variables,timevariable);
  }
  for ( ; freevars!=ATempty ; freevars=ATgetNext(freevars) )
  { ATermAppl freevar=ATAgetFirst(freevars);
    if (occursinterm(freevar,result))
    { variables=ATinsertA(variables,freevar);
    }
  }

  for(ATermList p=spec->procdatavars ; p!=ATempty ; p=ATgetNext(p))
  { ATermAppl freevar=ATAgetFirst(p);
    if (occursinterm(freevar,result))
    { variables=ATinsertA(variables,freevar);
    }
  }

  for ( ; sumvars != ATempty ; sumvars=ATgetNext(sumvars))
  {
    ATermAppl sumvar=ATAgetFirst(sumvars);
    if (occursinterm(sumvar,result))
    {
      used_sumvars = ATinsertA(used_sumvars, sumvar);
    }
  }
  used_sumvars = ATreverse(used_sumvars);

  /* if(!ATisEmpty(used_sumvars))
  { // Make a new data equation.
    if (!existsort(realsort)) {
      insert_numeric_sort_decls(realsort, spec);
    }
    ATermAppl newopid = gsMakeOpId(fresh_name("ExistsFun"),
      gsMakeSortArrowList(getsorts(variables),
                          gsMakeSortArrowList(getsorts(used_sumvars),
                                              gsMakeSortExprBool())));
    insertmapping(newopid,spec);
    ATermAppl eqn = gsMakeDataApplList(newopid,variables);
    ATermAppl neweqn = gsMakeDataApplList(eqn, used_sumvars);
    insertequation(gsMakeDataEqn(ATconcat(variables, used_sumvars),gsMakeNil(),neweqn,result),spec);
    result=gsMakeDataExprExists(eqn);
  } */

  return result;
}

static ATermAppl getUltimateDelayCondition(
                 ATermList sumlist,
                 ATermList freevars,
                 ATermAppl timevariable,
                 specificationbasictype *spec,
                 ATermList &existentially_quantified_variables)
{
  assert(existentially_quantified_variables==ATempty);
  if (!existsort(realsort)) {
    insert_numeric_sort_decls(realsort, spec);
  }

  for (ATermList walker=sumlist; (walker!=ATempty);
                               walker=ATgetNext(walker))
  { /* First walk through the summands to see whether
       a summand with condition true that does not refer
       to time exists. In that case the ultimate delay
       condition is true */

    ATermAppl summand=ATAgetFirst(walker);
    ATermAppl actiontime=linGetActionTime(summand);
    ATermAppl condition=linGetCondition(summand);

    if ((actiontime==gsMakeNil()) && gsIsDataExprTrue(condition))
    {
      return gsMakeDataExprTrue();
    }

  }

  /* Unfortunately, no ultimate delay condition true can
     be generated. So, we must now traverse all conditions
     to generate a non trivial ultimate delay condition */

  ATermAppl result=gsMakeDataExprFalse();
  for (ATermList walker=sumlist; (walker!=ATempty);
                               walker=ATgetNext(walker))
  {
    ATermAppl summand=ATAgetFirst(walker);
    ATermList sumvars=linGetSumVars(summand);
    ATermAppl actiontime=linGetActionTime(summand);
    ATermAppl condition=linGetCondition(summand);

    ATermList new_existentially_quantified_variables=ATempty;
    ATermAppl intermediate_result=
           makesingleultimatedelaycondition(
                     sumvars,
                     freevars,
                     condition,
                     timevariable,
                     actiontime,
                     spec,
                     new_existentially_quantified_variables);
    ATermList renamings=ATempty;
    // ATermList conditionlist=ATempty;
    // ATfprintf(stderr,"IN %t\n%t\n",existentially_quantified_variables,new_existentially_quantified_variables);
    existentially_quantified_variables=merge_var_simple(
                           existentially_quantified_variables,
                           new_existentially_quantified_variables,
                           &renamings);
    // ATfprintf(stderr,"OUT %t\n\n",existentially_quantified_variables);
    // ATfprintf(stderr,"LCOOC %t\n%t\n\n\n", existentially_quantified_variables,renamings);
    assert(renamings==ATempty); // Currently nothing is done with the renamings, as they are
                                // not generated by merge_var_simple as it stands.
    if (result==gsMakeDataExprFalse())
    { result=intermediate_result;
    }
    else
    { result=gsMakeDataExprOr(result,intermediate_result);
    }

  }
  return result;
}


/******** make_unique_variables **********************/

static ATermList make_unique_variables(ATermList variable_list,const char *hint)
{ /* This function generates a list of variables with the same sorts
     as in variable_list, where all names are unique */

  static char scratch[STRINGLENGTH];

  ATermAppl sort=NULL;

  if (variable_list==ATempty) return ATempty;

  ATermAppl variable=ATAgetFirst(variable_list);
  sort=ATAgetArgument(variable,1);

  snprintf(scratch,STRINGLENGTH,"%s%s%s",
                      ATSgetArgument(variable,0),
                      ((strlen(hint)==0)?"":"_"),
                      hint);

  ATermAppl new_variable=getfreshvariable(scratch,sort);

  return ATinsertA(
            make_unique_variables(ATgetNext(variable_list),hint),
            new_variable);
}

/******** make_parameters_and_variables_unique **********************/

static ATermAppl make_parameters_and_sum_variables_unique(
                              ATermAppl t,
                              const char *hint="")
{
  ATermList init=linGetInit(t);
  ATermList pars=linGetParameters(t);
  ATermList summands=linGetSums(t);
  ATermList resultsummands=ATempty;

  ATermList unique_pars=make_unique_variables(pars,hint);
  assert(ATgetLength(unique_pars)==ATgetLength(pars));
  init=substitute_assignmentlist(unique_pars,pars,init,pars,1,0);  // Only substitute the variables
                                                                   // the variables at the lhs.

  for( ; summands!=ATempty ; summands=ATgetNext(summands) )
  {
    ATermAppl summand=ATAgetFirst(summands);
    ATermList sumvars=linGetSumVars(summand);
    ATermList unique_sumvars=make_unique_variables(sumvars,hint);
    assert(ATgetLength(unique_sumvars)==ATgetLength(sumvars));
    ATermAppl condition=linGetCondition(summand);
    ATermAppl multiaction=linGetMultiAction(summand);
    ATermAppl actiontime=linGetActionTime(summand);
    ATermList nextstate=linGetNextState(summand);

    condition=substitute_data(unique_pars,pars,condition);
    condition=substitute_data(unique_sumvars,sumvars,condition);

    actiontime=substitute_time(unique_pars,pars,actiontime);
    actiontime=substitute_time(unique_sumvars,sumvars,actiontime);

    multiaction=substitute_multiaction(unique_pars,pars,multiaction),
    multiaction=substitute_multiaction(unique_sumvars,sumvars,multiaction),

    nextstate=substitute_assignmentlist(unique_pars,pars,nextstate,pars,1,1);
    nextstate=substitute_assignmentlist(unique_sumvars,sumvars,nextstate,unique_pars,0,1);

    resultsummands=ATinsertA(resultsummands,
                             gsMakeLinearProcessSummand(
                                           unique_sumvars,
                                           condition,
                                           multiaction,
                                           actiontime,
                                           nextstate));

  }

  return linMakeInitProcSpec(
               init,
               unique_pars,
               resultsummands);
}





/**************** parallel composition ******************************/

static ATermList combine_summand_lists(
                     ATermList sumlist1,
                     ATermList sumlist2,
                     ATermList par1,
                     ATermList par2,
                     ATermList par3,
                     ATermList rename_list,
                     specificationbasictype *spec,
                     ATermList parametersOfsumlist2)

{ ATermList resultsumlist=NULL;
  ATermList allpars=NULL;

  assert(rename_list==ATempty);
  allpars=ATconcat(par1,par3);
  resultsumlist=ATempty;

  /* first we enumerate the summands of t1 */


  ATermAppl timevar=getfreshvariable(
                       "timevar",realsort);
  ATermList ultimate_delay_sumvars1=ATempty;
  ATermAppl ultimatedelaycondition=
             (add_delta?gsMakeDataExprTrue():
                   getUltimateDelayCondition(sumlist2,parametersOfsumlist2,
                                                  timevar,spec,ultimate_delay_sumvars1));

  for (ATermList walker1=sumlist1; (walker1!=ATempty);
                        walker1=ATgetNext(walker1))
  { ATermAppl summand1=ATAgetFirst(walker1);

    ATermList sumvars1=ATconcat(linGetSumVars(summand1),ultimate_delay_sumvars1);
    ATermAppl multiaction1=linGetMultiAction(summand1);
    ATermAppl actiontime1=linGetActionTime(summand1);
    ATermAppl condition1=linGetCondition(summand1);
    ATermList nextstate1=linGetNextState(summand1);

    if (multiaction1!=terminationAction)
    {
      if (actiontime1==gsMakeNil())
      { if (!gsIsDataExprTrue(ultimatedelaycondition))
        { actiontime1=timevar;
          sumvars1=ATinsertA(sumvars1,timevar);
          condition1=gsMakeDataExprAnd(ultimatedelaycondition,condition1);
        }
      }
      else
      { /* actiontime1!=nil. Substitute the time expression for
           timevar in ultimatedelaycondition, and extend the condition */
        ATermAppl intermediateultimatedelaycondition=
                substitute_data(
                   ATinsertA(ATempty,actiontime1),
                   ATinsertA(ATempty,timevar),
                   ultimatedelaycondition);
        condition1=gsMakeDataExprAnd(intermediateultimatedelaycondition,condition1);
      }

      condition1=RewriteTerm(condition1);
      if (condition1!=gsMakeDataExprFalse())
      { resultsumlist=
          ATinsertA(
            resultsumlist,
            gsMakeLinearProcessSummand(
               sumvars1,
               condition1,
               multiaction1, //substitute_multiaction(rename1_list,sums1renaming,multiaction1),
               actiontime1,
               nextstate1));
      }
    }
  }
  /* second we enumerate the summands of sumlist2 */

  ATermList ultimate_delay_sumvars2=ATempty;
  ultimatedelaycondition=(add_delta?gsMakeDataExprTrue():
               getUltimateDelayCondition(sumlist1,par1,
                                     timevar,spec,ultimate_delay_sumvars2));

  for (ATermList walker2=sumlist2; walker2!=ATempty;
         walker2=ATgetNext(walker2) )
  {
    ATermAppl summand2=ATAgetFirst(walker2);
    ATermList sumvars2=ATconcat(linGetSumVars(summand2),ultimate_delay_sumvars2);
    ATermAppl multiaction2=linGetMultiAction(summand2);
    ATermAppl actiontime2=linGetActionTime(summand2);
    ATermAppl condition2=linGetCondition(summand2);
    ATermList nextstate2=linGetNextState(summand2);

    if (multiaction2!=terminationAction)
    {
      if (actiontime2==gsMakeNil())
      { if (!gsIsDataExprTrue(ultimatedelaycondition))
        { actiontime2=timevar;
          sumvars2=ATinsertA(sumvars2,timevar);
          condition2=gsMakeDataExprAnd(ultimatedelaycondition,condition2);
        }
      }
      else
      { /* actiontime1!=gsMakeNil(). Substitute the time expression for
           timevar in ultimatedelaycondition, and extend the condition */
        ATermAppl intermediateultimatedelaycondition=
                substitute_data(
                   ATinsertA(ATempty,actiontime2),
                   ATinsertA(ATempty,timevar),
                   ultimatedelaycondition);
        condition2=gsMakeDataExprAnd(intermediateultimatedelaycondition,condition2);
      }

      condition2=RewriteTerm(condition2);
      if (condition2!=gsMakeDataExprFalse())
      {
        resultsumlist=
          ATinsertA(
            resultsumlist,
            gsMakeLinearProcessSummand(
               sumvars2,
               condition2,
               multiaction2,
               actiontime2,
               nextstate2));
      }
    }
  }

  /* thirdly we enumerate all communications */

  for (ATermList walker1=sumlist1; walker1!=ATempty;
                  walker1=ATgetNext(walker1))
  { ATermAppl summand1=ATAgetFirst(walker1);

    ATermList sumvars1=linGetSumVars(summand1);
    ATermAppl multiaction1=linGetMultiAction(summand1);
    ATermAppl actiontime1=linGetActionTime(summand1);
    ATermAppl condition1=linGetCondition(summand1);
    ATermList nextstate1=linGetNextState(summand1);

    for (ATermList walker2=sumlist2; walker2!=ATempty;
         walker2=ATgetNext(walker2) )
    {
      ATermAppl summand2=ATAgetFirst(walker2);
      ATermList sumvars2=linGetSumVars(summand2);
      ATermAppl multiaction2=linGetMultiAction(summand2);
      ATermAppl actiontime2=linGetActionTime(summand2);
      ATermAppl condition2=linGetCondition(summand2);
      ATermList nextstate2=linGetNextState(summand2);

      if ((multiaction1==terminationAction)==(multiaction2==terminationAction))
      { ATermAppl multiaction3=NULL;
        if ((multiaction1==terminationAction)&&(multiaction2==terminationAction))
        { multiaction3=terminationAction;
        }
        else
        { multiaction3=linMergeMultiAction(multiaction1,multiaction2);

        }
        ATermList allsums=ATconcat(sumvars1,sumvars2);
        ATermAppl condition3= gsMakeDataExprAnd(condition1,condition2);

        ATermAppl actiontime3=NULL;

        if (actiontime1==gsMakeNil())
        { if (actiontime2==gsMakeNil())
          { actiontime3=gsMakeNil();
          }
          else
          { /* actiontime2!=gsMakeNil() */
            actiontime3=actiontime2;
          }
        }
        else
        { /* actiontime1!=gsMakeNil() */
          if (actiontime2==gsMakeNil())
          { actiontime3=actiontime1;
          }
          else
          { /* actiontime1!=gsMakeNil() && actiontime2!=gsMakeNil() */
            actiontime3=actiontime1;
            condition3=gsMakeDataExprAnd(
                          condition3,
                          gsMakeDataExprEq(actiontime1,actiontime2));
          }
        }

        ATermList nextstate3=ATconcat(nextstate1,nextstate2);

        condition3=RewriteTerm(condition3);
        if ((condition3!=gsMakeDataExprFalse()) && (!gsIsDelta(multiaction3)))
        {
          resultsumlist=
            ATinsertA(
              resultsumlist,
              gsMakeLinearProcessSummand(
                allsums,
                condition3,
                multiaction3,
                actiontime3,
                nextstate3));
        }
      }
    }
  }

  return resultsumlist;
}


static ATermAppl parallelcomposition(
                     ATermAppl t1,
                     ATermAppl t2,
                     specificationbasictype *spec)
{
  ATermList init1=NULL, pars1=NULL;
  ATermList init2=NULL, pars2=NULL;
  ATermList pars3=NULL;
  ATermList renaming=NULL;
  ATermList result=NULL;
  ATermList pars2renaming=NULL;

  gsVerboseMsg(
    "- calculating parallel composition: %d || %d = ",
    ATgetLength(linGetSums(t1)),
    ATgetLength(linGetSums(t2)));

  init1=linGetInit(t1);
  init2=linGetInit(t2);
  pars1=linGetParameters(t1);
  pars2=linGetParameters(t2);

  renaming=construct_renaming(pars1,pars2,&pars3,&pars2renaming);
  assert(renaming==ATempty && pars2renaming==ATempty);


  result=combine_summand_lists(
    linGetSums(t1),
    linGetSums(t2),
    pars1,pars2renaming,pars3,renaming,spec,pars2);

  gsVerboseMsg("%d resulting summands\n",ATgetLength(result));

  return linMakeInitProcSpec(
               ATconcat(init1,
                        substitute_assignmentlist(
                                  renaming,
                                  pars2renaming,
                                  init2,
                                  pars2,
                                  1,0)),
               ATconcat(pars1,pars3),
               result);
}

/****************    single name    ******************************/

static ATermAppl namecomposition(
                     ATermAppl t1,
                     ATermList args,
                     ATermAppl t)
{
  long n=objectIndex(t1);
  ATermList init=linGetInit(t);
  ATermList pars=linGetParameters(t);
  ATermList sums=linGetSums(t);
  return linMakeInitProcSpec(
                substitute_assignmentlist(args,objectdata[n].parameters,init,pars,0,1),
                pars,
                sums);
}

/**************** GENERATE LPEmCRL **********************************/


static ATermAppl generateLPEmCRL(
               ATermAppl procIdDecl,
               int canterminate,
               specificationbasictype *spec,
               int regular);

static ATermAppl generateLPEmCRLterm(
                   ATermAppl t,
                   int canterminate,
                   specificationbasictype *spec,
                   int regular,
                   const bool rename_variables)
{
  if (gsIsProcess(t))
  {
    ATermAppl t3=namecomposition(ATAgetArgument(t,0),ATLgetArgument(t,1),
                        generateLPEmCRL(
                              ATAgetArgument(t,0),
                              canterminate,
                              spec,
                              regular));
    long n=objectIndex(ATAgetArgument(t,0));
    if ((objectdata[n].processstatus==GNF)||
        (objectdata[n].processstatus==pCRL)||
        (objectdata[n].processstatus==GNFalpha)||
        (objectdata[n].processstatus==multiAction))
    { t3=make_parameters_and_sum_variables_unique(t3,ATSgetArgument(objectdata[n].objectname,0));
    }
    else
    { if (rename_variables)
      { t3=make_parameters_and_sum_variables_unique(t3);
      }
    }
    return t3;
  }

  if (gsIsMerge(t))
  { ATermAppl t1=generateLPEmCRLterm(
                          ATAgetArgument(t,0),
                          canterminate,
                          spec,
                          regular,
                          rename_variables);
    ATermAppl t2=generateLPEmCRLterm(
                          ATAgetArgument(t,1),
                          canterminate,
                          spec,
                          regular,
                          true);
    return parallelcomposition(t1,t2,spec);
  }

  if (gsIsHide(t))
  {  ATermAppl t2=generateLPEmCRLterm(
                          ATAgetArgument(t,1),
                          canterminate,
                          spec,
                          regular,
                          rename_variables);
     return hidecomposition(ATLgetArgument(t,0),t2);
  }

  if (gsIsAllow(t))
  { ATermAppl t2=generateLPEmCRLterm(
                          ATAgetArgument(t,1),
                          canterminate,
                          spec,
                          regular,
                          rename_variables);
    return allowblockcomposition(ATLgetArgument(t,0),t2,true);
  }

  if (gsIsBlock(t))
  { ATermAppl t2=generateLPEmCRLterm(
                          ATAgetArgument(t,1),
                          canterminate,
                          spec,
                          regular,
                          rename_variables);
    return allowblockcomposition(ATLgetArgument(t,0),t2,false);
  }

  if (gsIsRename(t))
  { ATermAppl t2=generateLPEmCRLterm(
                          ATAgetArgument(t,1),
                          canterminate,
                          spec,
                          regular,
                          rename_variables);

    return renamecomposition(ATLgetArgument(t,0),t2);
  }

  if (gsIsComm(t))
  { ATermAppl t1=generateLPEmCRLterm(
                          ATAgetArgument(t,1),
                          canterminate,
                          spec,
                          regular,
                          rename_variables);

    return communicationcomposition(ATLgetArgument(t,0),t1);
  }

  else
  { gsErrorMsg("expected mCRL term %T\n",t);
    exit(1);
  }

  return NULL;
}

/**************** Replace arguments by assignments  ******************/

static ATermList replaceArgumentsByAssignments(ATermList args,ATermList pars)
{ ATermList resultargs=ATempty;

  for( ; pars!=ATempty ; pars=ATgetNext(pars))
  { assert(args!=ATempty);
    ATermAppl par=ATAgetFirst(pars);
    ATermAppl arg=ATAgetFirst(args);

    if (par!=arg)
    { /* The argument is different from the parameter. Therefore
         add Assignment(par,arg) to the outputlist. If a rewriter
         will become available, it might be useful to simplify
         arg first, to minimize the number of assignments */

      resultargs=ATinsertA(resultargs,gsMakeDataVarIdInit(par,arg));
    }
    args=ATgetNext(args);
  }

  assert(args==ATempty);
  resultargs=ATreverse(resultargs);
  return resultargs;
}

static ATermAppl replaceArgumentsByAssignmentsIPS(ATermAppl ips)
{
  assert(linIsInitProcSpec(ips));
  ATermList parameters=linGetParameters(ips);
  ATermList init=replaceArgumentsByAssignments(linGetInit(ips),parameters);
  ATermList sums=linGetSums(ips);
  ATermList resultsums=ATempty;

  for( ; sums!=ATempty ; sums=ATgetNext(sums))
  { ATermAppl summand=ATAgetFirst(sums);
    assert(gsIsLinearProcessSummand(summand));
    ATermList DataVarIds=linGetSumVars(summand); // ATLgetArgument(summand,0);
    ATermAppl BoolExpr=ATAgetArgument(summand,1);
    ATermAppl MultActOrDelta=ATAgetArgument(summand,2);
    ATermAppl TimeExprOrNil=ATAgetArgument(summand,3);
    ATermList Assignments;
    if (gsIsDelta(MultActOrDelta))
    { Assignments=ATempty;
    }
    else
    { Assignments=replaceArgumentsByAssignments(
                        ATLgetArgument(summand,4),
                        parameters);
    }
    resultsums=ATinsertA(resultsums,
                      gsMakeLinearProcessSummand(
                          DataVarIds,
                          BoolExpr,
                          MultActOrDelta,
                          TimeExprOrNil,
                          Assignments));
  }

  return linMakeInitProcSpec(init,parameters,resultsums);

}

/**************** GENERATE LPEmCRL **********************************/

static ATermAppl generateLPEmCRL(
                       ATermAppl procIdDecl,
                       int canterminate,
                       specificationbasictype *spec,
                       int regular)
{
/* generates a pair of a initial argument list and a
   linear process expression, representing the initial ATerm .
   If regular=1, then a regular version of the pCRL processes
   must be generated

*/
  long n=objectIndex(procIdDecl);

  if ((objectdata[n].processstatus==GNF)||
      (objectdata[n].processstatus==pCRL)||
      (objectdata[n].processstatus==GNFalpha)||
      (objectdata[n].processstatus==multiAction))
  { ATermAppl t3=generateLPEpCRL(procIdDecl,
        (canterminate&&objectdata[n].canterminate),objectdata[n].containstime,spec,regular);
    t3=replaceArgumentsByAssignmentsIPS(t3);
    return t3;
  }
  /* process is a mCRLdone ATerm */
  if ((objectdata[n].processstatus==mCRLdone)||
              (objectdata[n].processstatus==mCRLlin)||
              (objectdata[n].processstatus==mCRL))
  { objectdata[n].processstatus=mCRLlin;
    ATermAppl t3=generateLPEmCRLterm(objectdata[n].processbody,
                    (canterminate&&objectdata[n].canterminate),spec,
                     regular,false);
    return t3;
  }

  gsErrorMsg("laststatus: %d\n",objectdata[n].processstatus);
  exit(1);
  return NULL;
}

/*********************** initialize_data **************/

static void initialize_data(void)
{
  ATprotectList(&seq_varnames);
  ATprotectList(&localpcrlprocesses);
  ATprotectAppl(&tau_process);
  ATprotectAppl(&delta_process);
  ATprotectList(&LocalpCRLprocs);
  ATprotectList(&pcrlprocesses);
  pcrlprocesses=ATempty;
  objectIndexTable=ATindexedSetCreate(1024,75);
  stringTable=ATindexedSetCreate(1024,75);
  freshstringIndices=ATtableCreate(64,75);
  objectdata=NULL;
  time_operators_used=0;
  seq_varnames=ATempty;
  enumeratedtypes=NULL;
  enumeratedtypelist=NULL;
  stacklist=NULL;
  ATprotectList(&sumlist);
  ATprotectAppl(&realsort);
  realsort=gsMakeSortId(gsString2ATermAppl("Real"));
}

static void uninitialize_data(void)
{
  ATunprotectList(&seq_varnames);
  ATunprotectList(&localpcrlprocesses);
  ATunprotectAppl(&tau_process);
  ATunprotectAppl(&delta_process);
  ATunprotectList(&LocalpCRLprocs);
  ATunprotectList(&pcrlprocesses);
  pcrlprocesses=ATempty;
  ATindexedSetDestroy(objectIndexTable);
  ATindexedSetDestroy(stringTable);
  ATtableDestroy(freshstringIndices);
  objectdata=NULL;
  time_operators_used=0;
  seq_varnames=ATempty;
  enumeratedtypes=NULL;
  enumeratedtypelist=NULL;
  stacklist=NULL;
  ATunprotectList(&sumlist);
  ATunprotectAppl(&realsort);
}


/**************** alphaconversion ********************************/


static ATermAppl alphaconversionterm(
                      ATermAppl t,
                      ATermList parameters,
                      ATermList varlist,
                      ATermList tl)
{
  if (gsIsChoice(t))
  { return gsMakeChoice(
              alphaconversionterm(ATAgetArgument(t,0),parameters,varlist,tl),
              alphaconversionterm(ATAgetArgument(t,1),parameters,varlist,tl));
  }

  if (gsIsSeq(t))
  { return gsMakeSeq(
              alphaconversionterm(ATAgetArgument(t,0),parameters,varlist,tl),
              alphaconversionterm(ATAgetArgument(t,1),parameters,varlist,tl));
  }

  if (gsIsSync(t))
  { return gsMakeSync(
              alphaconversionterm(ATAgetArgument(t,0),parameters,varlist,tl),
              alphaconversionterm(ATAgetArgument(t,1),parameters,varlist,tl));
  }

  if (gsIsBInit(t))
  { return gsMakeBInit(
              alphaconversionterm(ATAgetArgument(t,0),parameters,varlist,tl),
              alphaconversionterm(ATAgetArgument(t,1),parameters,varlist,tl));
  }

  if (gsIsMerge(t))
  { alphaconversionterm(ATAgetArgument(t,0),parameters,varlist,tl),
    alphaconversionterm(ATAgetArgument(t,1),parameters,varlist,tl);
    return NULL;
  }

  if (gsIsLMerge(t))
  { alphaconversionterm(ATAgetArgument(t,0),parameters,varlist,tl),
    alphaconversionterm(ATAgetArgument(t,1),parameters,varlist,tl);
    return NULL;
  }

  if (gsIsAtTime(t))
  {
    return gsMakeAtTime(
              alphaconversionterm(ATAgetArgument(t,0),parameters,varlist,tl),
              substitute_data(tl,varlist,ATAgetArgument(t,1)));
  }

  if (gsIsIfThen(t))
  {
    return gsMakeIfThen(
              substitute_data(tl,varlist,ATAgetArgument(t,0)),
              alphaconversionterm(ATAgetArgument(t,1),parameters,varlist,tl));
  }

  if (gsIsSum(t))
  { ATermList sumvars=ATLgetArgument(t,0);

    alphaconvert(&sumvars,&varlist,&tl,ATempty,parameters);
    return gsMakeSum(sumvars,
                     alphaconversionterm(
                            ATAgetArgument(t,1),
                            ATconcat(sumvars,parameters),varlist,tl));
  }

  if (gsIsProcess(t))
  { ATermAppl procId=ATAgetArgument(t,0);
    alphaconversion(procId,parameters);
    return gsMakeProcess(procId,
              substitute_datalist(tl,varlist,ATLgetArgument(t,1)));
  }

  if (gsIsAction(t))
  { return gsMakeAction(ATAgetArgument(t,0),
              substitute_datalist(tl,varlist,ATLgetArgument(t,1)));
  }

  if (gsIsMultAct(t))
  { return substitute_multiaction(tl,varlist,t);
  }

  if (gsIsDelta(t))
  { return t;
  }

  if (gsIsTau(t))
  { return t;
  }

  if (gsIsHide(t))
  { alphaconversionterm(ATAgetArgument(t,1),parameters,varlist,tl);
    return NULL;
  }

  if (gsIsRename(t))
  { alphaconversionterm(ATAgetArgument(t,1),parameters,varlist,tl);
    return NULL;
  }

  if (gsIsComm(t))
  { alphaconversionterm(ATAgetArgument(t,1),parameters,varlist,tl);
    return NULL;
  }

  if (gsIsAllow(t))
  { alphaconversionterm(ATAgetArgument(t,1),parameters,varlist,tl);
    return NULL;
  }

  if (gsIsBlock(t))
  { alphaconversionterm(ATAgetArgument(t,1),parameters,varlist,tl);
    return NULL;
  }

  gsErrorMsg("unexpected process format in alphaconversionterm %T\n",t);
  exit(1);
  return NULL;
}

static void alphaconversion(ATermAppl procId, ATermList parameters)
{
  long n=objectIndex(procId);

  if ((objectdata[n].processstatus==GNF)||
      (objectdata[n].processstatus==multiAction))
   { objectdata[n].processstatus=GNFalpha;
     // tempvar below is needed as objectdata may be realloced
     // during a call to alphaconversionterm.
       ATermAppl tempvar=alphaconversionterm(
                           objectdata[n].processbody,
                           parameters,ATempty,ATempty);
       objectdata[n].processbody=tempvar;
   }
  else
  if (objectdata[n].processstatus==mCRLdone)
   { alphaconversionterm(objectdata[n].processbody,
            parameters,ATempty,ATempty);

   }
  else
  if (objectdata[n].processstatus==GNFalpha)
     return;
  else
  { gsErrorMsg("unknown type %d in alphaconversion of %T\n",
                       objectdata[n].processstatus,procId);
    exit(1);
  }
  return;
}

/***** determinewhetherprocessescontaintime; **********/

static bool containstime_rec(
              ATermAppl procId,
              bool *stable,
              ATermIndexedSet visited,
              bool &contains_if_then,
              const bool print_info);

static bool containstimebody(
              ATermAppl t,
              bool *stable,
              ATermIndexedSet visited,
              bool allowrecursion,
              bool &contains_if_then,
              const bool print_info)
{
  if (gsIsMerge(t))
  { /* the construction below is needed to guarantee that
       both subterms are recursively investigated */
    bool r1=containstimebody(ATAgetArgument(t,0),stable,visited,allowrecursion,contains_if_then,print_info);
    bool r2=containstimebody(ATAgetArgument(t,1),stable,visited,allowrecursion,contains_if_then,print_info);
    return r1||r2;
  }

  if (gsIsProcess(t))
  {
    if (allowrecursion)
    { return (containstime_rec(ATAgetArgument(t,0),stable,visited,contains_if_then,print_info));
    }
    return objectdata[objectIndex(ATAgetArgument(t,0))].containstime;
  }

  if (gsIsProcessAssignment(t))
  { t=transform_process_assignment_to_process(t);
    if (allowrecursion)
    { return (containstime_rec(ATAgetArgument(t,0),stable,visited,contains_if_then,print_info));
    }
    return objectdata[objectIndex(ATAgetArgument(t,0))].containstime;
  }

  if (gsIsHide(t))
  { return (containstimebody(ATAgetArgument(t,1),stable,visited,allowrecursion,contains_if_then,print_info));
  }

  if (gsIsRename(t))
  { return (containstimebody(ATAgetArgument(t,1),stable,visited,allowrecursion,contains_if_then,print_info));
  }

  if (gsIsAllow(t))
  { return (containstimebody(ATAgetArgument(t,1),stable,visited,allowrecursion,contains_if_then,print_info));
  }

  if (gsIsBlock(t))
  { return (containstimebody(ATAgetArgument(t,1),stable,visited,allowrecursion,contains_if_then,print_info));
  }

  if (gsIsComm(t))
  { return (containstimebody(ATAgetArgument(t,1),stable,visited,allowrecursion,contains_if_then,print_info));
  }

  if (gsIsChoice(t))
  { bool r1=containstimebody(ATAgetArgument(t,0),stable,visited,allowrecursion,contains_if_then,print_info);
    bool r2=containstimebody(ATAgetArgument(t,1),stable,visited,allowrecursion,contains_if_then,print_info);
    return r1||r2;
  }

  if (gsIsSeq(t))
  { bool r1=containstimebody(ATAgetArgument(t,0),stable,visited,allowrecursion,contains_if_then,print_info);
    bool r2=containstimebody(ATAgetArgument(t,1),stable,visited,allowrecursion,contains_if_then,print_info);
    return r1||r2;
  }

  if (gsIsIfThen(t))
  { contains_if_then=true;
    return true;
  }

  if (gsIsIfThenElse(t))
  {
    bool r1=containstimebody(ATAgetArgument(t,1),stable,visited,allowrecursion,contains_if_then,print_info);
    bool r2=containstimebody(ATAgetArgument(t,2),stable,visited,allowrecursion,contains_if_then,print_info);
    return r1||r2;
  }

  if (gsIsSum(t))
  { return (containstimebody(ATAgetArgument(t,1),stable,visited,allowrecursion,contains_if_then,print_info));
  }

  if (gsIsAction(t))
  { return false;
  }

  if (gsIsMultAct(t))
  { return false;
  }

  if (gsIsDelta(t))
  { return false;
  }

  if (gsIsTau(t))
  { return false;
  }

  if (gsIsAtTime(t))
  { return true;
  }

  if (gsIsSync(t))
  { bool r1=containstimebody(ATAgetArgument(t,0),stable,visited,allowrecursion,contains_if_then,print_info);
    bool r2=containstimebody(ATAgetArgument(t,1),stable,visited,allowrecursion,contains_if_then,print_info);
    return r1||r2;
  }

  gsErrorMsg("unexpected process format in containstime %T\n",t);
  exit(1);
  return 0;
}

static bool containstime_rec(
              ATermAppl procId,
              bool *stable,
              ATermIndexedSet visited,
              bool &contains_if_then,
              const bool print_info)
{ long n=objectIndex(procId);
  ATbool nnew=ATfalse;

  if (visited!=NULL)
  { ATindexedSetPut(visited,(ATerm)procId,&nnew);
  }
  if (nnew)
  { bool ct=containstimebody(objectdata[n].processbody,stable,visited,1,contains_if_then,print_info);
    if ((ct) && !add_delta)
    { if (print_info)
      { gsVerboseMsg("process %s contains time\n",ATgetName(ATgetAFun(ATgetArgument(procId,0))));
      }
    }
    if (objectdata[n].containstime!=ct)
    { objectdata[n].containstime=ct;
      if (stable!=NULL)
      { *stable=false;
      }
    }
  }
  return (objectdata[n].containstime);
}

static bool determinewhetherprocessescontaintime(ATermAppl procId)

{ /* This function sets for all reachable processes in the array objectdata
     whether they contain time in the field containstime. In verbose mode
     it prints the process variables that contain time. Furtermore, it returns
     whether there are processes that contain an if-then that will be translated
     to an if-then-else with an delta@0 in the else branch, introducing time */
  bool stable=0;
  bool print_info=true;
  bool contains_if_then=false;
  ATermIndexedSet visited=ATindexedSetCreate(64,50);
  while (!stable)
  { stable=1;
    containstime_rec(procId,&stable,visited,contains_if_then,print_info);
    print_info=false;
    ATindexedSetReset(visited);
  }
  ATindexedSetDestroy(visited);
  return contains_if_then;
}
/***** determinewhetherprocessescanterminate(init); **********/

static int canterminate_rec(
              ATermAppl procId,
              int *stable,
              ATermIndexedSet visited);

static int canterminatebody(
              ATermAppl t,
              int *stable,
              ATermIndexedSet visited,
              int allowrecursion)
{
  if (gsIsMerge(t))
  { /* the construction below is needed to guarantee that
       both subterms are recursively investigated */
    int r1=canterminatebody(ATAgetArgument(t,0),stable,visited,allowrecursion);
    int r2=canterminatebody(ATAgetArgument(t,1),stable,visited,allowrecursion);
    return r1&&r2;
  }

  if (gsIsProcess(t))
  {
    if (allowrecursion)
    { return (canterminate_rec(ATAgetArgument(t,0),stable,visited));
    }
    return objectdata[objectIndex(ATAgetArgument(t,0))].canterminate;
  }

  if (gsIsProcessAssignment(t))
  { t=transform_process_assignment_to_process(t);
    if (allowrecursion)
    { return (canterminate_rec(ATAgetArgument(t,0),stable,visited));
    }
    return objectdata[objectIndex(ATAgetArgument(t,0))].canterminate;
  } 

  if (gsIsHide(t))
  { return (canterminatebody(ATAgetArgument(t,1),stable,visited,allowrecursion));
  }

  if (gsIsRename(t))
  { return (canterminatebody(ATAgetArgument(t,1),stable,visited,allowrecursion));
  }

  if (gsIsAllow(t))
  { return (canterminatebody(ATAgetArgument(t,1),stable,visited,allowrecursion));
  }

  if (gsIsBlock(t))
  { return (canterminatebody(ATAgetArgument(t,1),stable,visited,allowrecursion));
  }

  if (gsIsComm(t))
  { return (canterminatebody(ATAgetArgument(t,1),stable,visited,allowrecursion));
  }

  if (gsIsChoice(t))
  { int r1=canterminatebody(ATAgetArgument(t,0),stable,visited,allowrecursion);
    int r2=canterminatebody(ATAgetArgument(t,1),stable,visited,allowrecursion);
    return r1||r2;
  }

  if (gsIsSeq(t))
  { int r1=canterminatebody(ATAgetArgument(t,0),stable,visited,allowrecursion);
    int r2=canterminatebody(ATAgetArgument(t,1),stable,visited,allowrecursion);
    return r1&&r2;
  }

  if (gsIsIfThen(t))
  { return canterminatebody(ATAgetArgument(t,1),stable,visited,allowrecursion);
  }

  if (gsIsIfThenElse(t))
  {
    int r1=canterminatebody(ATAgetArgument(t,1),stable,visited,allowrecursion);
    int r2=canterminatebody(ATAgetArgument(t,2),stable,visited,allowrecursion);
    return r1||r2;
  }

  if (gsIsSum(t))
  { return (canterminatebody(ATAgetArgument(t,1),stable,visited,allowrecursion));
  }

  if (gsIsAction(t))
  { return 1;
  }

  if (gsIsMultAct(t))
  { return 1;
  }

  if (gsIsDelta(t))
  { return 0;
  }

  if (gsIsTau(t))
  { return 1;
  }

  if (gsIsAtTime(t))
  { return canterminatebody(ATAgetArgument(t,0),stable,visited,allowrecursion);
  }

  if (gsIsSync(t))
  { int r1=canterminatebody(ATAgetArgument(t,0),stable,visited,allowrecursion);
    int r2=canterminatebody(ATAgetArgument(t,1),stable,visited,allowrecursion);
    return r1&&r2;
  }

  gsErrorMsg("unexpected process format in canterminate %T\n",t);
  exit(1);
  return 0;
}

static int canterminate_rec(
              ATermAppl procId,
              int *stable,
              ATermIndexedSet visited)
{ long n=objectIndex(procId);
  ATbool nnew=ATfalse;

  if (visited!=NULL)
  { ATindexedSetPut(visited,(ATerm)procId,&nnew);
  }
  if (nnew)
  { int ct=canterminatebody(objectdata[n].processbody,stable,visited,1);
    if (objectdata[n].canterminate!=ct)
    { objectdata[n].canterminate=ct;
      if (stable!=NULL)
      { *stable=0;
      }
    }
  }
  return (objectdata[n].canterminate);
}

static void determinewhetherprocessescanterminate(ATermAppl procId)
{ int stable=0;
  ATermIndexedSet visited=ATindexedSetCreate(64,50);
  while (!stable)
  { stable=1;
    canterminate_rec(procId,&stable,visited);
    ATindexedSetReset(visited);
  }
  ATindexedSetDestroy(visited);
}

/*****  distinguishmCRLandpCRLprocsAndAddTerminatedAction  ******/

static ATermAppl split_body(
                     ATermAppl t,
                     ATermTable visited,
                     ATermList parameters);

static ATermAppl split_process(ATermAppl procId, ATermTable visited)
{
  long n=objectIndex(procId);

  ATermAppl newProcId=NULL;
  ATermAppl result=(ATermAppl)ATtableGet(visited,(ATerm)procId);

  if (result!=NULL)
  { /* if (objectdata[n].processstatus==mCRL)
    { gsErrorMsg("unguarded recursion in the process part of the input (%T)\n",
              objectdata[n].objectname);
      exit(1);
    } */
    assert((objectdata[n].processstatus==mCRL) ||
           (objectdata[n].processstatus==pCRL) ||
           (objectdata[n].processstatus==multiAction));
    return result;
  }

  if ((objectdata[n].processstatus!=mCRL)&&
         (objectdata[n].canterminate==0))
  { /* no new process needs to be constructed */
    return procId;
  }

  newProcId=gsMakeProcVarId(
              fresh_name(gsATermAppl2String(ATAgetArgument(procId,0))),
              ATLgetArgument(procId,1));


  if (objectdata[n].processstatus==mCRL)
  {
    ATtablePut(visited,(ATerm)procId,(ATerm)newProcId);
    insertProcDeclaration(
                newProcId,
                objectdata[n].parameters,
                split_body(objectdata[n].processbody,
                           visited,
                           objectdata[n].parameters),
                mCRL,0,false);
    return newProcId;
  }

  if (objectdata[n].canterminate)
  { ATtablePut(visited,(ATerm)procId,(ATerm)newProcId);
    bool dummy=false;
    insertProcDeclaration(
                newProcId,
                objectdata[n].parameters,
                gsMakeSeq(objectdata[n].processbody,
                          gsMakeProcess(terminatedProcId,ATempty)),
                pCRL,canterminatebody(objectdata[n].processbody,NULL,NULL,0),
                     containstimebody(objectdata[n].processbody,NULL,NULL,0,dummy,false));
    return newProcId;
  }
  ATtablePut(visited,(ATerm)procId,(ATerm)procId);
  return procId;
}



static ATermAppl split_body(
                    ATermAppl t,
                    ATermTable visited,
                    ATermList parameters)
{ /* Replace pCRL process terms that occur in the scope of mCRL processes
     by a process identifier. E.g. (a+b)||c is replaced by X||c and
     a new process equation X=a+b is added. Furthermore, if the replaced
     process can terminate a termination action is put behind it.
     In the example X=(a+b).terminate.delta@0. 

     Besides this each ProcessAssignment is transformed into a Process. */

  ATermAppl result=NULL;

  result=(ATermAppl)ATtableGet(visited,(ATerm)t);

  if (result==NULL)
  { if (gsIsMerge(t))
    { result=gsMakeMerge(
                  split_body(ATAgetArgument(t,0),visited,parameters),
                  split_body(ATAgetArgument(t,1),visited,parameters));
    }
    else
    if (gsIsProcess(t))
    { result=gsMakeProcess(
                   split_process(ATAgetArgument(t,0),visited),
                   ATLgetArgument(t,1));
    }
    else
    if (gsIsProcessAssignment(t))
    { t=transform_process_assignment_to_process(t);
      result=gsMakeProcess(
                   split_process(ATAgetArgument(t,0),visited),
                   ATLgetArgument(t,1));
    }
    else
    if (gsIsHide(t))
    { result=gsMakeHide(
                   ATLgetArgument(t,0),
                   split_body(ATAgetArgument(t,1),visited,parameters));
    }
    else
    if (gsIsRename(t))
    { result=gsMakeRename(
                   ATLgetArgument(t,0),
                   split_body(ATAgetArgument(t,1),visited,parameters));
    }
    else
    if (gsIsAllow(t))
    { result=gsMakeAllow(
                   ATLgetArgument(t,0),
                 split_body(ATAgetArgument(t,1),visited,parameters));
    }
    else
    if (gsIsBlock(t))
    { result=gsMakeBlock(
                   ATLgetArgument(t,0),
                   split_body(ATAgetArgument(t,1),visited,parameters));
    }
    else
    if (gsIsComm(t))
    { result=gsMakeComm(
                   ATLgetArgument(t,0),
                   split_body(ATAgetArgument(t,1),visited,parameters));
    }
    else
    if (gsIsChoice(t)||
        gsIsSeq(t)||
        gsIsIfThenElse(t)||
        gsIsIfThen(t)||
        gsIsSum(t)||
        gsIsAction(t)||
        gsIsDelta(t)||
        gsIsTau(t)||
        gsIsAtTime(t)||
        gsIsSync(t))
    {
      if (canterminatebody(t,NULL,NULL,0))
      { ATermAppl p=newprocess(parameters,
                               gsMakeSeq(t,gsMakeProcess(terminatedProcId,ATempty)),
                               pCRL,
                               0,
                               true);
        result=gsMakeProcess(p,objectdata[objectIndex(p)].parameters);
      }
      else
      {
        ATermAppl p=newprocess(parameters,t,pCRL,0,true);
        result=gsMakeProcess(p,objectdata[objectIndex(p)].parameters);
      }
    }
    else
    { gsErrorMsg("unexpected process format in split process %T\n",t);
      exit(1);
    }
  }

  ATtablePut(visited,(ATerm)t,(ATerm)result);
  return result;
}


static ATermAppl splitmCRLandpCRLprocsAndAddTerminatedAction(ATermAppl procId)
{
  ATermTable visitedprocesses=ATtableCreate(1024,75);
  ATermAppl result;

  result=split_process(procId,visitedprocesses);
  ATtableDestroy(visitedprocesses);
  return result;

}

/**************** AddTerminationActionIfNecessary ****************/

static void AddTerminationActionIfNecessary(
                 specificationbasictype *spec,
                 ATermAppl ips)
{ ATermList summands=ATLgetArgument(ips,2);

  for ( ; summands!=ATempty ; summands=ATgetNext(summands))
  { ATermAppl summand=ATAgetFirst(summands);
    ATermAppl multiaction=ATAgetArgument(summand,2);
    if (multiaction==terminationAction)
    { spec->acts=ATinsertA(spec->acts,
          ATAgetArgument(
            ATAgetFirst(ATLgetArgument(terminationAction,0)),
            0));
      gsMessage("The action %P is added to signal termination of the linear process\n",terminationAction);
      return;
    }
  }
}

/********************** SieveProcDataVars ***********************/

static ATermList SieveProcDataVarsSummands(
                        ATermList vars,
                        ATermList summands,
                        ATermList parameters)
{ /* In this routine it is checked which free variables
     in vars occur in the summands. Those variables
     that occur in the summands are returned. The
     parameters are needed to check occurrences of vars
     in the assignment list */

  atermpp::set < ATermAppl > vars_set;
  atermpp::set < ATermAppl > vars_result_set;

  for( ; vars!=ATempty ; vars=ATgetNext(vars))
  { vars_set.insert(ATAgetFirst(vars));
  }

  for(ATermList smds=summands ;
        smds!=ATempty ;
        smds=ATgetNext(smds))
  { ATermAppl smd=ATAgetFirst(smds);
    ATermAppl multiaction=linGetMultiAction(smd);
    ATermAppl actiontime=linGetActionTime(smd);
    ATermAppl condition=linGetCondition(smd);
    ATermList nextstate=linGetNextState(smd);

    if (!gsIsDelta(multiaction))
    { filter_vars_by_multiaction(multiaction,vars_set,vars_result_set);
      filter_vars_by_assignmentlist(nextstate,parameters,vars_set,vars_result_set);
    }
    if (!gsIsNil(actiontime))
    { filter_vars_by_term(actiontime,vars_set,vars_result_set);
    }
    filter_vars_by_term(condition,vars_set,vars_result_set);
  }
  ATermList result=ATempty;
  for(atermpp::set < ATermAppl >::reverse_iterator i=vars_result_set.rbegin();
           i!=vars_result_set.rend() ; i++)
  { result=ATinsertA(result,*i);
  }

  return result;
}

static ATermList SieveProcDataVarsAssignments(
                        ATermList vars,
                        ATermList assignments,
                        ATermList parameters)
{
  atermpp::set < ATermAppl > vars_set;
  atermpp::set < ATermAppl > vars_result_set;

  for( ; vars!=ATempty ; vars=ATgetNext(vars))
  { vars_set.insert(ATAgetFirst(vars));
  }

  filter_vars_by_assignmentlist(assignments,parameters,vars_set,vars_result_set);

  ATermList result=ATempty;
  for(atermpp::set < ATermAppl >::reverse_iterator i=vars_result_set.rbegin();
           i!=vars_result_set.rend() ; i++)
  { result=ATinsertA(result,*i);
  }

  return result;
}

/**************** transform **************************************/

static ATermAppl transform(
                     ATermAppl init,
                     specificationbasictype *spec)
{ ATermList pcrlprocesslist;
  ATermAppl t3=NULL;

  /* Then select the BPA processes, and check that the others
     are proper parallel processes */
  determine_process_status(init,mCRL);
  determinewhetherprocessescanterminate(init);
  init=splitmCRLandpCRLprocsAndAddTerminatedAction(init);
  if (determinewhetherprocessescontaintime(init) && !(add_delta))
  { gsMessage("Warning: specification contains time due to translating c->p to c->p<>delta@0. Use SQuADT option `Add delta summands' or command line option `-D' to suppress.\n");
  }
  pcrlprocesslist=collectPcrlProcesses(init);
  if (pcrlprocesslist==ATempty)
  { gsErrorMsg("there are no pCRL processes to be linearized\n");
    // Note that this can occur with a specification
    // proc P(x:Int) = P(x); init P(1);
    exit(1);
  }

  /* Second, transform into GNF with possibly variables as a head,
     but no actions in the tail */
  procstovarheadGNF(pcrlprocesslist);
  pcrlprocesslist=NULL;
  /* Third, transform to GNF by subsitution, such that the
     first variable in a sequence is always an actionvariable */
  procstorealGNF(init,regular);

  t3=generateLPEmCRL(
           init,
           objectdata[objectIndex(init)].canterminate,
           spec,
           regular);
  t3=allowblockcomposition(ATempty,t3,false); // This removes superfluous delta
                                   // summands.
  if (cluster)
     t3=clusterfinalresult(t3,spec);

  AddTerminationActionIfNecessary(spec,t3);
  return t3;
}

/**************** linearise_std **************************************/

ATermAppl linearise_std(ATermAppl spec, t_lin_options lin_options)
{
  //set global parameters
  regular    = (lin_options.lin_method != lmStack);
  regular2   = (lin_options.lin_method == lmRegular2);
  cluster    = (lin_options.final_cluster);
  nocluster  = (lin_options.no_intermediate_cluster);
  oldstate   = !lin_options.newstate;
  binary     = lin_options.binary;
  nosumelm   = lin_options.nosumelm;
  statenames = lin_options.statenames;
  mayrewrite = !lin_options.norewrite;
  allowFreeDataVariablesInProcesses = !lin_options.nofreevars;
  nodeltaelimination = lin_options.nodeltaelimination;
  add_delta = lin_options.add_delta;
  //initialise local data structures
  initialize_data();

  if (mayrewrite) {
<<<<<<< HEAD
    rewr = createRewriter(mcrl2::data::data_specification(),
                          lin_options.rewrite_strategy);
=======
    rewr.reset(new mcrl2::new_data::rewriter(
                new_data::data_specification(), lin_options.rewrite_strategy));
>>>>>>> 3fb7bde6
  }
  specificationbasictype *spec_int = create_spec(spec);
  if (spec_int == NULL)
  { uninitialize_data();
    return NULL;
  }
  initialize_symbols(); /* This must be done after storing the data,
                           to avoid a possible name conflict with action
                           Terminate */
  //linearise spec
  ATermAppl result = transform(spec_int->init, spec_int);
  if (result == NULL)
  { uninitialize_data();
    uninitialize_symbols();
    return NULL;
  }
  result = gsMakeLinProcSpec(
    gsMakeDataSpec(
      gsMakeSortSpec(spec_int->sorts),
      gsMakeConsSpec(spec_int->funcs),
      gsMakeMapSpec(spec_int->maps),
      gsMakeDataEqnSpec(spec_int->eqns)
    ),
    gsMakeActSpec(spec_int->acts),
    gsMakeLinearProcess(SieveProcDataVarsSummands(
                   spec_int->procdatavars,
                   ATLgetArgument(result,2),
                   ATLgetArgument(result,1)),
      ATLgetArgument(result,1),
      ATreverse(ATLgetArgument(result,2))),  // reverse, to let the list
                                             // of summands appear in the same
                                             // order as in the input, if the
                                             // input were an LPS.
    gsMakeLinearProcessInit(SieveProcDataVarsAssignments(
                   spec_int->procdatavars,
                   ATLgetArgument(result,0),
                   ATLgetArgument(result,1)),
      ATLgetArgument(result,0))
  );

  //clean up
  uninitialize_data();
  uninitialize_symbols();
  rewr.release();

  return result;
}

/// \brief Function to initialize the global variables in this file.
/// Needed when the linearization algorithm is called more than once.
void lin_std_initialize_global_variables()
{
  timeIsBeingUsed = false;
  regular = false;
  regular2 = false;
  cluster = false;
  nocluster = false;
  oldstate = false;
  binary = false;
  nosumelm = false;
  statenames = false;
  mayrewrite = false;
  allowFreeDataVariablesInProcesses = false;
  nodeltaelimination = false;
  add_delta = false;
  time_operators_used=0;
  seq_varnames=NULL;
  objectIndexTable=NULL;
  stringTable=NULL;
  freshstringIndices=NULL;
  realsort=NULL;
  enumeratedtypelist=NULL;
  objectdata=NULL;
  maxobject=0;
  emptystringlist =NULL;
  initprocspec_symbol=0;
  tuple_symbol=0;
  terminationAction=NULL;
  terminatedProcId=NULL;
  pcrlprocesses=NULL;
  localpcrlprocesses=NULL;
  numberOfNewProcesses=0;
  warningNumber=1000;
  tau_process=NULL;
  delta_process=NULL;
  LocalpCRLprocs=NULL;
  stacklist=NULL;
  sumlist=NULL;
  enumeratedtypes=NULL;
  comm_table = NULL;
  comm_table_size = 0;
  comm_table_num = 0;
}
<|MERGE_RESOLUTION|>--- conflicted
+++ resolved
@@ -31,16 +31,6 @@
 #include <cstring>
 #include <iostream>
 #include <sstream>
-<<<<<<< HEAD
-#include "mcrl2/lps/lin_std.h"
-#include "mcrl2/core/detail/struct.h"
-#include "mcrl2/core/detail/data_common.h"
-#include "mcrl2/core/detail/data_implementation_concrete.h"
-#include "mcrl2/core/print.h"
-#include "mcrl2/core/messaging.h"
-#include "mcrl2/core/aterm_ext.h"
-#include "mcrl2/data/rewrite.h"
-=======
 #include <memory>
 #include "mcrl2/lps/lin_std.h"
 #include "mcrl2/core/detail/struct.h"
@@ -50,7 +40,6 @@
 #include "mcrl2/core/aterm_ext.h"
 #include "mcrl2/new_data/rewriter.h"
 #include "mcrl2/new_data/structured_sort.h"
->>>>>>> 3fb7bde6
 #include "mcrl2/core/alpha.h"
 #include "mcrl2/atermpp/set.h"
 
@@ -59,10 +48,7 @@
 // For Aterm library extension functions
 using namespace mcrl2::core;
 using namespace mcrl2::core::detail;
-<<<<<<< HEAD
-=======
 using namespace mcrl2::new_data::detail;
->>>>>>> 3fb7bde6
 using namespace mcrl2;
 
 #define STRINGLENGTH 256
@@ -142,11 +128,7 @@
                 ATermList *pars3, ATermList *pars4,const bool unique=true);
 static void alphaconversion(ATermAppl procId, ATermList parameters);
 static ATermAppl fresh_name(const std::string &name);
-<<<<<<< HEAD
-static void insertequation(ATermAppl eqn, specificationbasictype *spec);
-=======
 static void insertequation(ATermAppl eqn, specificationbasictype *spec, bool add_to_spec = false);
->>>>>>> 3fb7bde6
 static ATermList replaceArgumentsByAssignments(ATermList args,ATermList pars);
 static ATermAppl RewriteTerm(ATermAppl t);
 static ATermAppl transform_process_assignment_to_process(ATermAppl procId);
@@ -389,10 +371,7 @@
 static long existsObjectIndex(ATermAppl o);
 static long objectIndex(ATermAppl o)
 {
-<<<<<<< HEAD
-=======
   assert(existsObjectIndex(o) >= 0);
->>>>>>> 3fb7bde6
   long result=ATindexedSetGetIndex(objectIndexTable,(ATerm)o);
   assert(result>=0); /* object index must always return the index
                         of an existing object, because at the
@@ -486,13 +465,10 @@
 /* Delivers 0 if sort does not exist. Otherwise 1
    indicating that the sort exists */
 {
-<<<<<<< HEAD
-=======
   // Temporary measure to support the use of sort references with
   // a structured sort as a right hand side.
   return 1;
 
->>>>>>> 3fb7bde6
   /* if (sortterm==gsMakeSortExprBool()) return 1;
      if (sortterm==gsMakeSortExprInt()) return 1;
      if (sortterm==gsMakeSortExprNat()) return 1;
@@ -503,8 +479,6 @@
   }
   if (gsIsSortId(sortterm))
   {
-<<<<<<< HEAD
-=======
     if (gsIsSortExprPos(sortterm) ||
         gsIsSortExprNat(sortterm) ||
         gsIsSortExprInt(sortterm) ||
@@ -513,7 +487,6 @@
     {
       return 1;
     }
->>>>>>> 3fb7bde6
     long n=0;
 
     n=existsObjectIndex(sortterm);
@@ -548,11 +521,7 @@
 //#endif
 
 //prototype
-<<<<<<< HEAD
-static void insertsort(ATermAppl sorts, specificationbasictype *spec);
-=======
 static void insertsort(ATermAppl sorts, specificationbasictype *spec, bool add_to_spec = false);
->>>>>>> 3fb7bde6
 
 static void insertsorts(ATermList sorts, specificationbasictype *spec, bool add_to_spec = false)
 {
@@ -563,17 +532,10 @@
   return;
 }
 
-<<<<<<< HEAD
-static void insertsort(ATermAppl sortterm, specificationbasictype *spec)
-{
-
-  spec->sorts=ATinsertA(spec->sorts,sortterm);
-=======
 static void insertsort(ATermAppl sortterm, specificationbasictype *spec, bool add_to_spec)
 {
 
   if (add_to_spec) spec->sorts=ATinsertA(spec->sorts,sortterm);
->>>>>>> 3fb7bde6
 
   /* if (sortterm==gsMakeSortExprBool()) return;
      if (sortterm==gsMakeSortExprInt()) return;
@@ -596,11 +558,7 @@
   { gsErrorMsg("SortBag is not an implemented sort\n");
     exit(1);
   } */
-<<<<<<< HEAD
-  if (gsIsSortId(sortterm))
-=======
   if (gsIsSortId(sortterm) || gsIsSortCons(sortterm))
->>>>>>> 3fb7bde6
 
   {
     long n=0;
@@ -611,13 +569,8 @@
     n=addObject(sortterm,&isnew);
 
     if (isnew==0)
-<<<<<<< HEAD
-    { gsErrorMsg("sort %T is added twice\n",sortterm);
-      exit(1);
-=======
     { gsDebugMsg("sort %T is added twice\n",sortterm);
       return;
->>>>>>> 3fb7bde6
     }
 
     newobject(n);
@@ -708,41 +661,15 @@
   return insertConstructorOrFunction(mapping,_map);
 }
 
-<<<<<<< HEAD
-static void insertequation(ATermAppl eqn, specificationbasictype *spec)
-{
-  if (mayrewrite) rewr->addRewriteRule(eqn);
-  spec->eqns=ATinsertA(spec->eqns,eqn);
-=======
 static void insertequation(ATermAppl eqn, specificationbasictype *spec, bool add_to_spec)
 {
   if (mayrewrite) rewr->add_rule(mcrl2::new_data::data_equation(eqn));
   if (add_to_spec) spec->eqns=ATinsertA(spec->eqns,eqn);
->>>>>>> 3fb7bde6
 }
 
 ///\return The declarations from data_decls are inserted in spec using the
 ///     insertsort, insertconstructor, insertmapping and insertequation functions
 ///     (in the same order)
-<<<<<<< HEAD
-static void insert_data_decls(t_data_decls data_decls, specificationbasictype *spec)
-{
-  // insert sorts using insertsort (reversed to keep the order the same)
-  for (ATermList l = ATreverse(data_decls.sorts); !ATisEmpty(l); l = ATgetNext(l)) {
-    insertsort(ATAgetFirst(l), spec);
-  }
-  // insert constructors using insertconstructor (reversed to keep the order the same)
-  for (ATermList l = ATreverse(data_decls.cons_ops); !ATisEmpty(l); l = ATgetNext(l)) {
-    insertconstructor(ATAgetFirst(l), spec);
-  }
-  // insert mappings using insertmappings (reversed to keep the order the same)
-  for (ATermList l = ATreverse(data_decls.ops); !ATisEmpty(l); l = ATgetNext(l)) {
-    insertmapping(ATAgetFirst(l), spec);
-  }
-  // insert equations using insertequations (reversed to keep the order the same)
-  for (ATermList l = ATreverse(data_decls.data_eqns); !ATisEmpty(l); l = ATgetNext(l)) {
-    insertequation(ATAgetFirst(l), spec);
-=======
 static void insert_data_decls(t_data_decls data_decls, specificationbasictype *spec, bool add_to_spec = false)
 {
   // insert sorts using insertsort (reversed to keep the order the same)
@@ -760,7 +687,6 @@
   // insert equations using insertequations (reversed to keep the order the same)
   for (ATermList l = ATreverse(data_decls.data_eqns); !ATisEmpty(l); l = ATgetNext(l)) {
     insertequation(ATAgetFirst(l), spec, add_to_spec);
->>>>>>> 3fb7bde6
   }
 }
 
@@ -790,13 +716,6 @@
   }
   //add sort Nat, if needed
   if (gsIsSortExprReal(sort_expr) || gsIsSortExprInt(sort_expr) || gsIsSortExprNat(sort_expr)) {
-<<<<<<< HEAD
-    if (ATindexOf(spec->sorts, (ATerm) gsMakeSortIdNatPair(), 0) == -1) {
-      impl_standard_functions_sort(gsMakeSortIdNatPair(), &data_decls);
-      impl_sort_nat_pair(&data_decls);
-    }
-=======
->>>>>>> 3fb7bde6
     if (ATindexOf(spec->sorts, (ATerm) gsMakeSortIdNat(), 0) == -1) {
       impl_standard_functions_sort(gsMakeSortIdNat(), &data_decls);
       impl_sort_nat(&data_decls, false);
@@ -805,14 +724,6 @@
   //add sort Pos, if needed
   if (ATindexOf(spec->sorts, (ATerm) gsMakeSortIdPos(), 0) == -1) {
     impl_standard_functions_sort(gsMakeSortIdPos(), &data_decls);
-<<<<<<< HEAD
-    impl_sort_pos(&data_decls);
-  }
-  //add generated declarations to spec
-  insert_data_decls(data_decls, spec);
-}
-
-=======
     ATermList new_equations = ATmakeList0();
     impl_sort_pos(&data_decls, &new_equations);
   }
@@ -859,7 +770,6 @@
 //    }
 //  }
 //}
->>>>>>> 3fb7bde6
 
 static ATermList getnames(ATermAppl multiAction)
 { ATermList result=ATempty;
@@ -1208,15 +1118,11 @@
   spec->eqns = ATempty;
   ATermAppl data_spec = ATAgetArgument(t,0);
   t_data_decls data_decls = get_data_decls(data_spec);
-<<<<<<< HEAD
-  insert_data_decls(data_decls, spec);
-=======
   t_data_decls data_decls_copy = get_data_decls(
                            implement_data_spec(data_spec));
   subtract_data_decls(&data_decls_copy, &data_decls);
   insert_data_decls(data_decls_copy, spec, false);
   insert_data_decls(data_decls, spec, true);
->>>>>>> 3fb7bde6
 
   spec->acts = ATLgetArgument(ATAgetArgument(t,1),0);
   storeact(spec->acts);
@@ -4255,21 +4161,7 @@
       ATermAppl ss_stack = gsMakeSortStruct(
         ATmakeList2((ATerm) sc_emptystack, (ATerm) sc_push));
       //add data declarations for structured sort
-<<<<<<< HEAD
-      ATermList substs = ATmakeList0();
-      t_data_decls data_decls;
-      initialize_data_decls(&data_decls);
-      impl_standard_functions_sort(stack->opns->stacksort, &data_decls);
-      impl_sort_struct(ss_stack, stack->opns->stacksort, &substs, &data_decls, false);
-      //data_decls.sorts contains precisely one sort, namely stack->opns->stacksort
-      assert(ATgetLength(data_decls.sorts) == 1);
-      assert(ATisEqual(ATAgetFirst(data_decls.sorts), stack->opns->stacksort));
-      //insert data declarations in spec
-      insert_data_decls(data_decls, spec);
-
-=======
       insertsort(gsMakeSortRef(gsGetName(stack->opns->stacksort), ss_stack), spec, true);
->>>>>>> 3fb7bde6
       //add stack variable
       stack->stackvar = gsMakeDataVarId(fresh_name(s3), stack->opns->stacksort);
       ATprotectAppl(&(stack->stackvar));
@@ -4794,11 +4686,7 @@
   {
     snprintf(scratch1,STRINGLENGTH,"dummy%s",gsATermAppl2String(ATAgetArgument(targetsort,0)));
     ATermAppl dummymapping=gsMakeOpId(fresh_name(scratch1),targetsort);
-<<<<<<< HEAD
-    insertmapping(dummymapping,spec);
-=======
     insertmapping(dummymapping,spec,true);
->>>>>>> 3fb7bde6
     return dummymapping;
   }
   return NULL;
@@ -5309,22 +5197,6 @@
       ATermAppl sort_struct = gsMakeSortStruct(struct_conss);
 
       //add declaration of standard functions
-<<<<<<< HEAD
-      ATermList substs = ATmakeList0();
-      t_data_decls data_decls;
-      initialize_data_decls(&data_decls);
-      impl_standard_functions_sort(sort_id, &data_decls);
-      impl_sort_struct(sort_struct, sort_id, &substs, &data_decls, false);
-      //data_decls.sorts contains precisely one sort, namely sort_id
-      assert(ATgetLength(data_decls.sorts) == 1);
-      assert(ATisEqual(ATAgetFirst(data_decls.sorts), sort_id));
-      //insert data declarations in spec
-      insert_data_decls(data_decls, spec);
-
-      //store new declarations in return value w
-      w->sortId = sort_id;
-      w->elementnames = data_decls.cons_ops;
-=======
       insertsort(gsMakeSortRef(ATAgetArgument(sort_id, 0), sort_struct), spec, true);
 
       //store new declarations in return value w
@@ -5332,7 +5204,6 @@
       w->elementnames = new_data::convert< new_data::function_symbol_list >(
                 new_data::structured_sort(new_data::sort_expression(sort_struct)).
                                         constructor_functions(new_data::sort_expression(sort_id)));
->>>>>>> 3fb7bde6
     }
 
     w->functions=ATempty;
@@ -5391,12 +5262,8 @@
               gsMakeNil(),
               gsMakeDataAppl(functionname,ATinsertA(xxxterm,v)),
               v1),
-<<<<<<< HEAD
-              spec);
-=======
               spec,
               true);
->>>>>>> 3fb7bde6
 
   auxvars=vars;
 
@@ -5407,12 +5274,8 @@
            gsMakeNil(),
            gsMakeDataAppl(functionname,ATinsertA(args,ATAgetFirst(w))),
            ATAgetFirst(auxvars)),
-<<<<<<< HEAD
-           spec);
-=======
            spec,
            true);
->>>>>>> 3fb7bde6
 
     auxvars=ATgetNext(auxvars);
   }
@@ -5470,11 +5333,7 @@
   casefunction=gsMakeOpId(
                       fresh_name(scratch1),
                       newsort);
-<<<<<<< HEAD
-  insertmapping(casefunction,spec);
-=======
   insertmapping(casefunction,spec,true);
->>>>>>> 3fb7bde6
   e->functions=ATinsertA(e->functions,casefunction);
 
   define_equations_for_case_function(e,casefunction,sort,spec);
@@ -7917,7 +7776,6 @@
 
      The comments below refer to old code, where an explicit
      existential quantor was generated.
-<<<<<<< HEAD
 
      OLD:
      Currently, the existential quantifier must use an equation,
@@ -7925,15 +7783,6 @@
      quantifier is namely of type exists:sorts1->Bool, where sorts1
      are the sorts of the quantified variables.
 
-=======
-
-     OLD:
-     Currently, the existential quantifier must use an equation,
-     which represents a higher order function. The existential
-     quantifier is namely of type exists:sorts1->Bool, where sorts1
-     are the sorts of the quantified variables.
-
->>>>>>> 3fb7bde6
      If the sum variables do not occur in the expression, they
      are not quantified.
 
@@ -9508,13 +9357,8 @@
   initialize_data();
 
   if (mayrewrite) {
-<<<<<<< HEAD
-    rewr = createRewriter(mcrl2::data::data_specification(),
-                          lin_options.rewrite_strategy);
-=======
     rewr.reset(new mcrl2::new_data::rewriter(
                 new_data::data_specification(), lin_options.rewrite_strategy));
->>>>>>> 3fb7bde6
   }
   specificationbasictype *spec_int = create_spec(spec);
   if (spec_int == NULL)
