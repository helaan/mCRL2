// Author(s): Unknown
// Copyright: see the accompanying file COPYING or copy at
// https://svn.win.tue.nl/trac/MCRL2/browser/trunk/COPYING
//
// Distributed under the Boost Software License, Version 1.0.
// (See accompanying file LICENSE_1_0.txt or copy at
// http://www.boost.org/LICENSE_1_0.txt)
//
/// \file parelm_test.cpp
/// \brief Add your file description here.

#include <iostream>
#include <string>
#include <boost/test/included/unit_test_framework.hpp>
#include "mcrl2/utilities/test_utilities.h"
#include "mcrl2/lps/parse.h"
#include "mcrl2/lps/specification.h"
#include "mcrl2/lps/confluence_checker.h"
#include "mcrl2/data/bool.h"
#include "mcrl2/core/garbage_collection.h"
#include "mcrl2/atermpp/aterm_init.h"

using namespace mcrl2;
using namespace mcrl2::data;
using namespace mcrl2::core;
using namespace mcrl2::lps;
using namespace mcrl2::lps::detail;
using mcrl2::utilities::collect_after_test_case;

BOOST_GLOBAL_FIXTURE(collect_after_test_case)

<<<<<<< HEAD
const std::string case_2(
  "act a, b;\n"
  "init a.tau.b.delta ;\n");

const std::string case_3(
  "act a, b;\n"
  "init a.b.delta ;\n");

// The following test case unearthed an assertion failure when applying
// substitutions.
const std::string case_4(
  "proc P(m: Int) =\n"
  "       (m == 1) ->\n"
  "         tau .\n"
  "         P(m = m - 1)\n"
  "     + (m == 1) ->\n"
  "         tau .\n"
  "         P()\n"
  "     + delta;\n"
  "\n"
  "init P(0);\n"
);

static bool check_for_ctau(lps::specification const& s)  // s1 is an lps.
=======
//static bool check_for_ctau(lps::specification const& s) .
static size_t count_ctau(lps::specification const& s)
>>>>>>> a907a07f
{
  size_t result = 0;
  const action_summand_vector v_summands = s.process().action_summands();

  for (action_summand_vector::const_iterator i=v_summands.begin(); i!=v_summands.end(); ++i)
  {
    const action_list al=i->multi_action().actions();
    if (al.size()==1)
    {
      const action_label lab=al.front().label();
      if (lab.name()=="ctau")
      {
        ++result;
        }
    }
  }
  return result;
}

<<<<<<< HEAD
void run_confluence_test_case(const std::string& s, bool has_ctau)
{
  using namespace mcrl2::lps;

  specification s0(linearise(s));
  Confluence_Checker checker1(s0);
  specification s1(lps::specification(checker1.check_confluence_and_mark(data::sort_bool::true_(),0)));
  // Check confluence for all summands and
  // replace confluents tau's by ctau's.
  if(has_ctau)
  {
    BOOST_CHECK(check_for_ctau(s1));
  }
  else
  {
    BOOST_CHECK(!check_for_ctau(s1));
  }
  core::garbage_collect();
}

int test_main(int argc, char** argv)
{
  MCRL2_ATERMPP_INIT(argc, argv)

  // case 1
  std::cerr << "Confluence check case 1\n";
  run_confluence_test_case(case_1, false);

  // case 2
  std::cerr << "Confluence check case 2\n";
  run_confluence_test_case(case_2, true);

  // case 3
  std::cerr << "Confluence check case 3\n";
  run_confluence_test_case(case_3, false);

  // case 4
  std::cerr << "Confluence check case 4\n";
  run_confluence_test_case(case_4, false);
=======
static
void run_confluence_test_case(const std::string& s, const size_t ctau_count)
{
  using namespace mcrl2::lps;

  specification s0 = parse_linear_process_specification(s);
  Confluence_Checker checker1(s0);
  // Check confluence for all summands and
  // replace confluents tau's by ctau's.
  specification s1(lps::specification(checker1.check_confluence_and_mark(data::sort_bool::true_(),0)));

  BOOST_CHECK_EQUAL(count_ctau(s1), ctau_count);
}

BOOST_AUTO_TEST_CASE(case_1)
{
  /*
   act a, b;
   init tau.a + tau.b;
   */
  const std::string s(
      "act  Terminate,a,b;\n"
      "proc P(s3: Pos) =\n"
      "       (s3 == 5) ->\n"
      "         b .\n"
      "         P(s3 = 3)\n"
      "     + (s3 == 3) ->\n"
      "         Terminate .\n"
      "         P(s3 = 4)\n"
      "     + (s3 == 2) ->\n"
      "         a .\n"
      "         P(s3 = 3)\n"
      "     + sum e: Bool.\n"
      "         (if(e, true, true) && s3 == 1) ->\n"
      "         tau .\n"
      "         P(s3 = if(e, 5, 2))\n"
      "     + delta;\n"
      "init P(1);\n"
  );

  run_confluence_test_case(s,0);
}


BOOST_AUTO_TEST_CASE(case_2)
{
  /*
   act a, b;
   init a.tau.b.delta;
   */
  const std::string s(
    "act  a,b;\n"
    "proc P(s3: Pos) =\n"
    "       (s3 == 3) ->\n"
    "         b .\n"
    "         P(s3 = 4)\n"
    "     + (s3 == 2) ->\n"
    "         tau .\n"
    "         P(s3 = 3)\n"
    "     + (s3 == 1) ->\n"
    "         a .\n"
    "         P(s3 = 2)\n"
    "     + delta;\n"
    "init P(1);\n"
  );

  run_confluence_test_case(s,1);
}

BOOST_AUTO_TEST_CASE(case_3)
{
  /*
   act a, b;
   init a.b.delta;
   */
  const std::string s(
    "act  a,b;\n"
    "proc P(s3: Pos) =\n"
    "       (s3 == 2) ->\n"
    "         b .\n"
    "         P(s3 = 3)\n"
    "     + (s3 == 1) ->\n"
    "         a .\n"
    "         P(s3 = 2)\n"
    "     + delta;\n"
    "init P(1);\n"
    );
  run_confluence_test_case(s,0);
}

// The following test case unearthed an assertion failure when applying
// substitutions.
BOOST_AUTO_TEST_CASE(case_4)
{
  const std::string s(
    "proc P(m: Int) =\n"
    "       (m == 1) ->\n"
    "         tau .\n"
    "         P(m = m - 1)\n"
    "     + (m == 1) ->\n"
    "         tau .\n"
    "         P()\n"
    "     + delta;\n"
    "\n"
    "init P(0);\n"
    );
  run_confluence_test_case(s,0);
}

// Test case provided by Jaco van der Pol
// in some versions the algorithm hangs on this example.
BOOST_AUTO_TEST_CASE(case_5)
{
  const std::string s(
      "sort Byte = struct ESC | END | OTHER;\n"
      "     Enum3 = struct e2_3 | e1_3 | e0_3;\n"
      "     Enum4 = struct e3_4 | e2_4 | e1_4 | e0_4;\n"
      "map  special: Byte -> Bool;\n"
      "var  b: Byte;\n"
      "eqn  special(b)  =  b == ESC || b == END;\n"
      "act  r,s,r1,s1,r2,s2,c1,c2: Byte;\n"
      "proc P(s3_S: Enum3, b_S: Byte, s30_C: Bool, b_C: Byte, s31_R: Enum4, b_R,b0_R: Byte) =\n"
      "       sum b1_S: Byte.\n"
      "         (s3_S == e2_3 && !(b1_S == ESC || b1_S == END)) ->\n"
      "         r(b1_S) .\n"
      "         P(s3_S = e0_3, b_S = b1_S)\n"
      "     + sum b2_S: Byte.\n"
      "         (s3_S == e2_3 && (b2_S == ESC || b2_S == END)) ->\n"
      "         r(b2_S) .\n"
      "         P(s3_S = e1_3, b_S = b2_S)\n"
      "     + ((s30_C && s31_R == e3_4) && ESC == b_C) ->\n"
      "         tau .\n"
      "         P(s30_C = false, b_C = ESC, s31_R = e2_4, b_R = ESC, b0_R = ESC)\n"
      "     + ((s30_C && s31_R == e3_4) && !(b_C == ESC)) ->\n"
      "         tau .\n"
      "         P(s30_C = false, b_C = ESC, s31_R = e0_4, b_R = b_C, b0_R = ESC)\n"
      "     + (s30_C && s31_R == e2_4) ->\n"
      "         tau .\n"
      "         P(s30_C = false, b_C = ESC, s31_R = e1_4, b_R = ESC, b0_R = b_C)\n"
      "     + (s31_R == e1_4) ->\n"
      "         s(b0_R) .\n"
      "         P(s31_R = e3_4, b_R = ESC, b0_R = ESC)\n"
      "     + (s31_R == e0_4) ->\n"
      "         s(b_R) .\n"
      "         P(s31_R = e3_4, b_R = ESC, b0_R = ESC)\n"
      "     + (s3_S == e0_3 && !s30_C) ->\n"
      "         tau .\n"
      "         P(s3_S = e2_3, b_S = ESC, s30_C = true, b_C = b_S)\n"
      "     + (s3_S == e1_3 && !s30_C) ->\n"
      "         tau .\n"
      "         P(s3_S = e0_3, s30_C = true, b_C = ESC)\n"
      "     + delta;\n"
      "init P(e2_3, ESC, false, ESC, e3_4, ESC, ESC);\n"
  );
  run_confluence_test_case(s,5);
}


boost::unit_test::test_suite* init_unit_test_suite(int argc, char* argv[])
{
  MCRL2_ATERMPP_INIT(argc, argv)
>>>>>>> a907a07f

  return 0;
}<|MERGE_RESOLUTION|>--- conflicted
+++ resolved
@@ -29,35 +29,8 @@
 
 BOOST_GLOBAL_FIXTURE(collect_after_test_case)
 
-<<<<<<< HEAD
-const std::string case_2(
-  "act a, b;\n"
-  "init a.tau.b.delta ;\n");
-
-const std::string case_3(
-  "act a, b;\n"
-  "init a.b.delta ;\n");
-
-// The following test case unearthed an assertion failure when applying
-// substitutions.
-const std::string case_4(
-  "proc P(m: Int) =\n"
-  "       (m == 1) ->\n"
-  "         tau .\n"
-  "         P(m = m - 1)\n"
-  "     + (m == 1) ->\n"
-  "         tau .\n"
-  "         P()\n"
-  "     + delta;\n"
-  "\n"
-  "init P(0);\n"
-);
-
-static bool check_for_ctau(lps::specification const& s)  // s1 is an lps.
-=======
 //static bool check_for_ctau(lps::specification const& s) .
 static size_t count_ctau(lps::specification const& s)
->>>>>>> a907a07f
 {
   size_t result = 0;
   const action_summand_vector v_summands = s.process().action_summands();
@@ -77,47 +50,6 @@
   return result;
 }
 
-<<<<<<< HEAD
-void run_confluence_test_case(const std::string& s, bool has_ctau)
-{
-  using namespace mcrl2::lps;
-
-  specification s0(linearise(s));
-  Confluence_Checker checker1(s0);
-  specification s1(lps::specification(checker1.check_confluence_and_mark(data::sort_bool::true_(),0)));
-  // Check confluence for all summands and
-  // replace confluents tau's by ctau's.
-  if(has_ctau)
-  {
-    BOOST_CHECK(check_for_ctau(s1));
-  }
-  else
-  {
-    BOOST_CHECK(!check_for_ctau(s1));
-  }
-  core::garbage_collect();
-}
-
-int test_main(int argc, char** argv)
-{
-  MCRL2_ATERMPP_INIT(argc, argv)
-
-  // case 1
-  std::cerr << "Confluence check case 1\n";
-  run_confluence_test_case(case_1, false);
-
-  // case 2
-  std::cerr << "Confluence check case 2\n";
-  run_confluence_test_case(case_2, true);
-
-  // case 3
-  std::cerr << "Confluence check case 3\n";
-  run_confluence_test_case(case_3, false);
-
-  // case 4
-  std::cerr << "Confluence check case 4\n";
-  run_confluence_test_case(case_4, false);
-=======
 static
 void run_confluence_test_case(const std::string& s, const size_t ctau_count)
 {
@@ -279,7 +211,6 @@
 boost::unit_test::test_suite* init_unit_test_suite(int argc, char* argv[])
 {
   MCRL2_ATERMPP_INIT(argc, argv)
->>>>>>> a907a07f
 
   return 0;
 }