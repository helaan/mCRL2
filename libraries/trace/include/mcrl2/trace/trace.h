// Author(s): Muck van Weerdenburg. Documentation Jan Friso Groote.
// Copyright: see the accompanying file COPYING or copy at
// https://svn.win.tue.nl/trac/MCRL2/browser/trunk/COPYING
//
// Distributed under the Boost Software License, Version 1.0.
// (See accompanying file LICENSE_1_0.txt or copy at
// http://www.boost.org/LICENSE_1_0.txt)
//
/// \file mcrl2/trace/trace.h
/// \brief This library allows to flexibly manipulate traces.
/// \details This library allows to build, traverse and store traces.
/// Traces are sequences of state-action-time triples.
/// The state is a vector of data values, the action is the outgoing
/// action in this state, and the time is an absolute
/// real number indicating the current time or NIL if the trace
/// is untimed.
/// \author Muck van Weerdenburg

#ifndef _TRACE_H__
#define _TRACE_H__

#include <iostream>
#include <fstream>
#include <string>
#include "mcrl2/core/print.h"
#include "mcrl2/core/detail/struct_core.h"
#include "mcrl2/core/detail/construction_utility.h"
#include "mcrl2/utilities/logger.h"
#include "mcrl2/lps/action_parse.h"
#include "mcrl2/lps/state.h"
#include "mcrl2/data/data_specification.h"

namespace mcrl2
{
/** \brief The namespace for traces.
* \details The namespace trace contains all data structures and members of the
* trace library.
*/
namespace trace
{


////////////////////////////////////////////////////////////
//
/// \brief Formats in which traces can be saved on disk
/// \details There are several formats for traces.
/// The tfMcrl2 format saves a trace as an mCRL2 term in aterm internal format.
/// This is a compact but unreadable format.
/// The tfPlain format is an ascii representation of the trace, which is
/// human readable but only contains the actions and no time or state information.
/// tfUnknown is only used to read traces, when it is
/// not known what the format is. In this case it is determined based
/// on the format of the input file.

enum TraceFormat
{
  tfMcrl2,  /**< Format is stored as an aterm */
  tfPlain,  /**< Format is stored in plain text. In this format there are only actions */
  tfUnknown /**< This value indicates that the format is unknown */
};

/// \brief This class contains a trace consisting of a sequence of (timed) actions possibly with intermediate states
/// \details A trace is a sequence of actions. Actions can have a time
/// tag as a positive real number. Between two actions, before the first action and after the last
/// action there can be a state. In the current version of the trace library an action, a state and
/// a time tag are arbitrary expressions of sort AtermAppl. It is expected that this will change
/// in the near future to match the data types used in the LPS library.
///
/// An important property of a state is its current position. All operations on a state
/// operate with respect to its current position. A trace can be traversed by increasing
/// and decreasing the current position between 0 up to the length. If a new action is
/// added to a trace, the trace above the current position is lost. For each action
/// a state can only be added once.
///
/// States can be saved in two formats. A human readable ascii format containging only a
/// sequence of untimed actions and a more compact aterm format also containing time and
/// state information.
class Trace
{
  private:
    // The number of states is always less then one plus the number of actions.
    // In case all states are there, then it is one more than the number of actions.
    // Otherwise there are less.  So, an invariant is actions.size()+1 >= states.size();
    // The states and actions are supposed to be contiguous,
    // in the sense that if a state, or action, at position n exists, then also the
    // states and actions at positions n'<n exist.

    std::vector < mcrl2::lps::state > states;
    std::vector < mcrl2::lps::multi_action > actions;
    size_t pos; // Invariant: pos <= actions.size().

    mcrl2::data::data_specification m_spec;
    lps::action_label_list m_act_decls;
    bool m_data_specification_and_act_decls_are_defined;

    atermpp::function_symbol const& trace_pair() const
    {
<<<<<<< HEAD
      static atermpp::function_symbol trace_pair = core::detail::initialise_static_expression(trace_pair, atermpp::function_symbol("pair",2,false));
=======
      static atermpp::function_symbol trace_pair = atermpp::function_symbol("pair",2);
>>>>>>> 1c0f9828
      return trace_pair;
    }

#define TRACE_MCRL2_MARKER "mCRL2Trace"
#define TRACE_MCRL2_MARKER_SIZE 10
#define TRACE_MCRL2_VERSION "\x01\x00"
#define TRACE_MCRL2_VERSION_SIZE 2

#define INIT_BUF_SIZE 64

  public:
    /// \brief Default constructor for an empty trace.
    /// \details The current position
    /// and length of trace are set to 0.
    Trace()
      : m_data_specification_and_act_decls_are_defined(false)
    {
      init();
    }

    /// \brief Constructor for an empty trace.
    /// \details The current position
    /// and length of trace are set to 0.
    /// \param[in] spec The data specification that is used when parsing multi actions.
    /// \param[in] act_decls An action label list with action declarations that is used to parse multi actions.
    Trace(const mcrl2::data::data_specification &spec, const mcrl2::lps::action_label_list &act_decls)
      : m_spec(spec),
        m_act_decls(act_decls),
        m_data_specification_and_act_decls_are_defined(true)
    {
      init();
    }


    /// \brief Construct the trace in the basis of an input stream.
    /// \details A trace is read from the input stream. If the format is tfUnknown it
    /// is automatically determined what the format of the trace is.
    /// \param[in] is The input stream from which the trace is read.
    /// \param[in] tf The format in which the trace was stored. Default: '''tfUnknown'''.
    /// \exception mcrl2::runtime_error message in case of failure
    Trace(std::istream& is, TraceFormat tf = tfUnknown)
      : m_data_specification_and_act_decls_are_defined(false)
    {
      init();
      try
      {
        load(is,tf);
      }
      catch (...)
      {
        throw;
      }
    }

    /// \brief Construct the trace in the basis of an input stream.
    /// \details A trace is read from the input stream. If the format is tfUnknown it
    /// is automatically determined what the format of the trace is.
    /// \param[in] is The input stream from which the trace is read.
    /// \param[in] tf The format in which the trace was stored. Default: '''tfUnknown'''.
    /// \param[in] spec The data specification that is used when parsing multi actions.
    /// \param[in] act_decls An action label list with action declarations that is used to parse multi actions.
    /// \exception mcrl2::runtime_error message in case of failure
    Trace(std::istream& is,
          const mcrl2::data::data_specification &spec,
          const mcrl2::lps::action_label_list &act_decls,
          TraceFormat tf = tfUnknown)
      : m_spec(spec),
        m_act_decls(act_decls),
        m_data_specification_and_act_decls_are_defined(true)
    {
      init();
      try
      {
        load(is,tf);
      }
      catch (...)
      {
        throw;
      }
    }

    /// \brief Construct the trace on the basis of an input file.
    /// \details A trace is read from the input file. If the format is tfUnknown it
    /// is automatically determined what the format of the trace is.
    /// \param[in] filename The name of the file from which the trace is read.
    /// \param[in] tf The format in which the trace was stored. Default: '''tfUnknown'''.
    /// \exception mcrl2::runtime_error message in case of failure
    Trace(std::string const& filename, TraceFormat tf = tfUnknown)
      : m_data_specification_and_act_decls_are_defined(false)
    {
      init();
      try
      {
        load(filename,tf);
      }
      catch (...)
      {
        throw;
      }
    }

    /// \brief Construct the trace on the basis of an input file.
    /// \details A trace is read from the input file. If the format is tfUnknown it
    /// is automatically determined what the format of the trace is.
    /// \param[in] filename The name of the file from which the trace is read.
    /// \param[in] spec A data specification.
    /// \param[in] act_decls A list of action declarations.
    /// \param[in] tf The format in which the trace was stored. Default: '''tfUnknown'''.
    /// \exception mcrl2::runtime_error message in case of failure
    Trace(std::string const& filename,
          const mcrl2::data::data_specification &spec,
          const mcrl2::lps::action_label_list &act_decls,
          TraceFormat tf = tfUnknown)
      : m_spec(spec),
        m_act_decls(act_decls),
        m_data_specification_and_act_decls_are_defined(true)
    {
      init();
      try
      {
        load(filename,tf);
      }
      catch (...)
      {
        throw;
      }
    }

    bool operator <(const Trace& t) const
    {
      return ((states<t.states) ||
              (states==t.states && actions<t.actions));
    }

    /// \brief Set the current position back to the beginning of the trace
    /// \details The trace itself remains unaltered.
    void resetPosition()
    {
      assert(actions.size()+1 >= states.size() && pos <=actions.size());
      pos = 0;
    }

    /// \brief Increase the current position by one, except if this brings one beyond the end of the trace.
    /// \details The initial position corresponds to pos=0.
    void increasePosition()
    {
      if (pos < actions.size())
      {
        ++pos;
      }
    }

    /// \brief Decrease the current position in the trace by one provided the largest position is larger than 0.
    /// \details The initial position corresponds to pos=0.
    void decreasePosition()
    {
      if (pos >0)
      {
        --pos;
      }
    }

    /// \brief Set the current position after the pos'th action of the trace.
    /// \details The initial position corresponds to pos=0. If pos is larger than
    /// the length of the trace, no new position is set.
    /// \param[in] pos The new position in the trace.
    void setPosition(size_t pos)
    {
      if (pos <= actions.size())
      {
        this->pos = pos;
      }
    }

    /// \brief Get the current position in the trace.
    /// \details The current position of the trace is a non negative number
    /// smaller than the length of the trace.
    /// \return The current position of the trace.
    size_t getPosition() const
    {
      assert(actions.size()+1 >= states.size() && pos <=actions.size());
      return pos;
    }

    /// \brief Get the number of actions in the current trace.
    /// \return A positive number indicating the number of actions in the trace.
    size_t number_of_actions() const
    {
      assert(actions.size()+1 >= states.size() && pos <=actions.size());
      return actions.size();
    }

    /// \brief Get the number of states in the current trace.
    /// \return A positive number indicating the number of states in the trace.
    size_t number_of_states() const
    {
      assert(actions.size()+1 >= states.size() && pos <=actions.size());
      return states.size();
    }

    /// \brief Remove the current state and all states following it.
    void clear_current_state()
    {
      assert(actions.size()+1 >= states.size() && pos <=actions.size());
      states.resize(pos);
    }

    /// \brief Indicate whether a current state exists.
    /// \return A boolean indicating whether the current state exists.
    bool current_state_exists() const
    {
      assert(actions.size()+1 >= states.size() && pos <=actions.size());
      return states.size()>pos;
    }

    /// \brief Get the state at the current position in the trace.
    /// \details The state at
    /// position 0 is the initial state. If no state is defined at
    /// the next position an exception is thrown.
    /// \return The state at the current position of the trace.
    const mcrl2::lps::state &nextState() const
    {
      assert(actions.size()+1 >= states.size() && pos+1 <=actions.size());
      if (pos>=states.size())
      {
        std::stringstream ss;
        ss << "Requesting a non existing state in a trace at position " << pos+1;
        throw mcrl2::runtime_error(ss.str());
      }
      return states[pos+1];
    }

    /// \brief Get the state at the current position in the trace.
    /// \details The state at
    /// position 0 is the initial state. If no state is defined at
    /// the current position an exception is thrown.
    /// \return The state at the current position of the trace.
    const mcrl2::lps::state &currentState() const
    {
      assert(actions.size()+1 >= states.size() && pos <=actions.size());
      if (pos>=states.size())
      {
        std::stringstream ss;
        ss << "Requesting a non existing state in a trace at position " << pos;
        throw mcrl2::runtime_error(ss.str());
      }
      return states[pos];
    }

    /// \brief Get the outgoing action from the current position in the trace.
    /// \details This routine returns the action at the current position of the
    /// trace. It is not allowed to request an action if no action is available.
    /// \return An action_list representing the action at the current position of the
    /// trace.
    mcrl2::lps::multi_action currentAction()
    {
      assert(actions.size()+1 >= states.size() && pos <=actions.size());
      assert(pos < actions.size());
      return actions[pos];
    }

    /// \brief Get the time of the current state in the trace.
    /// \details This is the time at which
    /// the last action occurred (if any).
    /// \return A data_expression representing the current time, or a default data_expression if the time is not defined.
    mcrl2::data::data_expression currentTime()
    {
      assert(actions.size()+1 >= states.size() && pos <=actions.size());
      return actions[pos].time();
    }

    /// \brief Truncates the trace at the current position.
    /// \details This function removes the next action at the current position and all
    /// subsequent actions and states. The state and the time at the current
    /// position remain untouched.
    void truncate()
    {
      actions.resize(pos);
      if (pos+1<states.size())  // Only throw states away that exist.
      {
        states.resize(pos+1);
      }
    }

    /// \brief Add an action to the current trace.
    /// \details Add an action to the current trace at the current position. The current
    /// position is increased and the length of the trace is set to this new current position.
    /// The old actions in the trace at the current at higher positions are removed.
    /// \param [in] action The multi_action to be stored in the trace.

    void addAction(const mcrl2::lps::multi_action action)
    {
      assert(actions.size()+1 >= states.size() && pos <=actions.size());
      truncate(); // Take care that actions and states have the appropriate size.
      pos++;
      actions.push_back(action);
    }

    /// \brief Set the state at the current position.
    /// \details It is necessary that all states at earlier positions are also set.
    /// If not an mcrl2::runtime_error exception is thrown.
    /// \param [in] s The new state.
    void setState(const mcrl2::lps::state &s)
    {
      assert(actions.size()+1 >= states.size() && pos <=actions.size());
      if (pos>states.size())
      {
        std::stringstream ss;
        ss << "Setting a state in a trace at a position " << pos << " where there are no states at earlier positions";
        throw mcrl2::runtime_error(ss.str());
      }

      if (states.size()==pos)
      {
        states.push_back(s);
      }
      else
      {
        states[pos] = s;
      }
    }

    /// \brief Replace the trace with the content of the stream.
    /// \details The trace is replaced with the trace in the stream.
    /// If a problem occurs while reading the stream, a core dump occurs.
    /// If the format is tfPlain the trace can only consist of actions.
    /// \param [in] is The stream from which the trace is read.
    /// \param [in] tf The expected format of the trace in the stream (default: tfUnknown).
    /// \exception mcrl2::runtime_error message in case of failure

    void load(std::istream& is, TraceFormat tf = tfUnknown)
    {
      try
      {

        if (tf == tfUnknown)
        {
          tf = detectFormat(is);
        }

        switch (tf)
        {
          case tfMcrl2:
            loadMcrl2(is);
            break;
          case tfPlain:
            loadPlain(is);
            break;
          default:
            break;
        }

      }
      catch (mcrl2::runtime_error err)
      {
        std::string s;
        s = "error loading trace: ";
        s += err.what();
        s += ".";
        throw mcrl2::runtime_error(s);
      }
    }

    /// \brief Replace the trace with the trace in the file.
    /// \details The trace is replaced with the trace in the file.
    /// If the format is tfPlain the trace can only consist of actions.
    /// \param [in] filename The name of the file from which the trace is read.
    /// \param [in] tf The expected format of the trace in the stream (default: tfUnknown).
    /// \exception mcrl2::runtime_error message in case of failure

    void load(std::string const& filename, TraceFormat tf = tfUnknown)
    {
      using std::ifstream;
      ifstream is(filename.c_str(),ifstream::binary|ifstream::in);

      if (!is.is_open())
      {
        throw runtime_error("error loading trace (could not open file)");
      }

      try
      {
        load(is, tf);
      }
      catch (...)
      {
        is.close();
        throw;
      }

      is.close();
    }

    /// \brief Output the trace into the indicated stream.
    /// \details Output the trace into the indicated stream.
    /// If a problem occurs, this routine dumps core.
    /// \param [in] os The stream to which the trace is written.
    /// \param [in] tf The format used to represent the trace in the stream. If
    /// the format is tfPlain only actions are written. Default: tfMcrl2.
    /// \exception mcrl2::runtime_error message in case of failure

    void save(std::ostream& os, TraceFormat tf = tfMcrl2)
    {
      try
      {
        switch (tf)
        {
          case tfMcrl2:
            saveMcrl2(os);
            break;
          case tfPlain:
            savePlain(os);
            break;
          default:
            break;
        }
      }
      catch (runtime_error err)
      {
        std::string s;
        s = "error saving trace (";
        s += err.what();
        s += ")";
        throw runtime_error(s);
      }
    }

    /// \brief Output the trace into a file with the indicated name.
    /// \details Write the trace to a file with the indicated name.
    /// \param [in] filename The name of the file that is written.
    /// \param [in] tf The format used to represent the trace in the stream. If
    /// the format is tfPlain only actions are written. Default: tfMcrl2.
    /// \exception mcrl2::runtime_error message in case of failure

    void save(std::string const& filename, TraceFormat tf = tfMcrl2)
    {
      using std::ofstream;
      ofstream os(filename.c_str(),ofstream::binary|ofstream::out|ofstream::trunc);
      if (!os.is_open())
      {
        throw runtime_error("error saving trace (could not open file)");
      }

      try
      {
        save(os, tf);
      }
      catch (...)
      {
        os.close();
        throw;
      }

      os.close();
    }

  private:

    bool isTimedMAct(const atermpp::aterm_appl &t)
    {
<<<<<<< HEAD
      return ATgetType(t)==AT_APPL && ATgetAFun(t)==trace_pair();
=======
      return t.type_is_appl() && t.function()==trace_pair();
>>>>>>> 1c0f9828
    }

    atermpp::aterm_appl makeTimedMAct(const mcrl2::lps::multi_action &ma)
    {
<<<<<<< HEAD
      return ATmakeAppl2(trace_pair(),(ATerm)(ATermList)ma.actions(), (ATerm)(ATermAppl)ma.time());
=======
      return atermpp::aterm_appl(trace_pair(),ma.actions(), ma.time());
>>>>>>> 1c0f9828
    }

    void init()
    {
      pos = 0;
      truncate(); // Take care that pos 0 exists.
    }

    TraceFormat detectFormat(std::istream& is)
    {
      char buf[TRACE_MCRL2_MARKER_SIZE];
      TraceFormat fmt = tfPlain;

      is.read(buf,TRACE_MCRL2_MARKER_SIZE);
      if (is.bad())
      {
        throw runtime_error("could not read from stream");
      }
      is.clear();

      if ((is.gcount() == TRACE_MCRL2_MARKER_SIZE) && !strncmp(buf,TRACE_MCRL2_MARKER,TRACE_MCRL2_MARKER_SIZE))
      {
        fmt = tfMcrl2;
      }

      is.seekg(-is.gcount(),std::ios::cur);
      if (is.fail())
      {
        throw runtime_error("could set position in stream");
      }

      return fmt;
    }

    atermpp::aterm readATerm(std::istream& is)
    {
      atermpp::aterm t = atermpp::read_term_from_binary_stream(is);
      if (!t.defined())
      {
        throw runtime_error("failed to read aterm from stream");
      }

      return t;
    }

    void loadMcrl2(std::istream& is)
    {
      using namespace atermpp;
      char buf[TRACE_MCRL2_MARKER_SIZE+TRACE_MCRL2_VERSION_SIZE];
      is.read(buf,TRACE_MCRL2_MARKER_SIZE+TRACE_MCRL2_VERSION_SIZE);
      if (is.bad() || strncmp(buf,TRACE_MCRL2_MARKER,TRACE_MCRL2_MARKER_SIZE))
      {
        throw runtime_error("stream does not contain an mCRL2 trace");
      }
      is.clear();

      resetPosition();
      truncate();
      aterm_list trace(readATerm(is));
      assert(trace.type_is_list());
      for (; !trace.empty(); trace=trace.tail())
      {
        using namespace mcrl2::lps;
        const aterm& e = trace.front();

        if (e.type_is_appl() && lps::is_multi_action(aterm_cast<aterm_appl>(e)))   // To be compatible with old untimed version
        {
          addAction(multi_action(action_list(aterm_cast<aterm_appl>(e))));
        }
        else if (e.type_is_appl() && isTimedMAct(aterm_cast<aterm_appl>(e)))
        {
          if (aterm_cast<aterm_appl>(e)[1]==data::data_expression())  // There is no time tag.
          {
            addAction(multi_action(action_list(aterm_cast<aterm_appl>(e)[0])));
          }
          else
          {
            addAction(multi_action(action_list(aterm_cast<aterm_appl>(e)[0]),
                               mcrl2::data::data_expression(aterm_cast<aterm_appl>(e)[1])));
          }
        }
        else
        {
          // So, e is a list of data expressions.
          aterm_list l(e);
          mcrl2::lps::state s;
          for( ; !l.empty() ; l=l.tail())
          {
            s.push_back(mcrl2::data::data_expression(l.front()));
          }
          setState(s);
        }
      }

      resetPosition();
    }

    void loadPlain(std::istream& is)
    {
#define MAX_LINE_SIZE 1024
      char buf[MAX_LINE_SIZE];
      resetPosition();
      truncate();

      while (!is.eof())
      {
        is.getline(buf,MAX_LINE_SIZE);
        if (is.bad())
        {
          throw mcrl2::runtime_error("error while reading from stream");
        }
        if ((strlen(buf) > 0) && (buf[strlen(buf)-1] == '\r'))
        {
          // remove CR
          buf[strlen(buf)-1] = '\0';
        }

        if (is.gcount() > 0)
        {
          if (m_data_specification_and_act_decls_are_defined)
          {
            addAction(mcrl2::lps::parse_multi_action(buf,m_act_decls,m_spec));
          }
          else
          {
            addAction(mcrl2::lps::multi_action(mcrl2::lps::action(
                      mcrl2::lps::action_label(mcrl2::core::identifier_string(buf),mcrl2::data::sort_expression_list()),
                                           mcrl2::data::data_expression_list())));
          }
        }
      }
      is.clear();

      resetPosition();
    }

    void saveMcrl2(std::ostream& os)
    {
      assert(actions.size()+1 >= states.size());
      atermpp::aterm_list trace;

      size_t i=actions.size()+1;
      while (i > 0)
      {
        i--;
        if (i<actions.size())
        {
          assert(actions.size()>i);
          trace.push_front(atermpp::aterm(makeTimedMAct(actions[i])));
        }
        if (states.size()>i)
        {
          using namespace mcrl2::lps;
          // Translate the vector into a list of aterms representing data expressions.
          atermpp::aterm_list l;
          const state & s=states[i];
          for(mcrl2::lps::state::const_reverse_iterator j=s.rbegin(); j!=s.rend(); ++j)
          {
            l.push_front(atermpp::aterm(*j));
          }
          trace.push_front(atermpp::aterm(l));
        }
      }

      // write marker
      os << TRACE_MCRL2_MARKER;
      os.write(TRACE_MCRL2_VERSION,TRACE_MCRL2_VERSION_SIZE);
      if (os.bad())
      {
        throw runtime_error("could not write to stream");
      }

      // write trace

      atermpp::write_term_to_binary_stream(trace,os);
      if (os.bad())
      {
        throw runtime_error("could not write to stream");
      }
    }

    void savePlain(std::ostream& os)
    {
      for (size_t i=0; i<actions.size(); i++)
      {
        os << pp(actions[i]);
        os << std::endl;
        if (os.bad())
        {
          throw runtime_error("could not write to stream");
        }
      }
    }
};

}
}
#endif<|MERGE_RESOLUTION|>--- conflicted
+++ resolved
@@ -95,11 +95,7 @@
 
     atermpp::function_symbol const& trace_pair() const
     {
-<<<<<<< HEAD
-      static atermpp::function_symbol trace_pair = core::detail::initialise_static_expression(trace_pair, atermpp::function_symbol("pair",2,false));
-=======
       static atermpp::function_symbol trace_pair = atermpp::function_symbol("pair",2);
->>>>>>> 1c0f9828
       return trace_pair;
     }
 
@@ -560,20 +556,12 @@
 
     bool isTimedMAct(const atermpp::aterm_appl &t)
     {
-<<<<<<< HEAD
-      return ATgetType(t)==AT_APPL && ATgetAFun(t)==trace_pair();
-=======
       return t.type_is_appl() && t.function()==trace_pair();
->>>>>>> 1c0f9828
     }
 
     atermpp::aterm_appl makeTimedMAct(const mcrl2::lps::multi_action &ma)
     {
-<<<<<<< HEAD
-      return ATmakeAppl2(trace_pair(),(ATerm)(ATermList)ma.actions(), (ATerm)(ATermAppl)ma.time());
-=======
       return atermpp::aterm_appl(trace_pair(),ma.actions(), ma.time());
->>>>>>> 1c0f9828
     }
 
     void init()
