--- conflicted
+++ resolved
@@ -11,32 +11,6 @@
 
 #include "mcrl2/data/data_specification.h"
 #include "mcrl2/data/print.h"
-<<<<<<< HEAD
-#include "mcrl2/data/detail/internal_format_conversion.h"
-#include "mcrl2/data/detail/dependent_sorts.h"
-
-namespace mcrl2 {
-
-  namespace data {
-    /// \cond INTERNAL_DOCS
-
-    namespace detail {
-
-      /**
-       * \param[in] compatible whether the produced ATerm is compatible with the `format after type checking'
-       *
-       * The compatible transformation should eventually disappear, it is only
-       * here for compatibility with the old parser, type checker and pretty
-       * print implementations.
-       **/
-      atermpp::aterm_appl data_specification_to_aterm_data_spec(const data_specification& s)
-      { 
-        using namespace core::detail;
-        
-        if (s.m_data_specification_is_type_checked)
-        { 
-          return gsMakeDataSpec(
-=======
 #include "mcrl2/data/detail/data_utility.h"
 #include "mcrl2/data/replace.h"
 
@@ -64,22 +38,11 @@
   if (s.m_data_specification_is_type_checked)
   {
     return gsMakeDataSpec(
->>>>>>> c1964886
              gsMakeSortSpec(atermpp::convert< atermpp::aterm_list >(s.m_sorts) +
                             atermpp::convert< atermpp::aterm_list >(data_specification::aliases_const_range(s.m_aliases))),
              gsMakeConsSpec(atermpp::convert< atermpp::aterm_list >(data_specification::constructors_const_range(s.m_constructors))),
              gsMakeMapSpec(atermpp::convert< atermpp::aterm_list >(data_specification::constructors_const_range(s.m_mappings))),
              gsMakeDataEqnSpec(atermpp::convert< atermpp::aterm_list >(s.m_equations)));
-<<<<<<< HEAD
-        }
-        else
-        { 
-          return s.m_non_typed_checked_data_spec;
-        }
-      }
-    } // namespace detail
-    /// \endcond
-=======
   }
   else
   {
@@ -88,7 +51,6 @@
 }
 } // namespace detail
 /// \endcond
->>>>>>> c1964886
 
 
 class finiteness_helper
@@ -273,67 +235,6 @@
           sort_aliases_to_be_investigated.insert(std::pair<sort_expression,sort_expression > (left_hand_side,e1));
         }
       }
-<<<<<<< HEAD
-
-      return true;
-    }
-    /// \endcond
-
-    /// There are two types of representations of ATerms:
-    ///  - the bare specification that does not contain constructor, mappings
-    ///    and equations for system defined sorts
-    ///  - specification that includes all system defined information (legacy)
-    /// The last type must eventually disappear but is unfortunately still in
-    /// use in a substantial amount of source code.
-    /// Note, all sorts with name prefix @legacy_ are eliminated
-    void data_specification::build_from_aterm(atermpp::aterm_appl const& term)
-    { 
-      assert(core::detail::check_rule_DataSpec(term));
-      assert(m_data_specification_is_type_checked); // It is not allowed to build up the data
-                                                    // structures on the basis of a non type checked
-                                                    // data specification. It may contain undefined types
-                                                    // and non typed identifiers, with which the data
-                                                    // specification cannot deal properly.
-
-      // Note backwards compatibility measure: alias is no longer a sort_expression
-      atermpp::term_list< atermpp::aterm_appl >  term_sorts(atermpp::list_arg1(atermpp::arg1(term)));
-      atermpp::term_list< function_symbol >      term_constructors(atermpp::list_arg1(atermpp::arg2(term)));
-      atermpp::term_list< function_symbol >      term_mappings(atermpp::list_arg1(atermpp::arg3(term)));
-      atermpp::term_list< data_equation >        term_equations(atermpp::list_arg1(atermpp::arg4(term)));
-
-      // Store the sorts and aliases.
-      for (atermpp::term_list_iterator< atermpp::aterm_appl > i = term_sorts.begin(); i != term_sorts.end(); ++i)
-      { if (data::is_alias(*i)) // Compatibility with legacy code
-        { // if (!detail::has_legacy_name(alias(*i).name()))
-          { add_alias(*i);
-          }
-        }
-        else 
-        { add_sort(*i);
-        } 
-      }
-
-      // Store the constructors.
-      for (atermpp::term_list_iterator< function_symbol > i = term_constructors.begin(); i != term_constructors.end(); ++i)
-      { 
-        // m_constructors.insert(sort_to_symbol_map::value_type(i->sort().target_sort(), *i));
-        add_constructor(*i);
-      }
-
-      // Store the mappings.
-      for (atermpp::term_list_iterator< function_symbol > i = term_mappings.begin(); i != term_mappings.end(); ++i)
-      { // m_mappings.insert(sort_to_symbol_map::value_type(i->sort().target_sort(), *i));
-        add_mapping(*i);
-      }
-
-      // Store the equations.
-      for (atermpp::term_list_iterator< data_equation > i = term_equations.begin(); i != term_equations.end(); ++i)
-      { 
-        add_equation(*i);
-      }
-
-      // data_is_not_necessarily_normalised_anymore();
-=======
       else
       {
         const sort_expression s2 = data::replace_sort_expressions(i->first,sort_expression_assignment(lhs,rhs), true);
@@ -426,7 +327,6 @@
       {
         add_alias(*i);
       }
->>>>>>> c1964886
     }
     else
     {
