--- conflicted
+++ resolved
@@ -13,19 +13,13 @@
 #include <stdexcept>
 #include <string>
 #include <cstring>
-<<<<<<< HEAD
-=======
 #include <limits>
 #include "mcrl2/utilities/detail/memory_utility.h"
->>>>>>> a907a07f
 #include "mcrl2/aterm/aterm2.h"
 #include "mcrl2/aterm/aterm_ext.h"
 #include "mcrl2/core/detail/struct_core.h"
 #include "mcrl2/core/print.h"
-<<<<<<< HEAD
-=======
 #include "mcrl2/atermpp/algorithm.h"
->>>>>>> a907a07f
 #include "mcrl2/utilities/logger.h"
 #include "mcrl2/data/data_specification.h"
 #include "mcrl2/data/detail/rewrite.h"
@@ -36,10 +30,6 @@
 
 #include "mcrl2/data/detail/rewrite/with_prover.h"
 
-<<<<<<< HEAD
-#include "mcrl2/data/fresh_variable_generator.h"
-=======
->>>>>>> a907a07f
 #include "mcrl2/data/detail/enum/standard.h"
 
 #include "mcrl2/data/data_expression.h"
@@ -62,22 +52,16 @@
 // function object to test if it is an aterm_appl with function symbol "f"
 struct is_a_variable
 {
-<<<<<<< HEAD
-}
-=======
   bool operator()(atermpp::aterm t) const
   {
     return is_variable(t);
   }
 };
->>>>>>> a907a07f
 
 #ifndef NDEBUG
 static
 bool occur_check(const variable v, const atermpp::aterm_appl e)
 {
-<<<<<<< HEAD
-=======
   if (v==e)
   {
     // The variable is reset. This is ok.
@@ -90,7 +74,6 @@
     return false; // Occur check failed.
   }
   return true;
->>>>>>> a907a07f
 }
 #endif
 
@@ -165,178 +148,6 @@
   return false;
 }
 
-<<<<<<< HEAD
-ATerm Rewriter::internal_existential_quantifier_enumeration(ATerm ATermInInnerFormat)
-{
-  /* Get Body of Exists */
-  ATerm t1 = ATgetArgument(ATermInInnerFormat,1);
-  data_expression d(fromRewriteFormat(t1));
-
-  /* Get Sort for enumeration from Body*/
-  sort_expression_list fsdomain = function_sort(d.sort()).domain();
-
-  static data::fresh_variable_generator<> generator;
-  generator.add_identifiers(find_identifiers(d));
-  generator.set_hint("var");
-
-  /* Create for each of the sorts for enumeration a new variable*/
-  variable_vector vv;
-  for(sort_expression_list::iterator i = fsdomain.begin(); i != fsdomain.end(); ++i)
-  {
-    variable v(generator(*i));
-    vv.push_back(v);
-  }
-
-  /* Create Enumerator */
-  EnumeratorStandard ES(m_data_specification_for_enumeration, this);
-
-  /* Find A solution*/
-  const variable_list vl=atermpp::convert< variable_list >(vv);
-
-  EnumeratorSolutionsStandard sol(vl,
-      toRewriteFormat(application (d, atermpp::convert< data_expression_list >(vv))),
-      true,&ES,100);
-
-  /* Create ATermList to store solutions */
-  atermpp::term_list<atermpp::aterm_appl> x;
-  bool has_exact_solution = false;
-  bool has_no_solution =true;
-  bool solution_possible=true;
-
-  size_t loop_upperbound=5;
-  while (loop_upperbound>0 && sol.next(has_exact_solution,x,solution_possible) && !has_exact_solution)
-  {
-    has_no_solution = false;
-    loop_upperbound--;
-  }
-
-  if (solution_possible)
-  {
-    if (has_exact_solution)
-    {
-#ifdef MCRL2_PRINT_REWRITE_STEPS_INTERNAL
-      std::cerr << "  return true (exist)\n";
-#endif
-      return toRewriteFormat(mcrl2::data::sort_bool::true_());
-    }
-    else if (has_no_solution)
-    {
-#ifdef MCRL2_PRINT_REWRITE_STEPS_INTERNAL
-      std::cerr << "  return false (exist)\n";
-#endif
-      return toRewriteFormat(mcrl2::data::sort_bool::false_());
-    }
-  }
-#ifdef MCRL2_PRINT_REWRITE_STEPS_INTERNAL
-  std::cerr << "An existential quantifier could not be eliminated and remains unchanged.\n";
-#endif
-
- return ATermInInnerFormat;
-}
-
-ATerm Rewriter::internal_universal_quantifier_enumeration(ATerm ATermInInnerFormat)
-{
-  /* Get Body of forall */
-  ATerm t1 = ATgetArgument(ATermInInnerFormat,1);
-  data_expression d(fromRewriteFormat(t1));
-  
-  /* Get Sort for enumeration from Body*/
-  sort_expression_list fsdomain = function_sort(d.sort()).domain();
-  
-  data::fresh_variable_generator<> generator;
-  generator.add_identifiers(find_identifiers(d));
-  generator.set_hint("var");
-  
-  /* Create for each of the sorts for enumeration a new variable*/
-  variable_vector vv;
-  for(sort_expression_list::iterator i = fsdomain.begin(); i != fsdomain.end(); ++i)
-  {
-    variable v(generator(*i));
-    vv.push_back(v);
-  }
-  
-  /* Create Enumerator */
-  EnumeratorStandard ES(m_data_specification_for_enumeration, this);
-  
-  /* Find A solution*/
-  const variable_list vl=atermpp::convert< variable_list >(vv);
-  EnumeratorSolutionsStandard sol(vl,
-      toRewriteFormat(application (d, atermpp::convert< data_expression_list >(vv))),
-      false,&ES,100);
-  
-  /* Create ATermList to store solutions */
-  atermpp::term_list<atermpp::aterm_appl> x;
-  bool has_exact_solution = false;
-  bool has_no_solution =true;
-  bool solution_possible=true;
-  
-  size_t loop_upperbound=5;
-  
-  while (loop_upperbound>0 && sol.next(has_exact_solution,x,solution_possible) && !has_exact_solution)
-  {
-    has_no_solution = false;
-    loop_upperbound--;
-  }
-
-  if (solution_possible)
-  {
-    if (has_exact_solution)
-    {
-#ifdef MCRL2_PRINT_REWRITE_STEPS_INTERNAL
-      std::cerr << "  return false (forall)\n";
-#endif
-      return toRewriteFormat(mcrl2::data::sort_bool::false_());
-    }
-    else if (has_no_solution)
-    {
-#ifdef MCRL2_PRINT_REWRITE_STEPS_INTERNAL
-      std::cerr << "  return true (forall)\n";
-#endif
-      return toRewriteFormat(mcrl2::data::sort_bool::true_());
-    }
-  }
-#ifdef MCRL2_PRINT_REWRITE_STEPS_INTERNAL
-  std::cerr << "  A universal quantifier could not be eliminated and remains unchanged.\n";
-#endif
-  return ATermInInnerFormat;  // We were unable to remove the universal quantifier.
-}
-
-ATerm Rewriter::internal_quantifier_enumeration(ATerm ATermInInnerFormat)
-{
-
-#ifndef MCRL2_DISABLE_QUANTIFIER_ENUMERATION
-  if (ATisAppl(ATermInInnerFormat))
-  {
-    ATerm arg = ATgetArgument(ATermInInnerFormat,0);
-
-    /* Make sure that we have indeed a rewrite rule */
-    if (ATisInt(arg))
-    {
-      /* Convert internal rewrite number to ATerm representation*/
-      ATermAppl a = get_int2term(ATgetInt((ATermInt) arg));
-
-      if (is_function_symbol(a))
-      {
-        /* Check for universal quantifier */
-        if (function_symbol(a).name() == forall_function_symbol())
-        {
-          ATermInInnerFormat = internal_universal_quantifier_enumeration(ATermInInnerFormat);
-        }
-        /* Check for existential quantifier */
-        if (function_symbol(a).name() == exists_function_symbol())
-        {
-          ATermInInnerFormat = internal_existential_quantifier_enumeration(ATermInInnerFormat);
-        }
-      }
-    }
-  }
-#endif
-  return ATermInInnerFormat;
-}
-
-
-Rewriter* createRewriter(const data_specification& DataSpec, const RewriteStrategy Strategy, const bool add_rewrite_rules)
-=======
 atermpp::aterm_appl Rewriter::rewrite_where(
                       const atermpp::aterm_appl term,
                       internal_substitution_type &sigma)
@@ -687,23 +498,10 @@
             const data_specification& DataSpec,
             const used_data_equation_selector &equations_selector,
             const RewriteStrategy Strategy)
->>>>>>> a907a07f
 {
   switch (Strategy)
   {
     case GS_REWR_JITTY:
-<<<<<<< HEAD
-      return new RewriterJitty(DataSpec,add_rewrite_rules);
-#ifdef MCRL2_JITTYC_AVAILABLE
-    case GS_REWR_JITTYC:
-      return new RewriterCompilingJitty(DataSpec,add_rewrite_rules);
-#endif
-    case GS_REWR_JITTY_P:
-      return new RewriterProver(DataSpec,mcrl2::data::rewriter::jitty,add_rewrite_rules);
-#ifdef MCRL2_JITTYC_AVAILABLE
-    case GS_REWR_JITTYC_P:
-      return new RewriterProver(DataSpec,data::rewriter::jitty_compiling,add_rewrite_rules);
-=======
       return new RewriterJitty(DataSpec,equations_selector);
 #ifdef MCRL2_JITTYC_AVAILABLE
     case GS_REWR_JITTYC:
@@ -714,7 +512,6 @@
 #ifdef MCRL2_JITTYC_AVAILABLE
     case GS_REWR_JITTYC_P:
       return new RewriterProver(DataSpec,data::rewriter::jitty_compiling,equations_selector);
->>>>>>> a907a07f
 #endif
     default:
       return NULL;
@@ -788,13 +585,8 @@
   }
   catch (variable& var)
   {
-<<<<<<< HEAD
-    // This should never occur if DataEqn is a valid data equation
-    mCRL2log(error) << "Data Equation: " << atermpp::aterm_appl(DataEqn) << std::endl;
-=======
     // This should never occur if data_eqn is a valid data equation
     mCRL2log(log::error) << "Data Equation: " << atermpp::aterm_appl(data_eqn) << std::endl;
->>>>>>> a907a07f
     assert(0);
     throw runtime_error("variable " + pp(var) + " occurs in left-hand side of equation but is not defined (in equation: " + pp(data_eqn) + ")");
   }
@@ -896,11 +688,7 @@
   if (std::strncmp(&s[0], "jitty", 5) == 0)   // jitty{,c,cp}
   {
     main_strategy = 1;
-<<<<<<< HEAD
-  
-=======
-
->>>>>>> a907a07f
+
     if (s[5] == '\0')   // interpreting
     {
       return strategies[main_strategy];
@@ -927,28 +715,6 @@
 
 std::vector <AFun> apples;
 
-<<<<<<< HEAD
-/* static size_t num_apples = 0;
-static AFun* apples = NULL;
-
-AFun get_appl_afun_value(size_t arity)
-{
-  if (arity >= num_apples)
-  {
-    size_t old_num = num_apples;
-    num_apples = arity+1;
-    apples = (AFun*) realloc(apples,num_apples*sizeof(AFun));
-    if (apples == NULL)
-    {
-      throw mcrl2::runtime_error("Cannot allocate enough memory.");
-    }
-
-    for (; old_num < num_apples; old_num++)
-    {
-      apples[old_num] = ATmakeAFun("#REWR#",old_num,false);
-      ATprotectAFun(apples[old_num]);
-    }
-=======
 /*************  Below the functions toInner and fromInner are being defined *********************/
 
 static
@@ -998,170 +764,8 @@
     assert(int2term().size()==num_opids);
     int2term().push_back(term);
     return i;
->>>>>>> a907a07f
-  }
-  return apples[arity];
-}
-
-ATermAppl Apply(ATermList l)
-{
-  const size_t n=ATgetLength(l);
-  return ATmakeApplList(get_appl_afun_value(n),l);
-}
-
-ATermAppl ApplyArray(const size_t size, ATerm *l)
-{
-  return ATmakeApplArray(get_appl_afun_value(size),l);
-}
-
-<<<<<<< HEAD
-ATermAppl Apply0(const ATerm head)
-{
- return ATmakeAppl1(get_appl_afun_value(1),head);
-}
-
-ATermAppl Apply1(const ATerm head, const ATerm arg1)
-{
- return ATmakeAppl2(get_appl_afun_value(2),head,arg1);
-}
-
-ATermAppl Apply2(const ATerm head, const ATerm arg1, const ATerm arg2)
-{
- return ATmakeAppl3(get_appl_afun_value(3),head,arg1,arg2);
-} */
-
-/*************  Below the functions toInner and fromInner are being defined *********************/
-
-
-atermpp::map< ATerm, ATermInt > &term2int()
-{ 
-  static atermpp::map< ATerm, ATermInt > term2int;
-  return term2int;
-}
-
-atermpp::map< ATerm, ATermInt >::const_iterator term2int_begin()
-{ 
-  return term2int().begin();
-}
-
-atermpp::map< ATerm, ATermInt >::const_iterator term2int_end()
-{ 
-  return term2int().end();
-}
-
-atermpp::vector < ATermAppl > &int2term()
-{ 
-  static atermpp::vector < ATermAppl > int2term;
-  return int2term;
-}
-
-size_t get_num_opids()
-{
-  return int2term().size();
-}
-
-ATermAppl get_int2term(const size_t n)
-{
-  assert(n<int2term().size());
-  return int2term()[n];
-}
-
-void set_int2term(const size_t n, const ATermAppl t)
-{
-  if (n>=int2term().size())
-  {
-    int2term().resize(n+1);
-  }
-  int2term()[n]=t;
-}
-
-size_t getArity(ATermAppl op)
-{
-  ATermAppl sort = ATAgetArgument(op,1);
-  size_t arity = 0;
-
-  while (is_function_sort(sort_expression(sort)))
-  {
-    ATermList sort_dom = ATLgetArgument(sort, 0);
-    arity += ATgetLength(sort_dom);
-    sort = ATAgetArgument(sort, 1);
-  }
-  return arity;
-}
-
-void initialize_internal_translation_table_rewriter()
-{
-}
-
-ATerm OpId2Int(ATermAppl Term, bool add_opids)
-{
-  atermpp::map< ATerm, ATermInt >::iterator f = term2int().find((ATerm) Term);
-  if (f == term2int().end())
-  {
-    if (!add_opids)
-    {
-      return (ATerm) Term;
-    }
-    const size_t num_opids=get_num_opids();
-    ATermInt i = ATmakeInt(num_opids);
-    term2int()[(ATerm) Term] =  i;
-    int arity = getArity(Term);
-    if (arity > NF_MAX_ARITY)
-    {
-      arity = NF_MAX_ARITY;
-    }
-    assert(int2term().size()==num_opids);
-    int2term().push_back(Term);
-    size_t num_aux = (1 << (arity+1)) - arity - 2; // 2^(arity+1) - arity - 2; Reserve extra space
-                                                   // to accomodate function symbols that represent
-                                                   // terms with partially normalized arguments.
-    if (arity <= NF_MAX_ARITY)
-    {
-      for(size_t k=0; k<num_aux; ++k)
-      {
-        int2term().push_back((ATermAppl)atermpp::aterm_appl()); 
-      }
-    }
-    return (ATerm) i;
-  }
-
-  ATermInt j = f->second;
-  return (ATerm) j;
-} 
-
-ATerm toInner(ATermAppl Term, bool add_opids)
-{
-  if (gsIsDataAppl(Term))
-  {
-    ATermList l = ATmakeList0();
-    for (ATermList args = ATLgetArgument((ATermAppl) Term, 1) ; !ATisEmpty(args) ; args = ATgetNext(args))
-    {
-      l = ATinsert(l,(ATerm) toInner((ATermAppl) ATgetFirst(args),add_opids));
-    }
-
-    l = ATreverse(l);
-
-    ATerm arg0 = toInner(ATAgetArgument((ATermAppl) Term, 0), add_opids);
-    if (ATisList(arg0))
-    {
-      l = ATconcat((ATermList) arg0, l);
-    }
-    else
-    {
-      l = ATinsert(l, arg0);
-    }
-    return (ATerm) l;
-  }
-  else
-  {
-    if (gsIsOpId(Term))
-    {
-      return (ATerm) OpId2Int(Term,add_opids);
-    }
-    else
-    {
-      return (ATerm) Term;
-=======
+  }
+
   return f->second;
 }
 
@@ -1187,7 +791,6 @@
       {
         l = push_front(l, atermpp::aterm_appl(arg0(i)));
       }
->>>>>>> a907a07f
     }
     const data_expression_list args= application(term).arguments();
     for (data_expression_list::const_iterator i=args.begin(); i!=args.end(); ++i)
@@ -1212,112 +815,16 @@
     }
     return gsMakeWhr(toInner(t.body(),add_opids),l);
   }
-<<<<<<< HEAD
-
-}
-
-ATermAppl toInnerc(ATermAppl Term, const bool add_opids)
-{
-
-  if (gsIsNil(Term) || gsIsDataVarId(Term))
-  {
-    return Term;
-=======
   else if (is_abstraction(term))
   {
     const abstraction t=term;
 
     return gsMakeBinder(t.binding_operator(),t.variables(),toInner(t.body(),add_opids));
->>>>>>> a907a07f
   }
   assert(0); // term has unexpected format.
   return atermpp::aterm_appl();
 }
 
-<<<<<<< HEAD
-  ATermList l = ATmakeList0();
-
-  if (!gsIsDataAppl(Term))
-  {
-    if (gsIsOpId(Term))
-    {
-      // l = ATinsert(l,(ATerm) OpId2Int(Term,add_opids));
-      return Apply0(OpId2Int(Term,add_opids));
-    }
-    else
-    {
-      return Apply0((ATerm) Term);
-    }
-  }
-  else
-  {
-    ATermAppl arg0 = toInnerc(ATAgetArgument(Term, 0), add_opids);
-    // Reflect the way of encoding the other arguments!
-    if (gsIsNil(arg0) || gsIsDataVarId(arg0))
-    {
-      l = ATinsert(l, (ATerm) arg0);
-    }
-    else
-    {
-      size_t arity = ATgetArity(ATgetAFun(arg0));
-      for (size_t i = 0; i < arity; ++i)
-      {
-        l = ATinsert(l, ATgetArgument(arg0, i));
-      }
-    }
-    for (ATermList args = ATLgetArgument((ATermAppl) Term,1); !ATisEmpty(args) ; args = ATgetNext(args))
-    {
-      l = ATinsert(l,(ATerm) toInnerc((ATermAppl) ATgetFirst(args),add_opids));
-    }
-    l = ATreverse(l);
-  }
-  return Apply(l);
-}
-
-ATermAppl fromInner(ATerm Term)
-{
-  ATermAppl a;
-
-  if (gsIsDataVarId((ATermAppl)Term))
-  {
-    return (ATermAppl)Term;
-  }
-
-  size_t arity = ATgetArity(ATgetAFun(Term));
-  ATerm t = ATgetArgument(Term,0);
-  if (ATisInt(t))
-  {
-    a = get_int2term(ATgetInt((ATermInt) t));
-  }
-  else
-  {
-    a = (ATermAppl) t;
-  }
-
-  if (gsIsOpId(a) || gsIsDataVarId(a))
-  {
-    size_t i = 1;
-    ATermAppl sort = ATAgetArgument(a, 1);
-    while (is_function_sort(sort_expression(sort)) && (i < arity))
-    {
-      ATermList sort_dom = ATLgetArgument(sort, 0);
-      ATermList list = ATmakeList0();
-      while (!ATisEmpty(sort_dom))
-      {
-        assert(i < arity);
-        list = ATinsert(list, (ATerm) fromInner(ATgetArgument(Term,i)));
-        sort_dom = ATgetNext(sort_dom);
-        ++i;
-      }
-      list = ATreverse(list);
-      a = gsMakeDataAppl(a, list);
-      sort = ATAgetArgument(sort, 1);
-    }
-  }
-  return a;
-} 
-
-=======
 data_expression fromInner(atermpp::aterm_appl term)
 {
   if (is_variable(term))
@@ -1377,7 +884,6 @@
   return a;
 }
 
->>>>>>> a907a07f
 
 }
 }
