--- conflicted
+++ resolved
@@ -27,139 +27,6 @@
 #include "mcrl2/atermpp/container_utility.h"
 #include "mcrl2/data/set_identifier_generator.h"
 
-<<<<<<< HEAD
-namespace mcrl2 {
-
-  namespace data {
-
-    /// \cond INTERNAL_DOCS
-    namespace detail {
-      template < typename Container >
-      struct sort_range
-      {
-        typedef boost::iterator_range< boost::transform_iterator<
-           detail::sort_of_expression< typename Container::value_type >, typename Container::const_iterator > > type;
-      };
-
-      class rename_with_unique_common_suffix : public std::unary_function< variable, variable > {
-
-        private:
-
-          std::string m_suffix;
-
-        public:
-
-          variable operator()(variable const& v) const
-          {
-            return variable(core::identifier_string(std::string(v.name()) + m_suffix), v.sort());
-          }
-
-          rename_with_unique_common_suffix()
-          { }
-
-          template < typename Container, typename Context >
-          rename_with_unique_common_suffix(Container const& c, const Context& context)
-          {
-            number_postfix_generator generator;
-
-            m_suffix = generator();
-
-            for (typename Container::const_iterator i = c.begin(); i != c.end(); ++i)
-            {
-              context.find(core::identifier_string(std::string(i->name()) + m_suffix)) != context.end();
-            }
-          }
-      };
-
-      template < typename Container, typename AdaptableUnaryFunction >
-      struct fresh_variable_range
-      {
-        typedef boost::iterator_range< boost::transform_iterator<
-           AdaptableUnaryFunction, typename Container::const_iterator > > type;
-      };
-    } // namespace detail
-    /// \endcond
-
-    /// \brief Gives a sequence of sorts for a given sequence of expressions
-    /// 
-    /// A sequence is a container (as per the STL Container concept) or
-    /// iterator range type. The template class / is_container governs what is
-    /// recognised as a container.
-    //
-    /// \param[in] r range of iterators that refer expression objects
-    /// \return s1, s2, ..., s3 such that sn = t.front().sort() where t = r.advance_begin(n)
-    /// \note Behaviour is lazy, no intermediate containers are constructed
-    template < typename Container >
-    typename detail::sort_range< Container >::type
-    make_sort_range(Container const& container, typename boost::enable_if< typename atermpp::detail::is_container< Container >::type >::type* = 0)
-    {
-      return typename detail::sort_range< Container >::type(container);
-    }
-
-    // TODO: Clean this up, either by repairing fresh_variables_corrupt, or by making a
-    // new implementation. The return type has temporarily been fixed to variable_vector.
-    // This implementation is very inefficient, since it does not maintain any state.
-    /// \brief Returns a copy of t, but with a common postfix added to each variable name,
-    /// and such that the new names do not appear in context.
-    /// \param container A sequence of data variables
-    /// \param context A set of strings
-    /// \param update_context A boolean that indicates if the context should be updated
-    /// with the generated names.
-    /// \return A sequence of variables with names that do not appear in \p context. The
-    /// string \p postfix_format is used to generate new names. It should contain one
-    /// occurrence of "%d", that will be replaced with an integer.
-    template <typename Container, typename Context>
-    inline
-    variable_vector
-    fresh_variables(Container const& container, Context& context, bool update_context = true)
-    {
-      variable_vector result;
-      for (typename Container::const_iterator i = container.begin(); i != container.end(); ++i)
-      {
-        number_postfix_generator generator(std::string(i->name()));
-        std::string name;
-        do
-        {
-          name = generator();
-        } while (context.find(name) != context.end());
-        if (update_context)
-        {
-          context.insert(name);
-        }
-        result.push_back(variable(name, i->sort()));
-      }
-      return result;
-    }
-
-    /// \brief Returns a copy of t, but with a common postfix added to each variable name,
-    /// and such that the new names do not appear in context.
-    /// \param t A sequence of data variables
-    /// \param context A set of strings
-    /// \param postfix_format A string
-    /// \return A sequence of variables with names that do not appear in \p context. The
-    /// string \p postfix_format is used to generate new names. It should contain one
-    /// occurrence of "%d", that will be replaced with an integer.
-    template < typename Container, typename Context >
-    inline
-    typename detail::fresh_variable_range< Container, detail::rename_with_unique_common_suffix >::type
-    fresh_variables_corrupt(Container const& container, const Context& context, typename boost::enable_if< typename atermpp::detail::is_container< Container, variable >::type >::type* = 0)
-    {
-      typedef boost::transform_iterator< detail::rename_with_unique_common_suffix, typename Container::const_iterator > iterator_type;
-
-      return typename detail::fresh_variable_range< Container, detail::rename_with_unique_common_suffix >::type(
-        iterator_type(container.begin(), detail::rename_with_unique_common_suffix(container, context)),
-        iterator_type(container.end()));
-    }
-
-    /// \brief Returns an identifier that doesn't appear in the set <tt>context</tt>
-    /// \param context A set of strings
-    /// \param hint A string
-    /// \param id_creator A function that generates identifiers
-    /// \return An identifier that doesn't appear in the set <tt>context</tt>
-    /// \warning reorganising the identifier context is expensive, consider using an identifier generator
-    template < typename Context >
-    inline core::identifier_string fresh_identifier(const Context& context, const std::string& hint)
-=======
 namespace mcrl2
 {
 
@@ -207,7 +74,6 @@
     number_postfix_generator generator(std::string(i->name()));
     std::string name;
     do
->>>>>>> c1964886
     {
       name = generator();
     }
