--- conflicted
+++ resolved
@@ -48,33 +48,10 @@
     /// \brief Replaces all occurences of \c a_guard in \c a_formula by \c true. Additionally, if the variable
     /// \brief on the righthand side of the guard is encountered in \c a_formula, it is replaced by the variable
     /// \brief on the lefthand side.
-<<<<<<< HEAD
-    virtual ATerm set_true_auxiliary(ATerm a_formula, ATerm a_guard) = 0;
-
-    /// \brief Replaces all occurences of \c a_guard in \c a_formula by \c false.
-    virtual ATerm set_false_auxiliary(ATerm a_formula, ATerm a_guard) = 0;
-
-    /// \brief Returns an expression in one of the internal formats of the rewriter.
-    /// \brief The main operator of this expression is an \c if \c then \c else function. Its guard is \c a_expr,
-    /// \brief the true-branch is \c a_high and the false-branch is \c a_low.
-    virtual ATerm make_if_then_else(ATerm a_expr, ATerm a_high, ATerm a_low) = 0;
-  public:
-    /// \brief Constructor initializing the rewriter and the field \c f_info.
-    ATerm_Manipulator(boost::shared_ptr<detail::Rewriter> a_rewriter, ATerm_Info* a_info)
-    {
-      f_rewriter = a_rewriter;
-      f_info = a_info;
-      f_orient = ATtableCreate(2000, 50);
-    }
-
-    /// \brief Destructor with no particular functionality.
-    virtual ~ATerm_Manipulator()
-=======
     atermpp::aterm_appl set_true_auxiliary(
                 const atermpp::aterm_appl a_formula, 
                 const atermpp::aterm_appl a_guard,
                 atermpp::map < atermpp::aterm_appl, atermpp::aterm_appl > &f_set_true)
->>>>>>> a907a07f
     {
       if (a_formula == f_rewriter->internal_true || a_formula == f_rewriter->internal_false)
       {
@@ -104,24 +81,14 @@
       }
 
       AFun v_symbol;
-<<<<<<< HEAD
-      ATerm v_function;
-=======
       atermpp::aterm v_function;
->>>>>>> a907a07f
       size_t v_arity;
 
       v_symbol = ATgetAFun(a_formula);
       v_function = a_formula(0);
       v_arity = ATgetArity(v_symbol);
 
-<<<<<<< HEAD
-      ATerm* v_parts;
-
-      v_parts = new ATerm[v_arity + 1];
-=======
       atermpp::aterm* v_parts = new atermpp::aterm[v_arity + 1];
->>>>>>> a907a07f
       v_parts[0] = v_function;
       for (size_t i = 1; i < v_arity; i++)
       {
@@ -161,24 +128,14 @@
       }
 
       AFun v_symbol;
-<<<<<<< HEAD
-      ATerm v_function;
-=======
       atermpp::aterm v_function;
->>>>>>> a907a07f
       size_t v_arity;
 
       v_symbol = ATgetAFun(a_formula);
       v_function = a_formula(0);
       v_arity = ATgetArity(v_symbol);
 
-<<<<<<< HEAD
-      ATerm* v_parts;
-
-      v_parts = new ATerm[v_arity + 1];
-=======
       atermpp::aterm* v_parts = new atermpp::aterm[v_arity + 1];
->>>>>>> a907a07f
       v_parts[0] = v_function;
       for (size_t i = 1; i < v_arity; i++)
       {
@@ -197,16 +154,6 @@
     /// \brief the true-branch is \c a_high and the false-branch is \c a_low.
     atermpp::aterm_appl make_if_then_else(atermpp::aterm_appl a_expr, atermpp::aterm_appl a_high, atermpp::aterm_appl a_low)
     {
-<<<<<<< HEAD
-      return (ATerm) ATmakeAppl4(
-               ATmakeAFun("@REWR@", 4, false), f_if_then_else, a_expr, a_high, a_low);
-    }
-
-  public:
-    /// \brief Constructor initializing all fields.
-    AM_Jitty(boost::shared_ptr<detail::Rewriter> a_rewriter, ATerm_Info* a_info)
-      : ATerm_Manipulator(a_rewriter, a_info)
-=======
       return (atermpp::aterm_appl)Apply3((ATerm)f_if_then_else, (ATerm)(ATermAppl)a_expr, (ATerm)(ATermAppl)a_high, (ATerm)(ATermAppl)a_low);
     }
 
@@ -214,7 +161,6 @@
     /// \brief Constructor initializing the rewriter and the field \c f_info.
     InternalFormatManipulator(boost::shared_ptr<detail::Rewriter> a_rewriter, InternalFormatInfo &a_info):
       f_info(a_info)
->>>>>>> a907a07f
     {
       f_rewriter = a_rewriter;
       f_if_then_else = atermpp::aterm(ATgetArgument((ATermAppl) a_rewriter->toRewriteFormat(if_(sort_bool::bool_())), 0));
@@ -253,24 +199,14 @@
       }
 
       AFun v_symbol;
-<<<<<<< HEAD
-      ATerm v_function;
-=======
       atermpp::aterm v_function;
->>>>>>> a907a07f
       size_t v_arity;
 
       v_symbol = ATgetAFun(a_term);
       v_function = a_term(0);
       v_arity = ATgetArity(v_symbol);
 
-<<<<<<< HEAD
-      ATerm* v_parts;
-
-      v_parts = new ATerm[v_arity + 1];
-=======
       MCRL2_SYSTEM_SPECIFIC_ALLOCA(v_parts, atermpp::aterm,v_arity + 1);
->>>>>>> a907a07f
       v_parts[0] = v_function;
       for (size_t i = 1; i < v_arity; i++)
       {
@@ -307,268 +243,8 @@
     /// \brief AM_Jitty::f_set_false_auxiliary.
     atermpp::aterm_appl set_false(atermpp::aterm_appl a_formula, atermpp::aterm_appl a_guard)
     {
-<<<<<<< HEAD
-      ATerm v_result;
-      f_set_false = ATtableCreate(2047, 50);
-      v_result = set_false_auxiliary(a_formula, a_guard);
-      ATtableDestroy(f_set_false);
-      return v_result;
-    }
-};
-
-/// \brief Class that provides functionality to modify or create
-/// \brief terms in the internal format of the rewriter with the
-/// \brief innermost strategy.
-
-class AM_Inner: public ATerm_Manipulator
-{
-  protected:
-    /// \brief Replaces all occurences of \c a_guard in \c a_formula by \c true. Additionally, if the variable
-    /// \brief on the righthand side of the guard is encountered in \c a_formula, it is replaced by the variable
-    /// \brief on the lefthand side.
-    virtual ATerm set_true_auxiliary(ATerm a_formula, ATerm a_guard)
-    {
-      if (a_formula == f_true || a_formula == f_false)
-      {
-        return a_formula;
-      }
-      if (a_formula == a_guard)
-      {
-        return f_true;
-      }
-
-      bool v_is_equality;
-
-      v_is_equality = f_info->is_equality(a_guard);
-      if (v_is_equality && ATelementAt((ATermList) a_guard, 2) == a_formula)
-      {
-        return ATelementAt((ATermList) a_guard, 1);
-      }
-      if (f_info->is_variable(a_formula))
-      {
-        return a_formula;
-      }
-
-      ATerm v_result;
-
-      v_result = ATtableGet(f_set_true, a_formula);
-      if (v_result)
-      {
-        return v_result;
-      }
-
-      if (ATgetType(a_formula) == AT_LIST)
-      {
-        ATerm v_function;
-        size_t v_length;
-
-        v_function = ATelementAt((ATermList) a_formula, 0);
-        v_length = ATgetLength((ATermList) a_formula);
-
-        ATerm* v_parts;
-        size_t i;
-
-        v_parts = new ATerm[v_length];
-        v_parts[0] = v_function;
-        for (i = 1; i < v_length; i++)
-        {
-          v_parts[i] = set_true_auxiliary(ATelementAt((ATermList) a_formula, i), a_guard);
-        }
-        v_result = (ATerm) ATmakeList0();
-        for (i = v_length ; i > 0; i--)
-        {
-          v_result = (ATerm) ATinsert((ATermList) v_result, v_parts[i-1]);
-        }
-        ATtablePut(f_set_true, a_formula, v_result);
-        delete[] v_parts;
-        v_parts = 0;
-      }
-      else
-      {
-        v_result = a_formula;
-      }
-      return v_result;
-    }
-
-    /// \brief Replaces all occurences of \c a_guard in \c a_formula by \c false.
-    virtual ATerm set_false_auxiliary(ATerm a_formula, ATerm a_guard)
-    {
-      if (a_formula == f_true || a_formula == f_false)
-      {
-        return a_formula;
-      }
-      if (a_formula == a_guard)
-      {
-        return f_false;
-      }
-      if (f_info->is_variable(a_formula))
-      {
-        return a_formula;
-      }
-
-      ATerm v_result;
-
-      v_result = ATtableGet(f_set_false, a_formula);
-      if (v_result)
-      {
-        return v_result;
-      }
-
-      if (ATgetType(a_formula) == AT_LIST)
-      {
-        ATerm v_function;
-        size_t v_length;
-
-        v_function = ATelementAt((ATermList) a_formula, 0);
-        v_length = ATgetLength((ATermList) a_formula);
-
-        ATerm* v_parts;
-        size_t i;
-
-        v_parts = new ATerm[v_length];
-        v_parts[0] = v_function;
-        for (i = 1; i < v_length; i++)
-        {
-          v_parts[i] = set_false_auxiliary(ATelementAt((ATermList) a_formula, i), a_guard);
-        }
-        v_result = (ATerm) ATmakeList0();
-        for (i = v_length; i > 0; i--)
-        {
-          v_result = (ATerm) ATinsert((ATermList) v_result, v_parts[i-1]);
-        }
-        ATtablePut(f_set_false, a_formula, v_result);
-        delete[] v_parts;
-        v_parts = 0;
-      }
-      else
-      {
-        v_result = a_formula;
-      }
-      return v_result;
-    }
-
-    /// \brief Returns an expression in the internal format of the rewriter with the innermost strategy.
-    /// \brief The main operator of this expression is an \c if \c then \c else function. Its guard is \c a_expr,
-    /// \brief the true-branch is \c a_high and the false-branch is \c a_low.
-    virtual ATerm make_if_then_else(ATerm a_expr, ATerm a_high, ATerm a_low)
-    {
-      return (ATerm) ATmakeList4(f_if_then_else, a_expr, a_high, a_low);
-    }
-
-  public:
-    /// \brief Constructor initializing all fields.
-    AM_Inner(boost::shared_ptr<detail::Rewriter> a_rewriter, ATerm_Info* a_info)
-      : ATerm_Manipulator(a_rewriter, a_info)
-    {
-      using namespace mcrl2::core::detail;
-      f_true =  a_rewriter->toRewriteFormat(sort_bool::true_());
-      f_false = a_rewriter->toRewriteFormat(sort_bool::false_());
-      f_if_then_else = a_rewriter->toRewriteFormat(if_(sort_bool::bool_()));
-    }
-
-    /// \brief Destructor with no particular functionality.
-    virtual ~AM_Inner()
-    {}
-
-    /// \brief Returns an expression in the internal format of the rewriter with the innermost strategy.
-    /// \brief The main operator of this expression is an \c if \c then \c else function. Its guard is \c a_expr,
-    /// \brief the true-branch is \c a_high and the false-branch is \c a_low. If \c a_high equals \c a_low, the
-    /// \brief method returns \c a_high instead.
-    virtual ATerm make_reduced_if_then_else(ATerm a_expr, ATerm a_high, ATerm a_low)
-    {
-      if (a_high == a_low)
-      {
-        return a_high;
-      }
-      else
-      {
-        return make_if_then_else(a_expr, a_high, a_low);
-      }
-    }
-
-    /// \brief Orients the term \c a_term such that all equations of the form t1 == t2 are
-    /// \brief replaced by t2 == t1 if t1 > t2.
-    virtual ATerm orient(ATerm a_term)
-    {
-      ATerm v_result;
-
-      v_result = ATtableGet(f_orient, a_term);
-      if (v_result)
-      {
-        return v_result;
-      }
-
-      if (ATgetType(a_term) == AT_LIST)
-      {
-        ATerm v_function;
-        size_t v_length;
-
-        v_function = ATelementAt((ATermList) a_term, 0);
-        v_length = ATgetLength((ATermList) a_term);
-
-        ATerm* v_parts;
-        size_t i;
-
-        v_parts = new ATerm[v_length];
-        v_parts[0] = v_function;
-        for (i = 1; i < v_length; i++)
-        {
-          v_parts[i] = orient(ATelementAt((ATermList) a_term, i));
-        }
-        v_result = (ATerm) ATmakeList0();
-        for (i = v_length; i > 0; i--)
-        {
-          v_result = (ATerm) ATinsert((ATermList) v_result, v_parts[i-1]);
-        }
-        delete[] v_parts;
-        v_parts = 0;
-
-        if (f_info->is_equality(v_result))
-        {
-          ATerm v_term1;
-          ATerm v_term2;
-
-          v_term1 = ATelementAt((ATermList) v_result, 1);
-          v_term2 = ATelementAt((ATermList) v_result, 2);
-          if (f_info->compare_term(v_term1, v_term2) == compare_result_bigger)
-          {
-            v_result = (ATerm) ATmakeList3(v_function, v_term2, v_term1);
-          }
-        }
-      }
-      else
-      {
-        v_result = a_term;
-      }
-      ATtablePut(f_orient, a_term, v_result);
-
-      return v_result;
-    }
-
-    /// \brief Initializes the table ATerm_Manipulator::f_set_true and calls the method
-    /// \brief ATerm_Inner::f_set_true_auxiliary.
-    virtual ATerm set_true(ATerm a_formula, ATerm a_guard)
-    {
-      ATerm v_result;
-      f_set_true = ATtableCreate(2047, 50);
-      v_result = set_true_auxiliary(a_formula, a_guard);
-      ATtableDestroy(f_set_true);
-      return v_result;
-    }
-
-    /// \brief Initializes the table ATerm_Manipulator::f_set_false and calls the method
-    /// \brief AM_Inner::f_set_false_auxiliary.
-    virtual ATerm set_false(ATerm a_formula, ATerm a_guard)
-    {
-      ATerm v_result;
-      f_set_false = ATtableCreate(2047, 50);
-      v_result = set_false_auxiliary(a_formula, a_guard);
-      ATtableDestroy(f_set_false);
-      return v_result;
-=======
       atermpp::map < atermpp::aterm_appl, atermpp::aterm_appl > f_set_false;
       return set_false_auxiliary(a_formula, a_guard,f_set_false);
->>>>>>> a907a07f
     }
 };
 
