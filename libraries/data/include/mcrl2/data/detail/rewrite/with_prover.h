--- conflicted
+++ resolved
@@ -29,18 +29,12 @@
     BDD_Prover* prover_obj;
     boost::shared_ptr<detail::Rewriter> rewr_obj; 
 
-<<<<<<< HEAD
-  public:
-    RewriterProver(const data_specification& DataSpec, mcrl2::data::rewriter::strategy strat, const bool add_rewrite_rules);
-    ~RewriterProver();
-=======
     typedef Rewriter::substitution_type substitution_type;
     typedef Rewriter::internal_substitution_type internal_substitution_type;
 
   public:
     RewriterProver(const data_specification& DataSpec, mcrl2::data::rewriter::strategy strat, const used_data_equation_selector& equations_selector);
     virtual ~RewriterProver();
->>>>>>> a907a07f
 
     mcrl2::data::detail::RewriteStrategy getStrategy();
 
