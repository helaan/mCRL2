// Author(s): Wieger Wesselink, Jeroen van der Wulp
// Copyright: see the accompanying file COPYING or copy at
// https://svn.win.tue.nl/trac/MCRL2/browser/trunk/COPYING
//
// Distributed under the Boost Software License, Version 1.0.
// (See accompanying file LICENSE_1_0.txt or copy at
// http://www.boost.org/LICENSE_1_0.txt)
//
/// \file mcrl2/data/find.h
/// \brief Search functions of the data library.

#ifndef MCRL2_DATA_FIND_H
#define MCRL2_DATA_FIND_H

#include <functional>
#include <iterator>
#include <functional>
#include <set>
#include "mcrl2/data/detail/data_functional.h"
#include "mcrl2/data/assignment.h"
#include "mcrl2/data/variable.h"
<<<<<<< HEAD
// #include "mcrl2/data/data_specification.h"
#include "mcrl2/data/detail/find.h"
#include "mcrl2/data/detail/traverser.h"
=======
#include "mcrl2/data/add_binding.h"
#include "mcrl2/data/traverser.h"
>>>>>>> c1964886

namespace mcrl2
{

namespace data
{

namespace detail
{
/// \cond INTERNAL_DOCS
template <template <class> class Traverser, class OutputIterator>
struct find_identifiers_traverser: public Traverser<find_identifiers_traverser<Traverser, OutputIterator> >
{
  typedef Traverser<find_identifiers_traverser<Traverser, OutputIterator> > super;
  using super::enter;
  using super::leave;
  using super::operator();

  OutputIterator out;

  find_identifiers_traverser(OutputIterator out_)
    : out(out_)
  {}

  void operator()(const core::identifier_string& v)
  {
    *out = v;
  }

#if BOOST_MSVC
#include "mcrl2/core/detail/traverser_msvc.inc.h"
#endif
};

template <template <class> class Traverser, class OutputIterator>
find_identifiers_traverser<Traverser, OutputIterator>
make_find_identifiers_traverser(OutputIterator out)
{
  return find_identifiers_traverser<Traverser, OutputIterator>(out);
}

template <template <class> class Traverser, class OutputIterator>
struct find_function_symbols_traverser: public Traverser<find_function_symbols_traverser<Traverser, OutputIterator> >
{
  typedef Traverser<find_function_symbols_traverser<Traverser, OutputIterator> > super;
  using super::enter;
  using super::leave;
  using super::operator();

  OutputIterator out;

  find_function_symbols_traverser(OutputIterator out_)
    : out(out_)
  {}

  void operator()(const function_symbol& v)
  {
    *out = v;
  }

#if BOOST_MSVC
#include "mcrl2/core/detail/traverser_msvc.inc.h"
#endif
};

template <template <class> class Traverser, class OutputIterator>
find_function_symbols_traverser<Traverser, OutputIterator>
make_find_function_symbols_traverser(OutputIterator out)
{
  return find_function_symbols_traverser<Traverser, OutputIterator>(out);
}

template <template <class> class Traverser, class OutputIterator>
struct find_sort_expressions_traverser: public Traverser<find_sort_expressions_traverser<Traverser, OutputIterator> >
{
  typedef Traverser<find_sort_expressions_traverser<Traverser, OutputIterator> > super;
  using super::enter;
  using super::leave;
  using super::operator();

  OutputIterator out;

  find_sort_expressions_traverser(OutputIterator out_)
    : out(out_)
  {}

  void operator()(const data::sort_expression& v)
  {
    *out = v;

    // also traverse sub-expressions!
    super::operator()(v);
  }

#if BOOST_MSVC
#include "mcrl2/core/detail/traverser_msvc.inc.h"
#endif
};

template <template <class> class Traverser, class OutputIterator>
find_sort_expressions_traverser<Traverser, OutputIterator>
make_find_sort_expressions_traverser(OutputIterator out)
{
  return find_sort_expressions_traverser<Traverser, OutputIterator>(out);
}

template <template <class> class Traverser, class OutputIterator>
struct find_data_expressions_traverser: public Traverser<find_data_expressions_traverser<Traverser, OutputIterator> >
{
  typedef Traverser<find_data_expressions_traverser<Traverser, OutputIterator> > super;
  using super::enter;
  using super::leave;
  using super::operator();

  OutputIterator out;

  find_data_expressions_traverser(OutputIterator out_)
    : out(out_)
  {}

  void operator()(const data::data_expression& v)
  {
    *out = v;

    // also traverse sub-expressions!
    super::operator()(v);
  }

#if BOOST_MSVC
#include "mcrl2/core/detail/traverser_msvc.inc.h"
#endif
};

template <template <class> class Traverser, class OutputIterator>
find_data_expressions_traverser<Traverser, OutputIterator>
make_find_data_expressions_traverser(OutputIterator out)
{
  return find_data_expressions_traverser<Traverser, OutputIterator>(out);
}

template <template <class> class Traverser, class OutputIterator>
struct find_variables_traverser: public Traverser<find_variables_traverser<Traverser, OutputIterator> >
{
  typedef Traverser<find_variables_traverser<Traverser, OutputIterator> > super;
  using super::enter;
  using super::leave;
  using super::operator();

  OutputIterator out;

  find_variables_traverser(OutputIterator out_)
    : out(out_)
  {}

  void operator()(const variable& v)
  {
    *out = v;
  }

#if BOOST_MSVC
#include "mcrl2/core/detail/traverser_msvc.inc.h"
#endif
};

template <template <class> class Traverser, class OutputIterator>
find_variables_traverser<Traverser, OutputIterator>
make_find_variables_traverser(OutputIterator out)
{
  return find_variables_traverser<Traverser, OutputIterator>(out);
}

template <template <class> class Traverser, template <template <class> class, class> class Binder, class OutputIterator>
struct find_free_variables_traverser: public Binder<Traverser, find_free_variables_traverser<Traverser, Binder, OutputIterator> >
{
  typedef Binder<Traverser, find_free_variables_traverser<Traverser, Binder, OutputIterator> > super;
  using super::enter;
  using super::leave;
  using super::operator();
  using super::is_bound;
  using super::increase_bind_count;

  OutputIterator out;

  find_free_variables_traverser(OutputIterator out_)
    : out(out_)
  {}

  template <typename VariableContainer>
  find_free_variables_traverser(OutputIterator out_, const VariableContainer& v)
    : out(out_)
  {
    increase_bind_count(v);
  }

  void operator()(const variable& v)
  {
    if (!is_bound(v))
    {
      *out = v;
    }
  }

#if BOOST_MSVC
#include "mcrl2/core/detail/traverser_msvc.inc.h"
#endif
};

template <template <class> class Traverser, template <template <class> class, class> class Binder, class OutputIterator>
find_free_variables_traverser<Traverser, Binder, OutputIterator>
make_find_free_variables_traverser(OutputIterator out)
{
  return find_free_variables_traverser<Traverser, Binder, OutputIterator>(out);
}

template <template <class> class Traverser, template <template <class> class, class> class Binder, class OutputIterator, class VariableContainer>
find_free_variables_traverser<Traverser, Binder, OutputIterator>
make_find_free_variables_traverser(OutputIterator out, const VariableContainer& v)
{
  return find_free_variables_traverser<Traverser, Binder, OutputIterator>(out, v);
}
/// \endcond

} // namespace detail

//--- start generated data find code ---//
/// \brief Returns all variables that occur in an object
/// \param[in] x an object containing variables
/// \param[in,out] o an output iterator to which all variables occurring in x are written.
/// \return All variables that occur in the term x
template <typename T, typename OutputIterator>
void find_variables(const T& x, OutputIterator o)
{
  data::detail::make_find_variables_traverser<data::variable_traverser>(o)(x);
}

/// \brief Returns all variables that occur in an object
/// \param[in] x an object containing variables
/// \return All variables that occur in the object x
template <typename T>
std::set<data::variable> find_variables(const T& x)
{
  std::set<data::variable> result;
  data::find_variables(x, std::inserter(result, result.end()));
  return result;
}

/// \brief Returns all variables that occur in an object
/// \param[in] x an object containing variables
/// \param[in,out] o an output iterator to which all variables occurring in x are added.
/// \return All free variables that occur in the object x
template <typename T, typename OutputIterator>
void find_free_variables(const T& x, OutputIterator o)
{
  data::detail::make_find_free_variables_traverser<data::variable_traverser, data::add_data_variable_binding>(o)(x);
}

/// \brief Returns all variables that occur in an object
/// \param[in] x an object containing variables
/// \param[in,out] o an output iterator to which all variables occurring in x are written.
/// \param[in] bound a container of variables
/// \return All free variables that occur in the object x
template <typename T, typename OutputIterator, typename VariableContainer>
void find_free_variables_with_bound(const T& x, OutputIterator o, const VariableContainer& bound)
{
  data::detail::make_find_free_variables_traverser<data::variable_traverser, data::add_data_variable_binding>(o, bound)(x);
}

/// \brief Returns all variables that occur in an object
/// \param[in] x an object containing variables
/// \return All free variables that occur in the object x
template <typename T>
std::set<data::variable> find_free_variables(const T& x)
{
  std::set<data::variable> result;
  data::find_free_variables(x, std::inserter(result, result.end()));
  return result;
}

/// \brief Returns all variables that occur in an object
/// \param[in] x an object containing variables
/// \param[in] bound a bound a container of variables
/// \return All free variables that occur in the object x
template <typename T, typename VariableContainer>
std::set<data::variable> find_free_variables_with_bound(const T& x, VariableContainer const& bound)
{
  std::set<data::variable> result;
  data::find_free_variables_with_bound(x, std::inserter(result, result.end()), bound);
  return result;
}

/// \brief Returns all identifiers that occur in an object
/// \param[in] x an object containing identifiers
/// \param[in,out] o an output iterator to which all identifiers occurring in x are written.
/// \return All identifiers that occur in the term x
template <typename T, typename OutputIterator>
void find_identifiers(const T& x, OutputIterator o)
{
  data::detail::make_find_identifiers_traverser<data::identifier_string_traverser>(o)(x);
}

/// \brief Returns all identifiers that occur in an object
/// \param[in] x an object containing identifiers
/// \return All identifiers that occur in the object x
template <typename T>
std::set<core::identifier_string> find_identifiers(const T& x)
{
  std::set<core::identifier_string> result;
  data::find_identifiers(x, std::inserter(result, result.end()));
  return result;
}

/// \brief Returns all sort expressions that occur in an object
/// \param[in] x an object containing sort expressions
/// \param[in,out] o an output iterator to which all sort expressions occurring in x are written.
/// \return All sort expressions that occur in the term x
template <typename T, typename OutputIterator>
void find_sort_expressions(const T& x, OutputIterator o)
{
  data::detail::make_find_sort_expressions_traverser<data::sort_expression_traverser>(o)(x);
}

/// \brief Returns all sort expressions that occur in an object
/// \param[in] x an object containing sort expressions
/// \return All sort expressions that occur in the object x
template <typename T>
std::set<data::sort_expression> find_sort_expressions(const T& x)
{
  std::set<data::sort_expression> result;
  data::find_sort_expressions(x, std::inserter(result, result.end()));
  return result;
}

/// \brief Returns all function symbols that occur in an object
/// \param[in] x an object containing function symbols
/// \param[in,out] o an output iterator to which all function symbols occurring in x are written.
/// \return All function symbols that occur in the term x
template <typename T, typename OutputIterator>
void find_function_symbols(const T& x, OutputIterator o)
{
  data::detail::make_find_function_symbols_traverser<data::data_expression_traverser>(o)(x);
}

/// \brief Returns all function symbols that occur in an object
/// \param[in] x an object containing function symbols
/// \return All function symbols that occur in the object x
template <typename T>
std::set<data::function_symbol> find_function_symbols(const T& x)
{
  std::set<data::function_symbol> result;
  data::find_function_symbols(x, std::inserter(result, result.end()));
  return result;
}
//--- end generated data find code ---//

/// \brief Returns all data expressions that occur in an object
/// \param[in] x an object containing data expressions
/// \param[in,out] o an output iterator to which all data expressions occurring in x are written.
/// \return All data expressions that occur in the term x
template <typename T, typename OutputIterator>
void find_data_expressions(const T& x, OutputIterator o)
{
  data::detail::make_find_data_expressions_traverser<data::data_expression_traverser>(o)(x);
}

/// \brief Returns all data expressions that occur in an object
/// \param[in] x an object containing data expressions
/// \return All data expressions that occur in the object x
template <typename T>
std::set<data::data_expression> find_data_expressions(const T& x)
{
  std::set<data::data_expression> result;
  data::find_data_expressions(x, std::inserter(result, result.end()));
  return result;
}

<<<<<<< HEAD
/// \brief Finds a mapping in a data specification.
/// \param data A data specification
/// \param s A string
/// \return The found mapping
/* inline
function_symbol find_mapping(data_specification const& data, std::string const& s)
=======
/// \brief Returns true if the term has a given variable as subterm.
/// \param[in] container an expression or container with expressions
/// \param[in] v an expression or container with expressions
/// \param d A variable
/// \return True if the term has a given variable as subterm.
template <typename Container>
bool search_variable(Container const& container, const variable& v)
>>>>>>> c1964886
{
  std::set<data::variable> variables = data::find_variables(container);
  return variables.find(v) != variables.end();
}

<<<<<<< HEAD
  data_specification::mappings_const_range::const_iterator i = std::find_if(r.begin(), r.end(), detail::function_symbol_has_name(s));
  return (i == r.end()) ? function_symbol() : *i;
} */

/// \brief Finds a constructor in a data specification.
/// \param data A data specification
/// \param s A string
/// \return The found constructor
/* inline
function_symbol find_constructor(data_specification const& data, std::string const& s)
{
  data_specification::constructors_const_range r(data.constructors());
  data_specification::constructors_const_range::const_iterator i = std::find_if(r.begin(), r.end(), detail::function_symbol_has_name(s));
  return (i == r.end()) ? function_symbol() : *i;
} */

/// \brief Finds a sort in a data specification.
/// \param data A data specification
/// \param s A string
/// \return The found sort
/* inline
sort_expression find_sort(data_specification const& data, std::string const& s)
{
  data_specification::sorts_const_range r(data.sorts());
  data_specification::sorts_const_range::const_iterator i = std::find_if(r.begin(), r.end(), detail::sort_has_name(s));
  return (i == r.end()) ? sort_expression() : *i;
} */

/// \brief Gets all equations with a data expression as head
/// on one of its sides.
///
/// \param[in] specification A data specification.
/// \param[in] d A data expression.
/// \return All equations with d as head in one of its sides.
/* inline
data_equation_vector find_equations(data_specification const& specification, const data_expression& d)
=======
/// \brief Returns true if the term has a given variable as subterm.
/// \param[in] container an expression or container with expressions
/// \param d A data variable
/// \return True if the term has a given variable as subterm.
template <typename Container>
bool search_free_variable(Container container, const variable& v)
{
  std::set<data::variable> variables = data::find_free_variables(container);
  return variables.find(v) != variables.end();
}

/// \brief Returns true if the term has a given sort expression as subterm.
/// \param[in] container an expression or container of expressions
/// \param[in] s A sort expression
/// \return True if the term has a given sort expression as subterm.
template <typename Container>
bool search_sort_expression(Container const& container, const sort_expression& s)
{
  std::set<data::sort_expression> sort_expressions = data::find_sort_expressions(container);
  return sort_expressions.find(s) != sort_expressions.end();
}

/// \brief Returns true if the term has a given data expression as subterm.
/// \param[in] container an expression or container of expressions
/// \param[in] s A data expression
/// \return True if the term has a given data expression as subterm.
template <typename Container>
bool search_data_expression(Container const& container, const data_expression& s)
{
  std::set<data::data_expression> data_expressions = data::find_data_expressions(container);
  return data_expressions.find(s) != data_expressions.end();
}

/// \brief Returns the names of a set of data variables.
/// \param variables A set of data variables
inline
std::set<core::identifier_string> variable_names(const std::set<data::variable>& variables)
>>>>>>> c1964886
{
  std::set<core::identifier_string> result;
  for (std::set<variable>::const_iterator i = variables.begin(); i != variables.end(); ++i)
  {
    result.insert(i->name());
  }
  return result;
} */

/// \brief Returns the names of a set of data variables as a set of strings.
/// \param variables A set of data variables
inline
std::set<std::string> variable_name_strings(const std::set<data::variable>& variables)
{
  std::set<std::string> result;
  for (std::set<variable>::const_iterator i = variables.begin(); i != variables.end(); ++i)
  {
    result.insert(std::string(i->name()));
  }
  return result;
}

/// \brief Returns the names of a set of data variables.
/// \param variables A set of data variables
inline
std::set<std::string> variable_name_strings(const std::set<data::variable>& variables1, const std::set<data::variable>& variables2)
{
  std::set<std::string> result;
  for (std::set<variable>::const_iterator i = variables1.begin(); i != variables1.end(); ++i)
  {
    result.insert(std::string(i->name()));
  }
  for (std::set<variable>::const_iterator i = variables2.begin(); i != variables2.end(); ++i)
  {
    result.insert(std::string(i->name()));
  }
  return result;
}

} // namespace data

} // namespace mcrl2

#endif // MCRL2_DATA_FIND_H<|MERGE_RESOLUTION|>--- conflicted
+++ resolved
@@ -19,14 +19,8 @@
 #include "mcrl2/data/detail/data_functional.h"
 #include "mcrl2/data/assignment.h"
 #include "mcrl2/data/variable.h"
-<<<<<<< HEAD
-// #include "mcrl2/data/data_specification.h"
-#include "mcrl2/data/detail/find.h"
-#include "mcrl2/data/detail/traverser.h"
-=======
 #include "mcrl2/data/add_binding.h"
 #include "mcrl2/data/traverser.h"
->>>>>>> c1964886
 
 namespace mcrl2
 {
@@ -402,14 +396,6 @@
   return result;
 }
 
-<<<<<<< HEAD
-/// \brief Finds a mapping in a data specification.
-/// \param data A data specification
-/// \param s A string
-/// \return The found mapping
-/* inline
-function_symbol find_mapping(data_specification const& data, std::string const& s)
-=======
 /// \brief Returns true if the term has a given variable as subterm.
 /// \param[in] container an expression or container with expressions
 /// \param[in] v an expression or container with expressions
@@ -417,50 +403,11 @@
 /// \return True if the term has a given variable as subterm.
 template <typename Container>
 bool search_variable(Container const& container, const variable& v)
->>>>>>> c1964886
 {
   std::set<data::variable> variables = data::find_variables(container);
   return variables.find(v) != variables.end();
 }
 
-<<<<<<< HEAD
-  data_specification::mappings_const_range::const_iterator i = std::find_if(r.begin(), r.end(), detail::function_symbol_has_name(s));
-  return (i == r.end()) ? function_symbol() : *i;
-} */
-
-/// \brief Finds a constructor in a data specification.
-/// \param data A data specification
-/// \param s A string
-/// \return The found constructor
-/* inline
-function_symbol find_constructor(data_specification const& data, std::string const& s)
-{
-  data_specification::constructors_const_range r(data.constructors());
-  data_specification::constructors_const_range::const_iterator i = std::find_if(r.begin(), r.end(), detail::function_symbol_has_name(s));
-  return (i == r.end()) ? function_symbol() : *i;
-} */
-
-/// \brief Finds a sort in a data specification.
-/// \param data A data specification
-/// \param s A string
-/// \return The found sort
-/* inline
-sort_expression find_sort(data_specification const& data, std::string const& s)
-{
-  data_specification::sorts_const_range r(data.sorts());
-  data_specification::sorts_const_range::const_iterator i = std::find_if(r.begin(), r.end(), detail::sort_has_name(s));
-  return (i == r.end()) ? sort_expression() : *i;
-} */
-
-/// \brief Gets all equations with a data expression as head
-/// on one of its sides.
-///
-/// \param[in] specification A data specification.
-/// \param[in] d A data expression.
-/// \return All equations with d as head in one of its sides.
-/* inline
-data_equation_vector find_equations(data_specification const& specification, const data_expression& d)
-=======
 /// \brief Returns true if the term has a given variable as subterm.
 /// \param[in] container an expression or container with expressions
 /// \param d A data variable
@@ -498,7 +445,6 @@
 /// \param variables A set of data variables
 inline
 std::set<core::identifier_string> variable_names(const std::set<data::variable>& variables)
->>>>>>> c1964886
 {
   std::set<core::identifier_string> result;
   for (std::set<variable>::const_iterator i = variables.begin(); i != variables.end(); ++i)
@@ -506,7 +452,7 @@
     result.insert(i->name());
   }
   return result;
-} */
+}
 
 /// \brief Returns the names of a set of data variables as a set of strings.
 /// \param variables A set of data variables
