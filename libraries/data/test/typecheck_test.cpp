// Author(s): Aad Mathijssen, Wieger Wesselink
// Copyright: see the accompanying file COPYING or copy at
// https://svn.win.tue.nl/trac/MCRL2/browser/trunk/COPYING
//
// Distributed under the Boost Software License, Version 1.0.
// (See accompanying file LICENSE_1_0.txt or copy at
// http://www.boost.org/LICENSE_1_0.txt)
//
/// \file typecheck_test.cpp
/// \brief Add your file description here.

// Some tests rely on type check failures, so we have to set this flag.
#define MCRL2_DISABLE_TYPECHECK_ASSERTIONS

#include <iostream>
#include <sstream>
#include <boost/test/included/unit_test_framework.hpp>
#include "mcrl2/atermpp/aterm_init.h"
#include "mcrl2/data/parse.h"
#include "mcrl2/data/typecheck.h"
#include "mcrl2/data/unknown_sort.h"
#include "mcrl2/data/data_specification.h"
#include "mcrl2/data/print.h"
#include "mcrl2/utilities/test_utilities.h"

using namespace mcrl2;
using mcrl2::utilities::collect_after_test_case;

BOOST_GLOBAL_FIXTURE(collect_after_test_case)

// Expected failures, these are not going to be fixed in the current
// implementation of the type checker
BOOST_AUTO_TEST_CASE_EXPECTED_FAILURES(test_list_pos_nat, 2)
BOOST_AUTO_TEST_CASE_EXPECTED_FAILURES(test_multiple_variables, 2)
BOOST_AUTO_TEST_CASE_EXPECTED_FAILURES(test_multiple_variables_reversed, 2)
//BOOST_AUTO_TEST_CASE_EXPECTED_FAILURES( test_matching_ambiguous, 1 ) //succeeds
BOOST_AUTO_TEST_CASE_EXPECTED_FAILURES(test_ambiguous_function_application4a, 1)   // Fails because of silly reordering in type checker

// Parse functions that do not change any context (i.e. do not typecheck and
// normalise sorts).
data::sort_expression parse_sort_expression(const std::string& se_in)
{
  std::istringstream se_in_stream(se_in);
  atermpp::aterm_appl se_aterm = core::parse_sort_expr(se_in_stream);
  bool test = se_aterm != NULL;
  BOOST_CHECK(se_aterm != NULL);

  if (test)
  {
    return data::sort_expression(se_aterm);
  }

  return data::sort_expression();
}

data::data_expression parse_data_expression(const std::string& de_in)
{
  std::istringstream de_in_stream(de_in);
  ATermAppl de_aterm = core::parse_data_expr(de_in_stream);
  bool test = de_aterm != NULL;
  BOOST_CHECK(de_aterm != NULL);

  if (test)
  {
    std::string de_out = core::PrintPart_CXX((ATerm) de_aterm);
    //std::clog << "The following data expressions should be the same:" << std::endl << "  " << de_in  << std::endl << "  " << de_out << std::endl;
    BOOST_CHECK_EQUAL(de_in, de_out);

    return data::data_expression(de_aterm);
  }
  else
  {
    return data::data_expression();
  }
}

data::data_specification parse_data_specification(const std::string& ds_in, bool expect_success = true)
{
  std::istringstream ds_in_stream(ds_in);
  ATermAppl ds_aterm = core::parse_data_spec(ds_in_stream);
  bool test = ds_aterm != NULL;

  if (expect_success)
  {
    BOOST_CHECK(test);
  }

  if (test) // If term is successfully parsed, always check that the printed result is equal!
  {
    std::string ds_out = core::PrintPart_CXX((ATerm) ds_aterm);
    // std::clog << "The following data specifications should be the same:" << std::endl << ds_in << std::endl << "and" << std::endl << ds_out << std::endl;
    BOOST_CHECK_EQUAL(ds_in, ds_out);

    return data::data_specification(ds_aterm);
  }

  return data::data_specification();
}

template <typename VariableIterator>
void test_data_expression(const std::string& de_in,
                          const VariableIterator begin,
                          const VariableIterator end,
                          bool expect_success = true,
                          const std::string& expected_sort = "",
                          bool test_type_checker = true)
{
  std::clog << "==========================================" << std::endl
            << "Testing type checking of data expression: " << std::endl
            << "  de_in: " << de_in << std::endl
            << "  expect success: " << (expect_success?("yes"):("no")) << std::endl
            << "  expected type: " << expected_sort << std::endl
            << "==========================================" << std::endl;

  data::data_expression x(parse_data_expression(de_in));

  if (test_type_checker)
  {
    if (expect_success)
    {
      BOOST_CHECK_NO_THROW(data::type_check(x, begin, end));
      BOOST_CHECK_NE(x, data::data_expression());

      atermpp::aterm de_aterm = x;
      // If exception was thrown, x is data_expression()
      if (x != data::data_expression())
      {
        std::string de_out = core::PrintPart_CXX((ATerm) de_aterm);
        //std::clog << "The following data expressions should be the same:" << std::endl << "  " << de_in  << std::endl << "  " << de_out << std::endl;
        BOOST_CHECK_EQUAL(de_in, de_out);
        // TODO: this check should be uncommented
        //BOOST_CHECK(!search_sort_expression(x.sort(), data::unknown_sort()));
        if (expected_sort != "")
        {
          BOOST_CHECK_EQUAL(x.sort(), parse_sort_expression(expected_sort));
          std::clog << "x: " << x << std::endl;
        }
      }
    }
    else
    {
      BOOST_CHECK_THROW(data::type_check(x), mcrl2::runtime_error);
    }
  }
}

void test_data_expression(const std::string& de_in,
                          bool expect_success = true,
                          const std::string& expected_sort = "",
                          bool test_type_checker = true)
{
  data::variable_vector v;
  test_data_expression(de_in, v.begin(), v.end(), expect_success, expected_sort, test_type_checker);
}

BOOST_AUTO_TEST_CASE(test_true)
{
  //test boolean data expressions
  test_data_expression("true", true, "Bool");
}

BOOST_AUTO_TEST_CASE(test_if)
{
  test_data_expression("if(true, true, false)", true, "Bool");
}

BOOST_AUTO_TEST_CASE(test_not)
{
  test_data_expression("!true", true, "Bool");
}

BOOST_AUTO_TEST_CASE(test_and)
{
  test_data_expression("true && false", true, "Bool");
}

BOOST_AUTO_TEST_CASE(test_zero)
{
  test_data_expression("0", true, "Nat");
}

BOOST_AUTO_TEST_CASE(test_minus_one)
{
  test_data_expression("-1", true, "Int");
}

BOOST_AUTO_TEST_CASE(test_zero_plus_one)
{
  test_data_expression("0 + 1", true, "Pos");
}

BOOST_AUTO_TEST_CASE(test_one_plus_zero)
{
  test_data_expression("1 + 0", true, "Pos");
}

BOOST_AUTO_TEST_CASE(test_zero_plus_zero)
{
  test_data_expression("0 + 0", true, "Nat");
}

BOOST_AUTO_TEST_CASE(test_one_plus_one)
{
  test_data_expression("1 + 1", true, "Pos");
}

BOOST_AUTO_TEST_CASE(test_one_times_two_plus_three)
{
  test_data_expression("1 * 2 + 3", true, "Pos");
}

BOOST_AUTO_TEST_CASE(test_empty_list)
{
  test_data_expression("[]", true); // List unknown
}

BOOST_AUTO_TEST_CASE(test_empty_list_concat)
{
  test_data_expression("[] ++ []", true); // List unknown
}

BOOST_AUTO_TEST_CASE(test_empty_list_size)
{
  test_data_expression("#[]", true, "Nat");
}

BOOST_AUTO_TEST_CASE(test_empty_list_in)
{
  test_data_expression("true in []", true, "Bool");
}

BOOST_AUTO_TEST_CASE(test_list_true_false)
{
  test_data_expression("[true, false]", true, "List(Bool)");
}

BOOST_AUTO_TEST_CASE(test_list_zero)
{
  test_data_expression("[0]", true, "List(Nat)");
}

BOOST_AUTO_TEST_CASE(test_list_one_two)
{
  test_data_expression("[1, 2]", true, "List(Pos)");
}

BOOST_AUTO_TEST_CASE(test_list_zero_concat_one_two)
{
  test_data_expression("[0] ++ [1, 2]", true, "List(Nat)");
}

BOOST_AUTO_TEST_CASE(test_list_nat_pos)
{
  test_data_expression("[0, 1, 2]", true, "List(Nat)");
}

BOOST_AUTO_TEST_CASE(test_list_pos_nat)
{
  test_data_expression("[1, 0, 2]", true, "List(Nat)");
}

BOOST_AUTO_TEST_CASE(test_list_nat_concat_one_two)
{
  data::variable_vector v;
  v.push_back(data::parse_variable("l: List(Nat)"));
  test_data_expression("l ++ [1, 2]", v.begin(), v.end(), true, "List(Nat)");
}

BOOST_AUTO_TEST_CASE(test_list_pos_concat_one_two)
{
  data::variable_vector v;
  v.push_back(data::parse_variable("l: List(Pos)"));
  test_data_expression("l ++ [1, 2]", v.begin(), v.end(), true, "List(Pos)");
}

BOOST_AUTO_TEST_CASE(test_list_zero_concat_list_pos)
{
  data::variable_vector v;
  v.push_back(data::parse_variable("l: List(Pos)"));
  test_data_expression("[0] ++ l", v.begin(), v.end(), false);
}

BOOST_AUTO_TEST_CASE(test_list_zero_concat_list_nat)
{
  data::variable_vector v;
  v.push_back(data::parse_variable("l: List(Nat)"));
  test_data_expression("[0] ++ l", v.begin(), v.end(), true, "List(Nat)");
}

BOOST_AUTO_TEST_CASE(test_list_pos_concat_list_nat)
{
  data::variable_vector v;
  v.push_back(data::variable("x", data::sort_list::list(data::sort_pos::pos())));
  v.push_back(data::variable("y", data::sort_list::list(data::sort_nat::nat())));
  test_data_expression("x ++ y", v.begin(), v.end(), false);
}

BOOST_AUTO_TEST_CASE(test_list_is_list_nat)
{
  data::variable_vector v;
  v.push_back(data::variable("x", data::sort_list::list(data::sort_pos::pos())));
  v.push_back(data::variable("y", data::sort_list::list(data::sort_nat::nat())));
  test_data_expression("x == y", v.begin(), v.end(), false);
}

BOOST_AUTO_TEST_CASE(test_emptyset)
{
  test_data_expression("{}", false);
}

BOOST_AUTO_TEST_CASE(test_emptyset_complement)
{
  test_data_expression("!{}", false);
}

BOOST_AUTO_TEST_CASE(test_emptyset_complement_subset)
{
  test_data_expression("!{} <= {}", false);
}

BOOST_AUTO_TEST_CASE(test_emptyset_complement_subset_reverse)
{
  test_data_expression("{} <= !{}", false);
}

BOOST_AUTO_TEST_CASE(test_set_true_false)
{
  test_data_expression("{true, false}", true, "Set(Bool)");
}

BOOST_AUTO_TEST_CASE(test_set_numbers)
{
  test_data_expression("{1, 2, -7}", true, "Set(Int)");
}

BOOST_AUTO_TEST_CASE(test_set_comprehension)
{
  test_data_expression("{ x: Nat | x mod 2 == 0 }", true, "Set(Nat)");
}

BOOST_AUTO_TEST_CASE(test_bag_true_false)
{
  test_data_expression("{true: 1, false: 2}", true, "Bag(Bool)");
}

BOOST_AUTO_TEST_CASE(test_bag_numbers)
{
  test_data_expression("{1: 1, 2: 2, -8: 8}", true, "Bag(Int)");
}

BOOST_AUTO_TEST_CASE(test_bag_comprehension)
{
  test_data_expression("{ x: Nat | (lambda y: Nat. y * y)(x) }", true, "Bag(Nat)");
}

BOOST_AUTO_TEST_CASE(test_function_updates)
{
  //test function updates
  test_data_expression("(lambda x: Bool. x)[true -> false]", true);
  test_data_expression("(lambda x: Bool. x)[0 -> false]", false);
  test_data_expression("(lambda x: Bool. x)[true -> false][false -> true]", true);
  test_data_expression("(lambda n: Nat. n mod 2 == 0)[0 -> false]", true);
}

BOOST_AUTO_TEST_CASE(test_inline_struct_recogniser)
{
  test_data_expression("lambda x: struct t?is_t. x == t", false);
}

BOOST_AUTO_TEST_CASE(test_inline_struct)
{
  test_data_expression("lambda x: struct t. x == t", false);
}

BOOST_AUTO_TEST_CASE(test_inline_structs_compare)
{
  test_data_expression("lambda x,y: struct t. x == y", true, "struct t # struct t -> Bool");
}

BOOST_AUTO_TEST_CASE(test_inline_structs_compare_recogniser)
{
  test_data_expression("lambda x: struct t?is_t, y: struct t. x == y", false);
}

BOOST_AUTO_TEST_CASE(test_lambda_aliasing)
{
  test_data_expression("lambda f: Nat. lambda f: Nat -> Bool. f(f)", false);
}

BOOST_AUTO_TEST_CASE(test_forall_structs_compare)
{
  test_data_expression("forall x,y: struct t. x == y", true, "Bool");
}

BOOST_AUTO_TEST_CASE(test_forall_simple)
{
  test_data_expression("forall n: Nat. n >= 0", true, "Bool");
}

BOOST_AUTO_TEST_CASE(test_forall_simple_nat_vs_int)
{
  test_data_expression("forall n: Nat. n > -1", true, "Bool");
}

BOOST_AUTO_TEST_CASE(test_exists_structs_compare)
{
  test_data_expression("exists x,y: struct t. x == y", true, "Bool");
}

BOOST_AUTO_TEST_CASE(test_exists_simple)
{
  test_data_expression("exists n: Nat. n > 481", true, "Bool");
}

BOOST_AUTO_TEST_CASE(test_equal_context)
{
  data::variable_vector v;
  v.push_back(data::variable("x", parse_sort_expression("struct t?is_t")));
  v.push_back(data::variable("y", parse_sort_expression("struct t?is_t")));
  test_data_expression("x == y", v.begin(), v.end(), true, "Bool");
}

BOOST_AUTO_TEST_CASE(test_not_equal_context)
{
  data::variable_vector v;
  v.push_back(data::variable("x", parse_sort_expression("struct t")));
  v.push_back(data::variable("y", parse_sort_expression("struct t?is_t")));
  test_data_expression("x == y", v.begin(), v.end(), false);
}

BOOST_AUTO_TEST_CASE(test_where)
{
  test_data_expression("x + y whr x = 3, y = 10 end", true, "Pos");
}

BOOST_AUTO_TEST_CASE(test_where_var_one_occurs_in_two)
{
  test_data_expression("x + y whr x = 3, y = x + 10 end", false);
}

BOOST_AUTO_TEST_CASE(test_where_var_one_and_two_occur_in_two)
{
  test_data_expression("x + y whr x = 3, y = x + y + 10 end", false);
}

BOOST_AUTO_TEST_CASE(test_where_var_two_occurs_in_one)
{
  test_data_expression("x + y whr x = y + 10, y = 3 end", false);
}

BOOST_AUTO_TEST_CASE(test_where_var_one_occurs_in_two_and_vice_versa)
{
  test_data_expression("x + y whr x = y + 10, y = x + 3 end", false);
}

BOOST_AUTO_TEST_CASE(test_where_in_context)
{
  data::variable_vector v;
  v.push_back(data::variable("x", data::sort_pos::pos()));
  v.push_back(data::variable("y", data::sort_nat::nat()));
  test_data_expression("x + y whr x = 3, y = 10 end", v.begin(), v.end(), true, "Pos");
}

BOOST_AUTO_TEST_CASE(test_where_var_one_occurs_in_two_in_context)
{
  data::variable_vector v;
  v.push_back(data::variable("x", data::sort_pos::pos()));
  v.push_back(data::variable("y", data::sort_nat::nat()));
  test_data_expression("x + y whr x = 3, y = x + 10 end", v.begin(), v.end(), true, "Pos");
}

BOOST_AUTO_TEST_CASE(test_where_var_one_and_two_occur_in_two_in_context)
{
  data::variable_vector v;
  v.push_back(data::variable("x", data::sort_pos::pos()));
  v.push_back(data::variable("y", data::sort_nat::nat()));
  test_data_expression("x + y whr x = 3, y = x + y + 10 end", v.begin(), v.end(), true, "Pos");
}

BOOST_AUTO_TEST_CASE(test_where_var_two_occurs_in_one_in_context)
{
  data::variable_vector v;
  v.push_back(data::variable("x", data::sort_pos::pos()));
  v.push_back(data::variable("y", data::sort_nat::nat()));
  test_data_expression("x + y whr x = y + 10, y = 3 end", v.begin(), v.end(), true, "Pos");
}

BOOST_AUTO_TEST_CASE(test_where_var_one_occurs_in_two_and_vice_versa_in_context)
{
  data::variable_vector v;
  v.push_back(data::variable("x", data::sort_pos::pos()));
  v.push_back(data::variable("y", data::sort_nat::nat()));
  test_data_expression("x + y whr x = y + 10, y = x + 3 end", v.begin(), v.end(), true, "Pos");
}

BOOST_AUTO_TEST_CASE(test_where_mix_nat_pos_list)
{
  data::variable_vector v;
  v.push_back(data::variable("x", data::sort_pos::pos()));
  v.push_back(data::variable("y", data::sort_nat::nat()));
  test_data_expression("x ++ y whr x = [0, y], y = [x] end", v.begin(), v.end(), false);
}

BOOST_AUTO_TEST_CASE(test_where_mix_nat_list)
{
  data::variable_vector v;
  v.push_back(data::variable("x", data::sort_nat::nat()));
  v.push_back(data::variable("y", data::sort_nat::nat()));
  test_data_expression("x ++ y whr x = [0, y], y = [x] end", v.begin(), v.end(), true, "List(Nat)");
}

BOOST_AUTO_TEST_CASE(test_upcast_pos2nat)
{
  data::variable_vector v;
  v.push_back(data::variable("x", data::sort_pos::pos()));
  v.push_back(data::variable("y", data::sort_nat::nat()));
  test_data_expression("x + y", v.begin(), v.end(), true, "Pos");
  test_data_expression("x == y", v.begin(), v.end(), true, "Bool");
}

void test_data_specification(const std::string& ds_in,
                             bool expect_success = true,
                             bool test_type_checker = true)
{
  data::data_specification ds(parse_data_specification(ds_in, expect_success));

  if (test_type_checker)
  {

<<<<<<< HEAD
    if (expect_success) 
=======
    if (expect_success)
>>>>>>> c1964886
    {
      data::type_check(ds);
      //Cannot pretty print a data specification anymore.
      //std::string ds_out = data::pp(ds);
      //BOOST_CHECK_EQUAL(ds_in, ds_out);
    }
    else
    {
      BOOST_CHECK_THROW(data::type_check(ds), mcrl2::runtime_error);
    }
  }
}

BOOST_AUTO_TEST_CASE(test_data_specification_struct_with_projection)
{
  //test data specification involving structured sorts
  //in which projection functions are reused
  test_data_specification(
    "sort S = struct c(p: Bool) | d(p: Bool, q: S);\n"
  );
}

// What is the desired result here? I would expect an exception (JK)
BOOST_AUTO_TEST_CASE(test_duplicate_sort)
{
  test_data_specification(
    "sort S = struct c;\n"
    "     S = Nat;\n",
    false
  );
}

BOOST_AUTO_TEST_CASE(test_data_specification_constructor_same_signature)
{
  //test data specification involving multiple constructors/functions with
  //different signatures
  test_data_specification(
    "sort S;\n"
    "     T;\n"
    "\n"
    "cons f: S;\n"
    "     f: T;\n",
    false
  );
}

BOOST_AUTO_TEST_CASE(test_data_specification_constructor_map_same_signature)
{
  //test data specification involving multiple constructors/functions with
  //different signatures
  test_data_specification(
    "sort S;\n"
    "     T;\n"
    "\n"
    "cons f: S;\n"
    "\n"
    "map  f: T;\n",
    false
  );
}

BOOST_AUTO_TEST_CASE(test_data_specification_constructor_different_signature)
{
  test_data_specification(
    "sort S;\n"
    "     T;\n"
    "\n"
    "cons f: S;\n"
    "     f: S -> T;\n"
  );
}

BOOST_AUTO_TEST_CASE(test_data_specification_nested_struct)
{
  test_data_specification(
    "sort S = struct t(struct e(Nat));\n"
  );
}


BOOST_AUTO_TEST_CASE(test_multiple_variables)
{
  test_data_specification(
    "sort S;\n\n"
    "var  x: Nat;\n"
    "     x: S;\n"
    "eqn  x == x + 1  =  true;\n",
    false
  );
}

BOOST_AUTO_TEST_CASE(test_multiple_variables_reversed)
{
  test_data_specification(
    "sort S;\n\n"
    "var  x: S;\n"
    "     x: Nat;\n"
    "eqn  x == x + 1  =  true;\n",
    false
  );
}

BOOST_AUTO_TEST_CASE(test_sort_as_variable)
{
  test_data_specification(
    "sort S;\n\n"
    "map  S: S -> Bool;\n\n"
    "var  S: S;\n"
    "eqn  S(S)  =  S == S;\n"
  );
}

BOOST_AUTO_TEST_CASE(test_predefined_aliases)
{
  test_data_specification(
    "sort Nat = Int;\n",
    false, // parse error
    false  // so do not test type checker
  );
}

BOOST_AUTO_TEST_CASE(test_conflicting_aliases)
{
  test_data_specification(
    "sort S = Nat;\n"
    "     S = T;\n"
    "     T = Int;\n",
    false
  );
}

BOOST_AUTO_TEST_CASE(test_conflicting_aliases_predefined_left)
{
  test_data_specification(
    "sort Nat = S;\n"
    "     S = T;\n"
    "     T = Int;\n",
    false, // parse error
    false  // so do not test type checker
  );
}

BOOST_AUTO_TEST_CASE(test_cyclic_aliases)
{
  test_data_specification(
    "sort S = U;\n"
    "     U = S;\n",
    false
  );
}

BOOST_AUTO_TEST_CASE(test_cyclic_aliases_indirect)
{
  test_data_specification(
    "sort S = U;\n"
    "     U = T;\n"
    "     T = S;\n",
    false
  );
}

BOOST_AUTO_TEST_CASE(test_matching)
{
  test_data_specification(
    "map  f: Pos # Nat -> Bool;\n\n"
    "var  x: Pos;\n"
    "     y: Nat;\n"
    "eqn  f(x, y)  =  true;\n",
    true
  );
}

BOOST_AUTO_TEST_CASE(test_matching_non_strict)
{
  test_data_specification(
    "map  f: Pos # Nat -> Bool;\n\n"
    "var  x: Pos;\n"
    "     y: Nat;\n"
    "eqn  f(x, x)  =  true;\n",
    true
  );
}

BOOST_AUTO_TEST_CASE(test_matching_ambiguous)
{
  test_data_specification(
    "map  f: Pos # Nat -> Bool;\n"
    "     f: Nat # Nat -> Bool;\n\n"
    "var  x: Pos;\n"
    "     y: Nat;\n"
    "eqn  f(x, y)  =  false;\n\n"
    "var  x: Pos;\n"
    "     y: Nat;\n"
    "eqn  f(y, y)  =  true;\n",
    true
  );
}

BOOST_AUTO_TEST_CASE(test_matching_ambiguous_rhs)
{
  test_data_specification(
    "map  f: Int;\n\n"
    "var  x: Pos;\n"
    "eqn  f(x)  =  -5;\n\n"
    "var  x: Pos;\n"
    "eqn  f(x)  =  3;\n",
    false
  );
}

BOOST_AUTO_TEST_CASE(test_function_alias)
{
  test_data_specification(
    "sort Array = Nat -> Nat;\n\n"
    "map  update: Nat # Nat # Array -> Array;\n\n"
    "var  i,n: Nat;\n"
    "     f: Array;\n"
    "eqn  update(i, n, f)  =  lambda j: Nat. if(i == j, n, f(j));\n",
    true
  );
}

// Test case for bug #787
BOOST_AUTO_TEST_CASE(test_eqn_set_where)
{
  test_data_specification(
    "map  f_dot: Set(Bool);\n\n"
    "eqn  f_dot  =  if(true, {}, { o: Bool | true whr z = true end });\n",
    true
  );
}

BOOST_AUTO_TEST_CASE(test_recursive_function_sort)
{
  test_data_specification(
    "sort G;\n"
    "     F = F -> G;\n",
    false
  );
}

BOOST_AUTO_TEST_CASE(test_recursive_function_sort_reverse)
{
  test_data_specification(
    "sort G;\n"
    "     F = G -> F;\n",
    false
  );
}

BOOST_AUTO_TEST_CASE(test_recursive_struct_no_base)
{
  test_data_specification(
    "sort D = struct f(D);\n",
    false
  );
}

BOOST_AUTO_TEST_CASE(test_recursive_struct_via_function)
{
  test_data_specification(
    "sort G = struct f(Nat -> G);\n",
    false
  );
}

BOOST_AUTO_TEST_CASE(test_recursive_struct_list)
{
  test_data_specification(
    "sort P = struct b(x: List(P));\n",
    true
  );
}

BOOST_AUTO_TEST_CASE(test_recursive_struct_list_indirect)
{
  test_data_specification(
    "sort LP = List(P);\n"
    "     P = struct b(x: LP);\n",
    true
  );
}

template <typename VariableIterator>
void test_data_expression_in_specification_context(const std::string& de_in,
    const std::string& ds_in,
    const VariableIterator begin,
    const VariableIterator end,
    bool expect_success = true,
    const std::string& expected_sort = "",
    bool test_type_checker = true)
{
  data::data_specification ds(parse_data_specification(ds_in));

  if (test_type_checker)
  {
    data::type_check(ds);

<<<<<<< HEAD
    /* This is outcommented, because a data specification cannot be printed
       anymore from 1/8/2010. This has been disabled to make pretty printing
       independent of a data specification. Should be re-installed at some time. JFG.
    std::string ds_out = data::pp(ds);
    if(ds_in != ds_out)
    {
      std::clog << "Warning, ds_in != ds_out; [" << ds_in << " != " << ds_out << "]" << std::endl;
    }
    //BOOST_CHECK_EQUAL(ds_in, ds_out);
    */
=======
    // This is outcommented, because a data specification cannot be printed
    // anymore from 1/8/2010. This has been disabled to make pretty printing
    // independent of a data specification. Should be re-installed at some time
    // JFG.
    //std::string ds_out = data::pp(ds);
    //if(ds_in != ds_out)
    //{
    //  std::clog << "Warning, ds_in != ds_out; [" << ds_in << " != " << ds_out << "]" << std::endl;
    //}
    //BOOST_CHECK_EQUAL(ds_in, ds_out);
    //
>>>>>>> c1964886
  }

  data::data_expression de(parse_data_expression(de_in));

  if (test_type_checker)
  {
    if (expect_success)
    {
      data::type_check(de, begin, end, ds);
      atermpp::aterm de_aterm = de;

      std::string de_out = core::PrintPart_CXX((ATerm) de_aterm);

      BOOST_CHECK_EQUAL(de_in, de_out);
      if (expected_sort != "")
      {
        BOOST_CHECK_EQUAL(de.sort(), parse_sort_expression(expected_sort));
      }
    }
    else
    {
      BOOST_CHECK_THROW(data::type_check(de, begin, end, ds), mcrl2::runtime_error);
    }
  }
}

void test_data_expression_in_specification_context(const std::string& de_in,
    const std::string& ds_in,
    bool expect_success = true,
    const std::string& expected_sort = "",
    bool test_type_checker = true)
{
  data::variable_vector v;
  test_data_expression_in_specification_context(de_in, ds_in, v.begin(), v.end(), expect_success, expected_sort, test_type_checker);
}

BOOST_AUTO_TEST_CASE(test_data_expressions_different_signature)
{
  test_data_expression_in_specification_context(
    "f(f)",
    "sort S;\n"
    "     T;\n"
    "\n"
    "cons f: S;\n"
    "     f: S -> T;\n",
    true,
    "T"
  );
}

BOOST_AUTO_TEST_CASE(test_data_expressions_struct)
{
  data::variable_vector v;
  data::basic_sort s("S");
  v.push_back(data::variable("x", s));

  test_data_expression_in_specification_context(
    "x == t(e(3))",
    "sort S = struct t(struct e(Nat));\n",
    v.begin(), v.end(),
    true,
    "Bool"
  );
}

BOOST_AUTO_TEST_CASE(test_lambda_variable_aliasing)
{
  data::variable_vector v;
  data::function_sort s = make_function_sort(data::basic_sort("S"), data::basic_sort("T"));
  v.push_back(data::variable("x", s));
  test_data_expression_in_specification_context(
    "lambda x: S. x(x)",
    "sort S;\n"
    "     T;\n",
    v.begin(), v.end(),
    false);
}

BOOST_AUTO_TEST_CASE(test_lambda_anonymous_struct)
{
  test_data_expression_in_specification_context(
    "lambda x: struct t. f(x)",
    "map  f: struct t -> Bool;\n",
    true,
    "struct t -> Bool"
  );
}

BOOST_AUTO_TEST_CASE(test_duplicate_function_application)
{
  test_data_expression_in_specification_context(
    "f(f)",
    "map  f: Nat -> Bool;\n"
    "     f: Nat;\n",
    true,
    "Bool"
  );
}

BOOST_AUTO_TEST_CASE(test_duplicate_function_different_arity)
{
  test_data_expression_in_specification_context(
    "f",
    "map  f: Nat -> Bool;\n"
    "     f: Nat;\n",
    true,
    "Nat"
  );
}

BOOST_AUTO_TEST_CASE(test_duplicate_function_different_arity_reverse)
{
  test_data_expression_in_specification_context(
    "f",
    "map  f: Nat;\n"
    "     f: Nat -> Bool;\n",
    true,
    "Nat"
  );
}

BOOST_AUTO_TEST_CASE(test_duplicate_function_different_arity_larger)
{
  test_data_expression_in_specification_context(
    "f",
    "map  f: Nat -> Bool;\n"
    "     f: Nat # Nat -> Bool;\n",
    false
  );
}

BOOST_AUTO_TEST_CASE(test_duplicate_function_different_arity_horrible)
{
  test_data_expression_in_specification_context(
    "f",
    "map  f: Nat -> Bool;\n"
    "     f: Nat # Nat -> Bool;\n"
    "     f: Nat;\n",
    true,
    "Nat"
  );
}

BOOST_AUTO_TEST_CASE(test_duplicate_function_different_arity_horrible_app1)
{
  test_data_expression_in_specification_context(
    "f(f)",
    "map  f: Nat -> Bool;\n"
    "     f: Nat # Nat -> Bool;\n"
    "     f: Nat;\n",
    true,
    "Bool"
  );
}

BOOST_AUTO_TEST_CASE(test_duplicate_function_different_arity_horrible_app2)
{
  test_data_expression_in_specification_context(
    "f(f, f)",
    "map  f: Nat -> Bool;\n"
    "     f: Nat # Nat -> Bool;\n"
    "     f: Nat;\n",
    true,
    "Bool"
  );
}

BOOST_AUTO_TEST_CASE(test_duplicate_function_different_arity_horrible_abs)
{
  test_data_expression_in_specification_context(
    "f((lambda x: Bool. f)(f(f, f)))",
    "map  f: Nat -> Bool;\n"
    "     f: Nat # Nat -> Bool;\n"
    "     f: Nat;\n",
    true,
    "Bool"
  );
}

BOOST_AUTO_TEST_CASE(test_duplicate_function_different_arity_functional)
{
  test_data_expression_in_specification_context(
    "f",
    "map  f: Nat -> Nat -> Bool;\n"
    "     f: Nat -> Bool;\n",
    false
  );
}

BOOST_AUTO_TEST_CASE(test_duplicate_function_same_arity)
{
  test_data_expression_in_specification_context(
    "f",
    "map  f: Pos -> Nat;\n"
    "     f: Nat -> Pos;\n",
    false
  );
}

BOOST_AUTO_TEST_CASE(test_duplicate_function_same_arity_application_nat_constant)
{
  test_data_expression_in_specification_context(
    "f(0)",
    "map  f: Pos -> Nat;\n"
    "     f: Nat -> Pos;\n",
    true,
    "Pos"
  );
}

BOOST_AUTO_TEST_CASE(test_duplicate_function_same_arity_application_pos_constant)
{
  test_data_expression_in_specification_context(
    "f(1)",
    "map  f: Pos -> Nat;\n"
    "     f: Nat -> Pos;\n",
    true,
    "Nat"
  );
}

BOOST_AUTO_TEST_CASE(test_duplicate_function_same_arity_application_nat_variable)
{
  data::variable_vector v;
  v.push_back(data::variable("x", data::sort_nat::nat()));
  test_data_expression_in_specification_context(
    "f(x)",
    "map  f: Pos -> Nat;\n"
    "     f: Nat -> Pos;\n",
    v.begin(), v.end(),
    true,
    "Pos"
  );
}

BOOST_AUTO_TEST_CASE(test_duplicate_function_same_arity_application_pos_variable)
{
  data::variable_vector v;
  v.push_back(data::variable("x", data::sort_pos::pos()));
  test_data_expression_in_specification_context(
    "f(x)",
    "map  f: Pos -> Nat;\n"
    "     f: Nat -> Pos;\n",
    v.begin(), v.end(),
    true,
    "Nat"
  );
}

BOOST_AUTO_TEST_CASE(test_function_symbol)
{
  test_data_expression_in_specification_context(
    "f",
    "map  f: Nat -> Bool;\n",
    true,
    "Nat -> Bool"
  );
}

BOOST_AUTO_TEST_CASE(test_function_application_pos_constant)
{
  test_data_expression_in_specification_context(
    "f(1)",
    "map  f: Nat -> Bool;\n",
    true,
    "Bool"
  );
}

BOOST_AUTO_TEST_CASE(test_function_application_nat_constant)
{
  test_data_expression_in_specification_context(
    "f(0)",
    "map  f: Nat -> Bool;\n",
    true,
    "Bool"
  );
}

BOOST_AUTO_TEST_CASE(test_function_application_int_constant)
{
  test_data_expression_in_specification_context(
    "f(-1)",
    "map  f: Nat -> Bool;\n",
    false
  );
}

BOOST_AUTO_TEST_CASE(test_function_application_pos_variable)
{
  data::variable_vector v;
  v.push_back(data::variable("x", data::sort_pos::pos()));
  test_data_expression_in_specification_context(
    "f(x)",
    "map  f: Nat -> Bool;\n",
    v.begin(), v.end(),
    true,
    "Bool"
  );
}

BOOST_AUTO_TEST_CASE(test_function_application_nat_variable)
{
  data::variable_vector v;
  v.push_back(data::variable("x", data::sort_nat::nat()));
  test_data_expression_in_specification_context(
    "f(x)",
    "map  f: Nat -> Bool;\n",
    v.begin(), v.end(),
    true,
    "Bool"
  );
}

BOOST_AUTO_TEST_CASE(test_function_application_int_variable)
{
  data::variable_vector v;
  v.push_back(data::variable("x", data::sort_int::int_()));
  test_data_expression_in_specification_context(
    "f(x)",
    "map  f: Nat -> Bool;\n",
    v.begin(), v.end(),
    false
  );
}

BOOST_AUTO_TEST_CASE(test_struct_constructor)
{
  test_data_expression_in_specification_context(
    "c",
    "sort S = struct c(Nat);\n",
    true,
    "Nat -> struct c(Nat)"
  );
}

BOOST_AUTO_TEST_CASE(test_struct_constructor_application_pos_constant)
{
  test_data_expression_in_specification_context(
    "c(1)",
    "sort S = struct c(Nat);\n",
    true,
    "struct c(Nat)"
  );
}

BOOST_AUTO_TEST_CASE(test_struct_constructor_application_nat_constant)
{
  test_data_expression_in_specification_context(
    "c(0)",
    "sort S = struct c(Nat);\n",
    true,
    "struct c(Nat)"
  );
}

BOOST_AUTO_TEST_CASE(test_struct_constructor_application_int_constant)
{
  test_data_expression_in_specification_context(
    "c(-1)",
    "sort S = struct c(Nat);\n",
    false
  );
}

BOOST_AUTO_TEST_CASE(test_struct_constructor_application_pos_variable)
{
  data::variable_vector v;
  v.push_back(data::variable("x", data::sort_pos::pos()));
  test_data_expression_in_specification_context(
    "c(x)",
    "sort S = struct c(Nat);\n",
    v.begin(), v.end(),
    true,
    "struct c(Nat)"
  );
}

BOOST_AUTO_TEST_CASE(test_struct_constructor_application_nat_variable)
{
  data::variable_vector v;
  v.push_back(data::variable("x", data::sort_nat::nat()));
  test_data_expression_in_specification_context(
    "c(x)",
    "sort S = struct c(Nat);\n",
    v.begin(), v.end(),
    true,
    "struct c(Nat)"
  );
}

BOOST_AUTO_TEST_CASE(test_struct_constructor_application_int_variable)
{
  data::variable_vector v;
  v.push_back(data::variable("x", data::sort_int::int_()));
  test_data_expression_in_specification_context(
    "c(x)",
    "sort S = struct c(Nat);\n",
    v.begin(), v.end(),
    false
  );
}

BOOST_AUTO_TEST_CASE(test_ambiguous_function)
{
  test_data_expression_in_specification_context(
    "f",
    "sort U;\n"
    "     S;\n"
    "     T;\n\n"
    "map  f: Pos;\n"
    "     f: Pos # Nat -> U;\n"
    "     f: Pos # Pos -> S;\n"
    "     f: Nat # Pos -> T;\n",
    true,
    "Pos"
  );
}

BOOST_AUTO_TEST_CASE(test_ambiguous_function_application1)
{
  data::variable_vector v;
  v.push_back(data::variable("x", data::sort_pos::pos()));
  v.push_back(data::variable("y", data::sort_nat::nat()));

  test_data_expression_in_specification_context(
    "f(x, x)",
    "sort U;\n"
    "     S;\n"
    "     T;\n\n"
    "map  f: Pos;\n"
    "     f: Pos # Nat -> U;\n"
    "     f: Pos # Pos -> S;\n"
    "     f: Nat # Pos -> T;\n",
    v.begin(), v.end(),
    true,
    "S"
  );
}

BOOST_AUTO_TEST_CASE(test_ambiguous_function_application2)
{
  data::variable_vector v;
  v.push_back(data::variable("x", data::sort_pos::pos()));
  v.push_back(data::variable("y", data::sort_nat::nat()));

  test_data_expression_in_specification_context(
    "f(x, y)",
    "sort U;\n"
    "     S;\n"
    "     T;\n\n"
    "map  f: Pos;\n"
    "     f: Pos # Nat -> U;\n"
    "     f: Pos # Pos -> S;\n"
    "     f: Nat # Pos -> T;\n",
    v.begin(), v.end(),
    true,
    "U"
  );
}

BOOST_AUTO_TEST_CASE(test_ambiguous_function_application3)
{
  data::variable_vector v;
  v.push_back(data::variable("x", data::sort_pos::pos()));
  v.push_back(data::variable("y", data::sort_nat::nat()));

  test_data_expression_in_specification_context(
    "f(y, x)",
    "sort U;\n"
    "     S;\n"
    "     T;\n\n"
    "map  f: Pos;\n"
    "     f: Pos # Nat -> U;\n"
    "     f: Pos # Pos -> S;\n"
    "     f: Nat # Pos -> T;\n",
    v.begin(), v.end(),
    true,
    "T"
  );
}

BOOST_AUTO_TEST_CASE(test_ambiguous_function_application4)
{
  data::variable_vector v;
  v.push_back(data::variable("x", data::sort_pos::pos()));
  v.push_back(data::variable("y", data::sort_nat::nat()));

  test_data_expression_in_specification_context(
    "f(x, x)",
    "sort S;\n"
    "     T;\n"
    "     U;\n\n"
    "map  f: Pos;\n"
    "     f: Pos # Nat -> U;\n"
    "     f: Nat # Nat -> S;\n"
    "     f: Nat # Pos -> T;\n",
    v.begin(), v.end(),
    true,
    "S"
  );
}

BOOST_AUTO_TEST_CASE(test_ambiguous_function_application4a)
{
  data::variable_vector v;
  v.push_back(data::variable("x", data::sort_pos::pos()));
  v.push_back(data::variable("y", data::sort_nat::nat()));

  test_data_expression_in_specification_context(
    "f(x, x)",
    "sort U;\n"
    "     S;\n"
    "     T;\n\n"
    "map  f: Pos;\n"
    "     f: Pos # Nat -> U;\n"
    "     f: Nat # Nat -> S;\n"
    "     f: Nat # Pos -> T;\n",
    v.begin(), v.end(),
    true,
    "S"
  );
}

BOOST_AUTO_TEST_CASE(test_ambiguous_function_application5)
{
  data::variable_vector v;
  v.push_back(data::variable("x", data::sort_pos::pos()));
  v.push_back(data::variable("y", data::sort_nat::nat()));

  test_data_expression_in_specification_context(
    "f(x, x)",
    "sort S;\n"
    "     T;\n"
    "     U;\n\n"
    "map  f: Pos;\n"
    "     f: Nat # Nat -> S;\n"
    "     f: Nat # Pos -> T;\n"
    "     f: Pos # Nat -> U;\n",
    v.begin(), v.end(),
    true,
    "S"
  );
}

BOOST_AUTO_TEST_CASE(test_ambiguous_function_application_recursive)
{
  data::variable_vector v;
  v.push_back(data::variable("x", data::sort_pos::pos()));
  test_data_expression_in_specification_context(
    "g(f(x))",
    "map  g: Int -> Bool;\n"
    "     f: Pos -> Nat;\n"
    "     f: Pos -> Int;\n",
    v.begin(), v.end(),
    false
  );
}

BOOST_AUTO_TEST_CASE(test_ambiguous_function_application_recursive2)
{
  data::variable_vector v;
  v.push_back(data::variable("x", data::sort_pos::pos()));
  test_data_expression_in_specification_context(
    "g(f(x))",
    "map  g: Int -> Bool;\n"
    "     f: Pos -> Nat;\n"
    "     f: Pos -> Int;\n"
    "     g: Int -> Int;\n",
    v.begin(), v.end(),
    false
  );
}

BOOST_AUTO_TEST_CASE(test_ambiguous_function_application_recursive3)
{
  data::variable_vector v;
  v.push_back(data::variable("x", data::sort_pos::pos()));
  test_data_expression_in_specification_context(
    "g(f(x))",
    "map  g: Int -> Bool;\n"
    "     f: Pos -> Nat;\n"
    "     f,g: Int -> Int;\n",
    v.begin(), v.end(),
    true,
    "Bool"
  );
}

BOOST_AUTO_TEST_CASE(test_ambiguous_function_application_recursive4)
{
  data::variable_vector v;
  v.push_back(data::variable("x", data::sort_pos::pos()));
  test_data_expression_in_specification_context(
    "g(f(x))",
    "map  g: Int -> Bool;\n"
    "     f: Pos -> Nat;\n"
    "     f: Pos -> Int;\n"
    "     g: Nat -> Int;\n",
    v.begin(), v.end(),
    false
  );
}

BOOST_AUTO_TEST_CASE(test_aliases)
{
  data::variable_vector v;
  v.push_back(data::variable("f", data::basic_sort("A")));
  v.push_back(data::variable("g", data::sort_list::list(data::basic_sort("C"))));
  test_data_expression_in_specification_context(
    "f == g",
    "sort A = List(List(B));\n"
    "     C = List(B);\n"
    "     B;\n",
    v.begin(), v.end(),
    true
  );
}

boost::unit_test::test_suite* init_unit_test_suite(int argc, char* argv[])
{
  MCRL2_ATERMPP_INIT(argc, argv)

  return 0;
}<|MERGE_RESOLUTION|>--- conflicted
+++ resolved
@@ -527,11 +527,7 @@
   if (test_type_checker)
   {
 
-<<<<<<< HEAD
-    if (expect_success) 
-=======
     if (expect_success)
->>>>>>> c1964886
     {
       data::type_check(ds);
       //Cannot pretty print a data specification anymore.
@@ -830,18 +826,6 @@
   {
     data::type_check(ds);
 
-<<<<<<< HEAD
-    /* This is outcommented, because a data specification cannot be printed
-       anymore from 1/8/2010. This has been disabled to make pretty printing
-       independent of a data specification. Should be re-installed at some time. JFG.
-    std::string ds_out = data::pp(ds);
-    if(ds_in != ds_out)
-    {
-      std::clog << "Warning, ds_in != ds_out; [" << ds_in << " != " << ds_out << "]" << std::endl;
-    }
-    //BOOST_CHECK_EQUAL(ds_in, ds_out);
-    */
-=======
     // This is outcommented, because a data specification cannot be printed
     // anymore from 1/8/2010. This has been disabled to make pretty printing
     // independent of a data specification. Should be re-installed at some time
@@ -853,7 +837,6 @@
     //}
     //BOOST_CHECK_EQUAL(ds_in, ds_out);
     //
->>>>>>> c1964886
   }
 
   data::data_expression de(parse_data_expression(de_in));
