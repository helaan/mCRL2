--- conflicted
+++ resolved
@@ -110,7 +110,7 @@
 {
   if (extra_data_is_defined)
   {
-    mCRL2log(log::warning) << "While translating .lts/.svc to .lts/.svc, additional information (data specification, action declarations and process parameters) are ignored.\n";
+    mCRL2log(log::warning) << "While translating .lts to .lts, additional information (data specification, action declarations and process parameters) are ignored.\n";
   }
   lts_convert(lts_in,lts_out);
 }
@@ -191,7 +191,7 @@
 {
   if (extra_data_is_defined)
   {
-    mCRL2log(log::warning) << "While translating .lts/.svc to .fsm, additional information (data specification, action declarations and process parameters) are ignored.\n";
+    mCRL2log(log::warning) << "While translating .lts to .fsm, additional information (data specification, action declarations and process parameters) are ignored.\n";
   }
   lts_convert(lts_in,lts_out);
 }
@@ -230,53 +230,11 @@
 {
   if (extra_data_is_defined)
   {
-    mCRL2log(log::warning) << "While translating .lts/.svc to .aut, additional information (data specification, action declarations and process parameters) are ignored.\n";
-  }
-  lts_convert(lts_in,lts_out);
-}
-
-<<<<<<< HEAD
-// ======================  lts -> svc =============================
-
-class lts_svc_convertor
-{
-  public:
-    action_label_svc translate_label(const action_label_lts& l) const
-    {
-      return action_label_svc(l.aterm_without_time());
-    }
-
-    state_label_svc translate_state(const state_label_lts& l) const
-    {
-      return state_label_svc(l);
-    }
-};
-
-inline void lts_convert(
-  const lts_lts_t& lts_in,
-  lts_svc_t& lts_out)
-{
-  lts_svc_convertor c;
-  convert_core_lts(c,lts_in,lts_out);
-}
-
-inline void lts_convert(
-  const lts_lts_t& lts_in,
-  lts_svc_t& lts_out,
-  const data::data_specification&,
-  const lps::action_label_list&,
-  const data::variable_list&,
-  const bool extra_data_is_defined=true)
-{
-  if (extra_data_is_defined)
-  {
-    mCRL2log(log::warning) << "While translating .lts/.svc to .svc, additional information (data specification, action declarations and process parameters) are ignored.\n";
-  }
-  lts_convert(lts_in,lts_out);
-}
-
-=======
->>>>>>> ebbcbddc
+    mCRL2log(log::warning) << "While translating .lts to .aut, additional information (data specification, action declarations and process parameters) are ignored.\n";
+  }
+  lts_convert(lts_in,lts_out);
+}
+
 // ======================  lts -> dot =============================
 
 class lts_dot_convertor
@@ -321,7 +279,7 @@
 {
   if (extra_data_is_defined)
   {
-    mCRL2log(log::warning) << "While translating .lts/.svc to .dot, additional information (data specification, action declarations and process parameters) are ignored.\n";
+    mCRL2log(log::warning) << "While translating .lts to .dot, additional information (data specification, action declarations and process parameters) are ignored.\n";
   }
   lts_convert(lts_in,lts_out);
 }
@@ -362,7 +320,7 @@
 {
   if (extra_data_is_defined)
   {
-    mCRL2log(log::warning) << "While translating .lts/.svc to .bcg, additional information (data specification, action declarations and process parameters) are ignored.\n";
+    mCRL2log(log::warning) << "While translating .lts to .bcg, additional information (data specification, action declarations and process parameters) are ignored.\n";
   }
   lts_convert(lts_in,lts_out);
 }
@@ -419,7 +377,7 @@
   const lts_aut_t&,
   lts_lts_t&)
 {
-  throw mcrl2::runtime_error("Cannot translate .aut into .lts/.svc format without additional information (data, action declarations and process parameters)");
+  throw mcrl2::runtime_error("Cannot translate .aut into .lts format without additional information (data, action declarations and process parameters)");
 }
 
 inline void lts_convert(
@@ -678,7 +636,7 @@
   const lts_fsm_t&,
   lts_lts_t&)
 {
-  throw mcrl2::runtime_error("Cannot translate .fsm into .lts/.svc format without additional LPS information (data, action declarations and process parameters).");
+  throw mcrl2::runtime_error("Cannot translate .fsm into .lts format without additional LPS information (data, action declarations and process parameters).");
 }
 
 inline void lts_convert(
@@ -920,7 +878,7 @@
   const lts_bcg_t& lts_in,
   lts_lts_t& lts_out)
 {
-  throw mcrl2::runtime_error("Cannot translate .bcg into .lts/.svc format without additional information (data, action declarations and process parameters)");
+  throw mcrl2::runtime_error("Cannot translate .bcg into .lts format without additional information (data, action declarations and process parameters)");
 }
 
 inline void lts_convert(
@@ -1160,7 +1118,7 @@
   const lts_dot_t&,
   lts_lts_t&)
 {
-  throw mcrl2::runtime_error("Cannot translate .dot into .lts/.svc format without additional information (data, action declarations and process parameters)");
+  throw mcrl2::runtime_error("Cannot translate .dot into .lts format without additional information (data, action declarations and process parameters)");
 }
 
 inline void lts_convert(
@@ -1176,7 +1134,7 @@
     lts_convert(lts_in,lts_out);
   }
 
-  mCRL2log(log::warning) << "State labels are lost in the translation from .dot to .lts/.svc format\n";
+  mCRL2log(log::warning) << "State labels are lost in the translation from .dot to .lts format\n";
   lts_out=lts_lts_t();
   lts_out.set_data(data);
   lts_out.set_action_labels(action_labels);
