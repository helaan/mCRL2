// Author(s): Muck van Weerdenburg
// Copyright: see the accompanying file COPYING or copy at
// https://svn.win.tue.nl/trac/MCRL2/browser/trunk/COPYING
//
// Distributed under the Boost Software License, Version 1.0.
// (See accompanying file LICENSE_1_0.txt or copy at
// http://www.boost.org/LICENSE_1_0.txt)
//
/// \file liblts.cpp

#include <string>
#include <set>
#include <stack>
#include <bitset>
#include <iostream>
#include <fstream>
#include <sstream>
#include <cassert>
#include <cstdlib>
#include <algorithm>
#include "mcrl2/aterm/aterm2.h"
#include "mcrl2/aterm/aterm_ext.h"
#include "mcrl2/atermpp/set.h"
#include "mcrl2/core/detail/struct_core.h"
#include "mcrl2/core/parse.h"
#include "mcrl2/utilities/logger.h"
#include "mcrl2/data/data_specification.h"
#include "mcrl2/lps/specification.h"
#include "mcrl2/lts/lts_utilities.h"
#include "mcrl2/lts/lts_algorithm.h"
#include "mcrl2/lts/lts_io.h"

using namespace mcrl2::core;
using namespace mcrl2::core::detail;
using namespace mcrl2::log;

#ifdef USE_BCG
// #include <bcg_user.h>
#endif

#define ATisAppl(x) (ATgetType(x) == AT_APPL)
#define ATisList(x) (ATgetType(x) == AT_LIST)

using namespace std;

namespace mcrl2
{
namespace lts
{
namespace detail
{

atermpp::vector < ATermAppl > state_label_lts::vector_templates;

lts_type guess_format(string const& s)
{
  string::size_type pos = s.find_last_of('.');

  if (pos != string::npos)
  {
    string ext = s.substr(pos+1);

    if (ext == "aut")
    {
      mCRL2log(verbose) << "Detected Aldebaran extension.\n";
      return lts_aut;
    }
    else if (ext == "lts")
    {
      mCRL2log(verbose) << "Detected mCRL2 extension.\n";
      return lts_lts;
    }
<<<<<<< HEAD
    else if (ext == "svc")
    {
      mCRL2log(verbose) << "Detected SVC extension; assuming mCRL2 format.\n";
      return lts_lts; /* This is wrong, and must be changed to lts_svc 
                         However, as a consequence the translations from and to 
                         .svc format must also be implemented. */
    }
=======
>>>>>>> ebbcbddc
    else if (ext == "fsm")
    {
      mCRL2log(verbose) << "Detected Finite State Machine extension.\n";
      return lts_fsm;
    }
    else if (ext == "dot")
    {
      mCRL2log(verbose) << "Detected GraphViz extension.\n";
      return lts_dot;
#ifdef USE_BCG
    }
    else if (ext == "bcg")
    {
      mCRL2log(verbose) << "Detected Binary Coded Graph extension.\n";
      return lts_bcg;
#endif
    }
  }

  return lts_none;
}

static std::string type_strings[] = { "unknown", "lts", "aut", "fsm", "dot", "bcg" };

static std::string extension_strings[] = { "", "lts", "aut", "fsm", "dot", "bcg" };

static std::string type_desc_strings[] = { "unknown LTS format",
    "mCRL2 LTS format",
    "Aldebaran format (CADP)",
    "Finite State Machine format",
    "GraphViz format",
    "SVC format",
    "Binary Coded Graph format (CADP)"
                                         };


static std::string mime_type_strings[] = { "",
    "application/lts",
    "text/aut",
    "text/fsm",
    "application/bcg",
    "text/dot",
                                         };

lts_type parse_format(std::string const& s)
{
  if (s == "lts")
  {
    return lts_lts;
  }
  else if (s == "aut")
  {
    return lts_aut;
  }
  else if (s == "fsm")
  {
    return lts_fsm;
  }
#ifdef USE_BCG
  else if (s == "bcg")
  {
    return lts_bcg;
  }
#endif
  else if (s == "dot")
  {
    return lts_dot;
  }
  return lts_none;
}

std::string string_for_type(const lts_type type)
{
  return (type_strings[type]);
}

std::string extension_for_type(const lts_type type)
{
  return (extension_strings[type]);
}

std::string mime_type_for_type(const lts_type type)
{
  return (mime_type_strings[type]);
}

static const std::set<lts_type> &initialise_supported_lts_formats()
{
  static std::set<lts_type> s;
  for (size_t i = lts_type_min; i<1+(size_t)lts_type_max; ++i)
  {
    if (lts_none != (lts_type) i)
    {
      s.insert((lts_type) i);
    }
  }
  return s;
}
const std::set<lts_type> &supported_lts_formats()
{
  static const std::set<lts_type> &s = initialise_supported_lts_formats();
  return s;
}

std::string supported_lts_formats_text(lts_type default_format, const std::set<lts_type> &supported)
{
  vector<lts_type> types(supported.begin(),supported.end());
  std::sort(types.begin(),types.end(),boost::bind(lts_named_cmp<lts_type>,type_strings,_1,_2));

  string r;
  for (vector<lts_type>::iterator i=types.begin(); i!=types.end(); ++i)
  {
    r += "  '" + type_strings[*i] + "' for the " + type_desc_strings[*i];

    if (*i == default_format)
    {
      r += " (default)";
    }

    // Still unsafe if types.size() < 2
    assert(types.size() >= 2);
    if (i == types.end() - 2)
    {
      r += ", or\n";
    }
    else if (i != types.end() - 1)
    {
      r += ",\n";
    }
  }

  return r;
}

std::string supported_lts_formats_text(const std::set<lts_type> &supported)
{
  return supported_lts_formats_text(lts_none,supported);
}

std::string lts_extensions_as_string(const std::string& sep, const std::set<lts_type> &supported)
{
  vector<lts_type> types(supported.begin(),supported.end());
  std::sort(types.begin(),types.end(),boost::bind(lts_named_cmp<lts_type>,extension_strings,_1,_2));

  string r, prev;
  bool first = true;
  for (vector<lts_type>::iterator i=types.begin(); i!=types.end(); i++)
  {
    if (extension_strings[*i] == prev)   // avoid mentioning extensions more than once
    {
      continue;
    }
    if (first)
    {
      first = false;
    }
    else
    {
      r += sep;
    }
    r += "*." + extension_strings[*i];
    prev = extension_strings[*i];
  }

  return r;
}

std::string lts_extensions_as_string(const std::set<lts_type> &supported)
{
  return lts_extensions_as_string(",",supported);
}

} // namespace detail
} //lts
} //data<|MERGE_RESOLUTION|>--- conflicted
+++ resolved
@@ -70,16 +70,6 @@
       mCRL2log(verbose) << "Detected mCRL2 extension.\n";
       return lts_lts;
     }
-<<<<<<< HEAD
-    else if (ext == "svc")
-    {
-      mCRL2log(verbose) << "Detected SVC extension; assuming mCRL2 format.\n";
-      return lts_lts; /* This is wrong, and must be changed to lts_svc 
-                         However, as a consequence the translations from and to 
-                         .svc format must also be implemented. */
-    }
-=======
->>>>>>> ebbcbddc
     else if (ext == "fsm")
     {
       mCRL2log(verbose) << "Detected Finite State Machine extension.\n";
