--- conflicted
+++ resolved
@@ -212,11 +212,7 @@
   if (m_options.bithashing)
   {
     const std::pair<size_t, bool> p=m_bit_hash_table.add_state(storage_state(initial_state));
-<<<<<<< HEAD
-    m_initial_state_number=p.first; 
-=======
     m_initial_state_number=p.first;
->>>>>>> 1c0f9828
     assert(p.second); // The initial state is new.
   }
   else
