--- conflicted
+++ resolved
@@ -60,39 +60,17 @@
     virtual
     std::string print(const pbes_expression& e)
     {
-<<<<<<< HEAD
-      return pbes_system::pp(e);
-=======
       std::ostringstream out;
-      if (m_precompile_pbes)
-      {
-        out << e << " (" << from_rewrite_format(e) << ")";
-      }
-      else
-      {
-        out << e;
-      }
+      out << e;
       return out.str();
->>>>>>> ff0ba595
     }
 public:
     virtual
     std::string data_to_string(const data::data_expression& e)
     {
-<<<<<<< HEAD
-      return data::pp(e);
-=======
       std::ostringstream out;
-      if (m_precompile_pbes)
-      {
-        out << from_rewrite_format(e);
-      }
-      else
-      {
-        out << e;
-      }
+      out << e;
       return out.str();
->>>>>>> ff0ba595
     }
 public:
     /// \brief Check whether e corresponds to true
