--- conflicted
+++ resolved
@@ -627,11 +627,7 @@
             std::vector<ltsmin_state> successors = this->get_successors(state, group);
             // int dst[state_length]; N.B. This is not portable C++
             MCRL2_SYSTEM_SPECIFIC_ALLOCA(dst, int, state_length);
-<<<<<<< HEAD
-            for (atermpp::vector<ltsmin_state>::iterator succ = successors.begin(); succ
-=======
             for (std::vector<ltsmin_state>::iterator succ = successors.begin(); succ
->>>>>>> 1c0f9828
                     != successors.end(); ++succ) {
                 this->to_state_vector(*succ, dst, state, src);
                 cb(dst, group);
