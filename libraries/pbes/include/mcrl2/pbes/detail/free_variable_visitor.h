--- conflicted
+++ resolved
@@ -30,15 +30,9 @@
   typedef typename super::data_term_type data_term_type;
   typedef typename super::propositional_variable_type propositional_variable_type;
 
-<<<<<<< HEAD
-  data::data_variable_list bound_variables;
-  std::vector<data::data_variable_list> quantifier_stack;
-  std::set<data::data_variable> result;
-=======
   new_data::variable_list bound_variables;
   std::vector<new_data::variable_list> quantifier_stack;
   std::set<new_data::variable> result;
->>>>>>> 3fb7bde6
   bool search_propositional_variables;
 
   free_variable_visitor(bool search_propositional_variables_ = true)
@@ -52,11 +46,7 @@
   /// \brief Returns true if v is an element of bound_variables or quantifier_stack
   /// \param v A data variable
   /// \return True if v is an element of bound_variables or quantifier_stack
-<<<<<<< HEAD
-  bool is_bound(const data::data_variable& v) const
-=======
   bool is_bound(const new_data::variable& v) const
->>>>>>> 3fb7bde6
   {
     if (std::find(bound_variables.begin(), bound_variables.end(), v) != bound_variables.end())
     {
@@ -74,11 +64,7 @@
 
   /// \brief Pushes v on the stack of quantifier variables
   /// \param v A sequence of data variables
-<<<<<<< HEAD
-  void push(const data::data_variable_list& v)
-=======
   void push(const new_data::variable_list& v)
->>>>>>> 3fb7bde6
   {
     quantifier_stack.push_back(v);
   }
@@ -93,11 +79,7 @@
   /// \param e A term
   /// \param v A sequence of data variables
   /// \return The result of visiting the node
-<<<<<<< HEAD
-  bool visit_forall(const term_type& e, const data::data_variable_list& v, const term_type&)
-=======
   bool visit_forall(const term_type& e, const new_data::variable_list& v, const term_type&)
->>>>>>> 3fb7bde6
   {
     push(v);
     return true;
@@ -113,11 +95,7 @@
   /// \param e A term
   /// \param v A sequence of data variables
   /// \return The result of visiting the node
-<<<<<<< HEAD
-  bool visit_exists(const term_type& e, const data::data_variable_list& v, const term_type&)
-=======
   bool visit_exists(const term_type& e, const new_data::variable_list& v, const term_type&)
->>>>>>> 3fb7bde6
   {
     push(v);
     return true;
