--- conflicted
+++ resolved
@@ -36,11 +36,7 @@
   ATermAppl t2 = core::type_check_pbes_spec(t1);
   if (!t2)
   {
-<<<<<<< HEAD
-    throw mcrl2::runtime_error("could not type check " + core::pp(t1));
-=======
     throw mcrl2::runtime_error("could not type check " + core::pp_deprecated(pbes_spec));
->>>>>>> a907a07f
   }
   pbes_spec = pbes<Container>(t2, true);
 }
