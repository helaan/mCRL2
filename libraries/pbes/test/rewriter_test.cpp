// Author(s): Wieger Wesselink
// Copyright: see the accompanying file COPYING or copy at
// https://svn.win.tue.nl/trac/MCRL2/browser/trunk/COPYING
//
// Distributed under the Boost Software License, Version 1.0.
// (See accompanying file LICENSE_1_0.txt or copy at
// http://www.boost.org/LICENSE_1_0.txt)
//
/// \file rewriter_test.cpp
/// \brief Test for PBES rewriters.

//#define MCRL2_PBES_EXPRESSION_BUILDER_DEBUG
//#define MCRL2_ENUMERATE_QUANTIFIERS_BUILDER_DEBUG
//#define MCRL2_ENUMERATE_QUANTIFIERS_REWRITER_DEBUG
//#define PBES_REWRITE_TEST_DEBUG

#include <functional>
#include <iostream>
#include <set>
#include <sstream>
#include <string>
#include <boost/test/minimal.hpp>
#include "mcrl2/data/parse.h"
#include "mcrl2/data/rewriter.h"
#include "mcrl2/data/enumerator.h"
#include "mcrl2/data/detail/data_expression_with_variables.h"
#include "mcrl2/data/detail/parse_substitutions.h"
#include "mcrl2/pbes/detail/normalize_and_or.h"
#include "mcrl2/pbes/detail/data2pbes_rewriter.h"
#include "mcrl2/pbes/parse.h"
#include "mcrl2/pbes/pbes_expression_with_variables.h"
#include "mcrl2/pbes/rewriter.h"
#include "mcrl2/pbes/rewrite.h"
#include "mcrl2/pbes/txt2pbes.h"
#include "mcrl2/pbes/one_point_rule_rewriter.h"
#include "mcrl2/utilities/text_utility.h"
#include "mcrl2/utilities/detail/test_operation.h"

using namespace mcrl2;
using namespace mcrl2::pbes_system;

const std::string VARIABLE_SPECIFICATION =
  "datavar         \n"
  "  b:  Bool;     \n"
  "  b1: Bool;     \n"
  "  b2: Bool;     \n"
  "  b3: Bool;     \n"
  "                \n"
  "  n:  Nat;      \n"
  "  n1: Nat;      \n"
  "  n2: Nat;      \n"
  "  n3: Nat;      \n"
  "                \n"
  "  p:  Pos;      \n"
  "  p1: Pos;      \n"
  "  p2: Pos;      \n"
  "  p3: Pos;      \n"
  "                \n"
  "predvar         \n"
  "  X;            \n"
  "  Y: Nat;       \n"
  "  W: Bool;      \n"
  "  Z: Bool, Nat; \n"
  "  X0;           \n"
  "  X1: Bool;     \n"
  "  X2: Nat, Nat; \n"
  "  X3: Bool, Nat;\n"
  "  X4: Nat, Bool;\n"
  ;

// normalize operator
template <typename Function>
struct normalizer
{
  const Function& f;

  normalizer(const Function& f0)
    : f(f0)
  {}

  pbes_expression operator()(const pbes_expression& t) const
  {
    return pbes_system::detail::normalize_and_or(f(t));
  }
};

// utility function for creating a normalizer
template <typename Function>
normalizer<Function> N(const Function& f)
{
  return normalizer<Function>(f);
}

/// \brief A rewriter that simplifies boolean expressions.
template <typename Rewriter>
class rewriter_with_substitution
{
  protected:
    Rewriter& R;
    data::mutable_map_substitution< std::map< data::variable, data::data_expression_with_variables > > sigma;

  public:
    /// \brief The term type
    typedef typename Rewriter::term_type term_type;

    /// \brief The variable type
    typedef typename Rewriter::variable_type variable_type;

    rewriter_with_substitution(Rewriter& R_, const std::string& substitutions)
      : R(R_)
    {
      data::detail::parse_substitutions(substitutions, sigma);
    }

    /// \brief Rewrites a boolean expression.
    /// \param x A term
    /// \return The rewrite result.
    term_type operator()(const term_type& x) const
    {
      return R(x, sigma);
    }
};

template <typename Rewriter>
rewriter_with_substitution<Rewriter> make_rewriter_with_substitution(Rewriter& R, const std::string& sigma)
{
  return rewriter_with_substitution<Rewriter>(R, sigma);
}

// default PBES expression parser
class default_parser
{
  public:
    pbes_expression operator()(const std::string& expr)
    {
      return pbes_system::parse_pbes_expression(expr);
    }
};

// PBES expression parser
class parser
{
  protected:
    std::string m_var_decl;
    std::string m_data_spec;

  public:

    parser(const std::string& var_decl = VARIABLE_SPECIFICATION, const std::string& data_spec = "")
      : m_var_decl(var_decl),
        m_data_spec(data_spec)
    {}

    pbes_expression operator()(const std::string& expr)
    {
      return pbes_system::parse_pbes_expression(expr, m_var_decl, m_data_spec);
    }
};

// PBES expression printer (pretty print + ascii representation)
template <typename Term>
std::string printer(const Term& x)
{
  std::ostringstream out;
  out << pbes_system::pp(x);
#ifdef PBES_REWRITE_TEST_DEBUG
  out << " " << x;
#endif
  return out.str();
}

template <typename Rewriter1, typename Rewriter2>
void test_simplify(Rewriter1 R1, Rewriter2 R2, std::string expr1, std::string expr2)
{
  BOOST_CHECK(utilities::detail::test_operation(
    expr1,
    expr2,
    parser(),
    printer<pbes_expression>,
    std::equal_to<pbes_expression>(),
    R1,
    "simplify",
    R2,
    "datarewr"
  ));
}

template <typename Rewriter1, typename Rewriter2>
void test_rewriters(Rewriter1 R1, Rewriter2 R2, std::string expr1, std::string expr2, const std::string& var_decl = VARIABLE_SPECIFICATION, const std::string& data_spec = "")
{
  BOOST_CHECK(utilities::detail::test_operation(
    expr1,
    expr2,
    parser(var_decl, data_spec),
    printer<pbes_expression>,
    std::equal_to<pbes_expression>(),
    R1,
    "R1",
    R2,
    "R2"
  ));
}

void test_simplifying_rewriter()
{
  std::cout << "<test_simplifying_rewriter>" << std::endl;

  data::data_specification data_spec = data::data_specification();
  data_spec.add_context_sort(data::sort_nat::nat());
  data::rewriter datar(data_spec);
  pbes_system::simplifying_quantifier_rewriter<pbes_system::pbes_expression, data::rewriter> R(datar);
  pbes_system::data_rewriter<pbes_system::pbes_expression, data::rewriter> r(datar);

  test_simplify(R, r, "val(n >= 0) || Y(n)"                                             , "true");
  test_simplify(R, r, "false"                                                           , "false");
  test_simplify(R, r, "true"                                                            , "true");
  test_simplify(R, r, "true && true"                                                    , "true");
  test_simplify(R, r, "(true && true) && true"                                          , "true");
  test_simplify(R, r, "true && false"                                                   , "false");
  test_simplify(R, r, "true => val(b)"                                                  , "val(b)");
  test_simplify(R, r, "X && true"                                                       , "X");
  test_simplify(R, r, "true && X"                                                       , "X");
  test_simplify(R, r, "X && false"                                                      , "false");
  test_simplify(R, r, "X && val(false)"                                                 , "false");
  test_simplify(R, r, "false && X"                                                      , "false");
  test_simplify(R, r, "X && (false && X)"                                               , "false");
  test_simplify(R, r, "X && (X0 && X)"                                                  , "X && (X0 && X)");
  test_simplify(R, r, "X && (X && X0)"                                                  , "X && (X && X0)");
  test_simplify(R, r, "Y(1+2)"                                                          , "Y(3)");
  test_simplify(R, r, "true || true"                                                    , "true");
  test_simplify(R, r, "(true || true) || true"                                          , "true");
  test_simplify(R, r, "true || false"                                                   , "true");
  test_simplify(R, r, "false => X"                                                      , "true");
  test_simplify(R, r, "Y(n+n)"                                                          , "Y(n+n)");
  test_simplify(R, r, "Y(n+p)"                                                          , "Y(n+p)");
  test_simplify(R, r, "forall m:Nat. false"                                             , "false");
  test_simplify(R, r, "X && X"                                                          , "X");
  test_simplify(R, r, "val(true)"                                                       , "true");
  test_simplify(R, r, "false => (exists m:Nat. exists k:Nat. val(m*m == k && k > 20))"  , "true");
  test_simplify(R, r, "exists m:Nat.true"                                               , "true");
  test_simplify(R, r, "forall m:Nat. val(m < 0 && m > 3)"                               , "false");
  test_simplify(R, r, "forall m:Nat. val(m < 0 && m > 3) => Y(n)"                       , "true");
  test_simplify(R, r, "forall m:Nat. Y(n)"                                              , "Y(n)");
  test_simplify(R, r, "forall m:Nat. val(m < 0 && m > 3) || Y(n)"                       , "Y(n)");
  test_simplify(R, r, "!!X"                                                             , "X");
  test_simplify(R, r, "forall m:Nat. X"                                                 , "X");
  test_simplify(R, r, "forall m,n:Nat. Y(n)"                                            , "forall n:Nat. Y(n)");
  test_simplify(R, r, "forall m,n:Nat. Y(m)"                                            , "forall m:Nat. Y(m)");
  test_simplify(R, r, "forall b: Bool. forall n: Nat. val(n > 3) || Y(n)"               , "forall n: Nat. val(n > 3) || Y(n)");
  test_simplify(R, r, "forall n: Nat. forall b: Bool. val(n > 3) || Y(n)"               , "forall n: Nat. val(n > 3) || Y(n)");
  test_simplify(R, r, "forall n: Nat. val(b) && Y(n)"                                   , "val(b) && forall n: Nat. Y(n)");
  test_simplify(R, r, "forall n: Nat. val(b)"                                           , "val(b)");
  test_simplify(R, r, "forall m: Nat. val(m > 2) && X"                                  , "(forall m: Nat. val(m > 2)) && X");
  // test_expressions(R, "Y(n+p) && Y(p+n)"                                                , "Y(n+p)");
  // test_expressions(R, "exists m:Nat. val( m== p) && Y(m)"                               , "Y(p)");
  // test_expressions(R, "X && (Y(p) || X)"                                                , "X");
  // test_expressions(R, "X || (Y(p) && X)"                                                , "X");
  // test_expressions(R, "val(b || !b)"                                                    , "val(true)");
  // test_expressions(R, "Y(n1 + n2)"                                                      , "Y(n2 + n1)");
}

void test_enumerate_quantifiers_rewriter()
{
  std::cout << "<test_enumerate_quantifiers_rewriter>" << std::endl;

  data::data_specification data_spec = data::data_specification();
  data_spec.add_context_sort(data::sort_nat::nat());
  data::rewriter datar(data_spec);
  data::data_enumerator datae(data_spec, datar);
  data::rewriter_with_variables datarv(data_spec);
  pbes_system::enumerate_quantifiers_rewriter<pbes_system::pbes_expression, data::rewriter_with_variables, data::data_enumerator> R(datarv, datae);
  pbes_system::data_rewriter<pbes_system::pbes_expression, data::rewriter> r(datar);

  // test_rewriters(N(R), N(r),  "(Y(0) && Y(1)) => (Y(1) && Y(0))"                                , "true");
  test_rewriters(N(R), N(r),  "forall b: Bool. forall n: Nat. val(n > 3) || Y(n)"               , "Y(2) && Y(1) && Y(3) && Y(0)");
  test_rewriters(N(R), N(r),  "(Y(0) && Y(1)) => (Y(0) && Y(1))"                                , "true");
  test_rewriters(N(R), N(r),  "exists b: Bool. val(if(b, false, b))"                            , "false");
  test_rewriters(N(R), N(r),  "exists b: Bool. W(b)"                                            , "W(true) || W(false)");
  test_rewriters(N(R), N(r),  "forall n: Nat.val(!(n < 1)) || Y(n)"                             , "Y(0)");
  test_rewriters(N(R), N(r),  "false"                                                           , "false");
  test_rewriters(N(R), N(r),  "true"                                                            , "true");
  test_rewriters(N(R), N(r),  "true && true"                                                    , "true");
  test_rewriters(N(R), N(r),  "(true && true) && true"                                          , "true");
  test_rewriters(N(R), N(r),  "true && false"                                                   , "false");
  test_rewriters(N(R), N(r),  "true => val(b)"                                                  , "val(b)");
  test_rewriters(N(R), N(r),  "X && true"                                                       , "X");
  test_rewriters(N(R), N(r),  "true && X"                                                       , "X");
  test_rewriters(N(R), N(r),  "X && false"                                                      , "false");
  test_rewriters(N(R), N(r),  "X && val(false)"                                                 , "false");
  test_rewriters(N(R), N(r),  "false && X"                                                      , "false");
  test_rewriters(N(R), N(r),  "X && (false && X)"                                               , "false");
  test_rewriters(N(R), N(r),  "Y(1+2)"                                                          , "Y(3)");
  test_rewriters(N(R), N(r),  "true || true"                                                    , "true");
  test_rewriters(N(R), N(r),  "(true || true) || true"                                          , "true");
  test_rewriters(N(R), N(r),  "true || false"                                                   , "true");
  test_rewriters(N(R), N(r),  "false => X"                                                      , "true");
  test_rewriters(N(R), N(r),  "Y(n+n)"                                                          , "Y(n+n)");
  test_rewriters(N(R), N(r),  "Y(n+p)"                                                          , "Y(n+p)");
  test_rewriters(N(R), N(r),  "forall m:Nat. false"                                             , "false");
  test_rewriters(N(R), N(r),  "X && X"                                                          , "X");
  test_rewriters(N(R), N(r),  "val(true)"                                                       , "true");
  test_rewriters(N(R), N(r),  "false => (exists m:Nat. exists k:Nat. val(m*m == k && k > 20))"  , "true");
  test_rewriters(N(R), N(r),  "exists m:Nat.true"                                               , "true");
  test_rewriters(N(R), N(r),  "forall m:Nat.val(m < 3)"                                         , "false");
  test_rewriters(N(R), N(r),  "exists m:Nat.val(m > 3)"                                         , "true");
  test_rewriters(N(R), N(r),  "forall m:Nat. X"                                                 , "X");
  test_rewriters(N(R), N(r),  "exists d: Nat. X && val(d == 0)"                                 , "X");
  test_rewriters(N(R), N(r),  "forall m: Nat. (val(!(m < 3)) || Y(m + 1))"                      , "Y(1) && Y(2) && Y(3)");
  test_rewriters(N(R), N(r),  "val(!true) || (((forall m: Nat. val(!(m < 3)) && X3(false, m + 1)) && X2(1, 1) && val(!false) || val(false)) || (exists m: Nat. val(m < 3) || (forall k: Nat. val(k < 3) && val(k < 2)))) && X1(false)", "X1(false)");
  test_rewriters(N(R), N(r),  "forall n: Nat. (val(n < 3) && (exists n: Nat. val(n < 3)))", "false");
  test_rewriters(N(R), N(r),  "Y(n + 1) || forall n: Nat. val(n < 3)", "Y(n + 1)");
  test_rewriters(N(R), N(r),  "forall b: Bool . val(b) || X1(b)", "X1(false)");
}

template <typename Rewriter1, typename Rewriter2>
void test_expressions(Rewriter1 R1, std::string expr1, Rewriter2 R2, std::string expr2, std::string var_decl = VARIABLE_SPECIFICATION, std::string substitutions = "", std::string data_spec = "")
{
  if (substitutions == "")
  {
    test_rewriters(N(R1), N(R2), expr1, expr2, var_decl, data_spec);
  }
  else
  {
    test_rewriters(N(make_rewriter_with_substitution(R1, substitutions)), N(R2), expr1, expr2, var_decl, data_spec);
  }
}

void test_enumerate_quantifiers_rewriter(std::string expr1, std::string expr2, std::string var_decl, std::string sigma, std::string data_spec)
{
  std::cout << "<enumerate_quantifiers_rewriter>" << std::endl;

  data::data_specification dspec = data::parse_data_specification(data_spec);
  data::rewriter datar(dspec);
  data::data_enumerator datae(dspec, datar);
  data::rewriter_with_variables datarv(dspec);
  pbes_system::enumerate_quantifiers_rewriter<pbes_system::pbes_expression, data::rewriter_with_variables, data::data_enumerator> R(datarv, datae);
  test_expressions(R, expr1, R, expr2, var_decl, sigma, data_spec);
}

void test_enumerate_quantifiers_rewriter2()
{
  std::string var_decl;
  std::string data_spec;
  std::string sigma;
  std::string expr1;
  std::string expr2;

  //------------------------//
  data_spec = "sort Enum = struct e1 | e2;\n";
  var_decl =
    "datavar         \n"
    "predvar         \n"
    "  X: Enum;      \n"
    ;
  expr1 = "exists m:Enum.(X(m))";
  expr2 = "X(e1) || X(e2)";
  sigma = "";
  test_enumerate_quantifiers_rewriter(expr1, expr2, var_decl, sigma, data_spec);

  data_spec = "sort Enum = struct e1 | e2;\n";
  var_decl =
    "datavar         \n"
    "predvar         \n"
    "  X: Enum;      \n"
    ;
  expr1 = "exists m1,m2:Enum.(X(m1) || X(m2))";
  expr2 = "X(e1) || X(e2)";
  sigma = "";
  //test_enumerate_quantifiers_rewriter(expr1, expr2, var_decl, sigma, data_spec);
  // This test fails with output
  // x = exists m1,m2: Enum. X(m1) || X(m2)
  // y = X(e1) || X(e2)
  // R1(x) = ((X(e1) || X(e1)) || X(e2)) || X(e2)
  // R2(y) = X(e1) || X(e2)
}

void test_enumerate_quantifiers_rewriter_finite()
{
  std::cout << "<test_enumerate_quantifiers_rewriter_finite>" << std::endl;

  data::data_specification data_spec = data::data_specification();
  data_spec.add_context_sort(data::sort_list::list(data::sort_nat::nat()));
  data::rewriter datar(data_spec);
  data::data_enumerator datae(data_spec, datar);
  data::rewriter_with_variables datarv(data_spec);
  pbes_system::enumerate_quantifiers_rewriter<pbes_system::pbes_expression, data::rewriter_with_variables, data::data_enumerator> R(datarv, datae, false);
  pbes_system::simplifying_rewriter<pbes_system::pbes_expression, data::rewriter> S(datar);

  test_expressions(R, "forall n:Nat, b:Bool.Z(b,n)", S, "forall n:Nat.Z(false,n) && Z(true,n)");
  test_expressions(R, "forall n:Nat. Y(n)", S, "forall n:Nat. Y(n)");

  std::string expr1;
  std::string expr2;
  std::string sigma;
  std::string var_decl;

  //------------------------//
  var_decl =
    "datavar          \n"
    "  m: Nat;        \n"
    "  q: List(Nat);  \n"
    "                 \n"
    "predvar          \n"
    "  X: Nat, List(Nat), Nat;\n"
    ;
  expr1 = "forall k: Nat. val(!(k < m)) || X(m, q, q . (k mod 4))";
  expr2 = "forall k: Nat. val(!(k < m)) || X(m, q, q . (k mod 4))";
  sigma = "";
  test_expressions(R, expr1, S, expr2, var_decl, sigma);
}

void test_substitutions1()
{
  std::cout << "<test_substitutions1>" << std::endl;

  data::data_specification specification;
  specification.add_context_sort(data::sort_pos::pos());
  data::rewriter  datar(specification);
  pbes_system::simplifying_rewriter<pbes_system::pbes_expression, data::rewriter> r(datar);

  data::mutable_map_substitution< std::map< data::variable, data::data_expression_with_variables > > sigma;
  sigma[data::parse_variable("m: Pos")] = r(data::parse_data_expression("3"));
  sigma[data::parse_variable("n: Pos")] = r(data::parse_data_expression("4"));

  std::cout << "<test_substitutions1aaa>" << std::endl;
  std::string var_decl =
    "datavar         \n"
    "  m, n:  Pos;   \n"
    "                \n"
    "predvar         \n"
    "  X: Pos;       \n"
    ;
  pbes_system::pbes_expression d1 = pbes_system::parse_pbes_expression("X(m+n)", var_decl);
  pbes_system::pbes_expression d2 = pbes_system::parse_pbes_expression("X(7)", var_decl);
  BOOST_CHECK(r(d1, sigma) == r(d2));
}

template <typename PbesRewriter>
void test_map_substitution_adapter(PbesRewriter r)
{
  std::map<data::variable, data::data_expression_with_variables> sigma;
  pbes_system::pbes_expression x = data::sort_bool::true_();
  pbes_system::pbes_expression y = r(x, data::make_map_substitution(sigma));
}

void test_substitutions2()
{
  std::cout << "<test_substitutions2>" << std::endl;
  data::data_specification data_spec;
  data_spec.add_context_sort(data::sort_nat::nat());
  data::rewriter datar(data_spec);
  data::data_enumerator datae(data_spec, datar);
  data::rewriter_with_variables datarv(data_spec);
  pbes_system::enumerate_quantifiers_rewriter<pbes_system::pbes_expression, data::rewriter_with_variables, data::data_enumerator> R(datarv, datae);

  std::string var_decl;
  std::string sigma;
  std::string expr1;
  std::string expr2;
  std::string expr3;

  //------------------------//
  var_decl =
    "datavar         \n"
    "  m, n:  Pos;   \n"
    "                \n"
    "predvar         \n"
    "  X: Pos;       \n"
    ;
  expr1 = "X(m+n)";
  expr2 = "X(7)";
  sigma = "m: Pos := 3; n: Pos := 4";
  test_expressions(R, expr1, R, expr2, var_decl, sigma);

  //------------------------//
  var_decl =
    "datavar         \n"
    "  n: Nat;       \n"
    "                \n"
    "predvar         \n"
    "  X: Bool, Nat; \n"
    ;
  expr1 = "forall c: Bool. X(c, n)";
  expr2 = "X(false, 0) && X(true, 0)";
  sigma = "b: Bool := false; n: Nat := 0";
  test_expressions(R, expr1, R, expr2, var_decl, sigma);

  //------------------------//
  var_decl =
    "datavar         \n"
    "predvar         \n"
    "  X: Nat;       \n"
    ;
  expr1 = "exists b: Bool, c: Bool. val(b && c)";
  expr2 = "val(true)";
  sigma = "";
  test_expressions(R, expr1, R, expr2, var_decl, sigma);

  //------------------------//
  var_decl =
    "datavar         \n"
    "predvar         \n"
    "  X: Nat;       \n"
    ;
  expr1 = "exists b: Bool.exists c:Bool. val(b && c)";
  expr2 = "val(true)";
  sigma = "";
  test_expressions(R, expr1, R, expr2, var_decl, sigma);

  //------------------------//
  var_decl =
    "datavar         \n"
    "  b: Bool;      \n"
    "predvar         \n"
    "  X: Nat;       \n"
    ;
  expr1 = "!!val(!!b)";
  expr2 = "val(true)";
  sigma = "b:Bool := true";
  test_expressions(R, expr1, R, expr2, var_decl, sigma);

  test_map_substitution_adapter(R);
}

void test_substitutions3()
{
  std::cout << "<test_substitutions3>" << std::endl;
  std::string DATA_SPEC =
    "sort D = struct d1 | d2;                                                                                                   \n"
    "     DBuf = List(D);                                                                                                       \n"
    "     BBuf = List(Bool);                                                                                                    \n"
    "                                                                                                                           \n"
    "map  n: Pos;                                                                                                               \n"
    "     empty: BBuf;                                                                                                          \n"
    "     insert: D # Nat # DBuf -> DBuf;                                                                                       \n"
    "     insert: Bool # Nat # BBuf -> BBuf;                                                                                    \n"
    "     nextempty_mod: Nat # BBuf # Nat # Pos -> Nat;                                                                         \n"
    "     q1,q2: DBuf;                                                                                                          \n"
    "                                                                                                                           \n"
    "var  d,d': D;                                                                                                              \n"
    "     i,j,m: Nat;                                                                                                           \n"
    "     q: DBuf;                                                                                                              \n"
    "     c,c': Bool;                                                                                                           \n"
    "     n': Pos;                                                                                                              \n"
    "     b: BBuf;                                                                                                              \n"
    "eqn  q1  =  [d1, d1];                                                                                                      \n"
    "     q2  =  [d1, d1];                                                                                                      \n"
    "     n  =  2;                                                                                                              \n"
    "     q1  =  [d1, d1];                                                                                                      \n"
    "     q2  =  [d1, d1];                                                                                                      \n"
    "     empty  =  [false, false];                                                                                             \n"
    "     i == 0  ->  insert(d, i, q)  =  d |> tail(q);                                                                         \n"
    "     i > 0  ->  insert(d, i, d' |> q)  =  d' |> insert(d, Int2Nat(i - 1), q);                                              \n"
    "     i == 0  ->  insert(c, i, b)  =  c |> tail(b);                                                                         \n"
    "     i > 0  ->  insert(c, i, c' |> b)  =  c' |> insert(c, Int2Nat(i - 1), b);                                              \n"
    "     b . (i mod n') && m > 0  ->  nextempty_mod(i, b, m, n')  =  nextempty_mod((i + 1) mod 2 * n', b, Int2Nat(m - 1), n'); \n"
    "     !(b . (i mod n') && m > 0)  ->  nextempty_mod(i, b, m, n')  =  i mod 2 * n';                                          \n"
    ;
  data::data_specification data_spec = data::parse_data_specification(DATA_SPEC);
  data::rewriter datar(data_spec);
  data::data_enumerator datae(data_spec, datar);
  data::rewriter_with_variables datarv(data_spec);
  pbes_system::enumerate_quantifiers_rewriter<pbes_system::pbes_expression, data::rewriter_with_variables, data::data_enumerator> r(datarv, datae);

  data::mutable_map_substitution< std::map< data::variable, data::data_expression_with_variables > > sigma;
  sigma[data::parse_variable("l_S:Nat")]             = data::parse_data_expression("0");
  sigma[data::parse_variable("m_S:Nat")]             = data::parse_data_expression("0");
  sigma[data::parse_variable("bst_K:Bool")]          = data::parse_data_expression("false");
  sigma[data::parse_variable("bst1_K:Bool")]         = data::parse_data_expression("false");
  sigma[data::parse_variable("k_K:Nat")]             = data::parse_data_expression("0");
  sigma[data::parse_variable("bst2_L:Bool")]         = data::parse_data_expression("false");
  sigma[data::parse_variable("bst3_L:Bool")]         = data::parse_data_expression("false");
  sigma[data::parse_variable("k_L:Nat")]             = data::parse_data_expression("0");
  sigma[data::parse_variable("l'_R:Nat")]            = data::parse_data_expression("0");
  sigma[data::parse_variable("b_R:BBuf", data_spec)] = data::normalize_sorts(data::parse_data_expression("[false, false]"),data_spec);

  std::string var_decl =
    "datavar                                                     \n"
    "  l_S:Nat    ;                                              \n"
    "  m_S:Nat    ;                                              \n"
    "  bst_K:Bool ;                                              \n"
    "  bst1_K:Bool;                                              \n"
    "  k_K:Nat    ;                                              \n"
    "  bst2_L:Bool;                                              \n"
    "  bst3_L:Bool;                                              \n"
    "  k_L:Nat    ;                                              \n"
    "  l'_R:Nat   ;                                              \n"
    "  b_R:BBuf   ;                                              \n"
    "                                                            \n"
    "predvar                                                     \n"
    "  X: Nat, Nat, Bool, Bool, Nat, Bool, Bool, Nat, Nat, BBuf; \n"
    ;

  pbes_system::pbes_expression phi = pbes_system::parse_pbes_expression("forall k_S2_00: Nat. val(!(k_S2_00 < m_S && !bst_K && !bst1_K)) || X(l_S, m_S, false, true, (l_S + k_S2_00) mod 4, bst2_L, bst3_L, k_L, l'_R, b_R)", var_decl, DATA_SPEC);
<<<<<<< HEAD
  /* pbes_system::pbes_expression x = */ r(phi, sigma);
  core::garbage_collect();
}

void test_one_point_rule_rewriter(const std::string& expr1, const std::string& expr2)
{
  one_point_rule_rewriter R;
  utilities::detail::test_operation(
    expr1,
    expr2,
    default_parser(),
    printer<pbes_expression>,
    std::equal_to<pbes_expression>(),
    R,
    "R1",
    &utilities::detail::identity<pbes_expression>,
    "R2"
  );
}

void test_one_point_rule_rewriter()
{
  std::cout << "<test_one_point_rule_rewriter>" << std::endl;
  one_point_rule_rewriter R;
  pbes_system::pbes_expression x;
  pbes_system::pbes_expression y;

  x = pbes_system::parse_pbes_expression("forall n: Nat. val(n != 3) || val(n == 5)");
  y = R(x);
  std::clog << "x = " << pbes_system::pp(x) << std::endl;
  std::clog << "y = " << pbes_system::pp(y) << std::endl;
  BOOST_CHECK(pbes_system::pp(y) == "3 == 5" || pbes_system::pp(y) == "5 == 3");

  x = pbes_system::parse_pbes_expression("exists n: Nat. val(n == 3) && val(n == 5)");
  y = R(x);
  std::clog << "x = " << pbes_system::pp(x) << std::endl;
  std::clog << "y = " << pbes_system::pp(y) << std::endl;
  BOOST_CHECK(pbes_system::pp(y) == "3 == 5" || pbes_system::pp(y) == "5 == 3");

  test_one_point_rule_rewriter("forall c: Bool. forall b: Bool. val(b) => val(b || c)", "forall c: Bool. val(false) || val(c)");
=======
  pbes_system::pbes_expression x = r(phi, sigma);
>>>>>>> 1c0f9828
}

void test_data2pbes()
{
  std::cout << "<test_data2pbes>" << std::endl;
  pbes_system::pbes_expression x;
  pbes_system::pbes_expression y;

  x = pbes_system::parse_pbes_expression("forall n: Nat. val(n != 3 && n == 5)");
  y = pbes_system::detail::data2pbes(x);
  std::clog << "x = " << pbes_system::pp(x) << std::endl;
  std::clog << "y = " << pbes_system::pp(y) << std::endl;
  BOOST_CHECK(pbes_system::pp(y) == "forall n: Nat. val(n != 3) && val(n == 5)");

  x = pbes_system::parse_pbes_expression("val(forall n: Nat. n != 3 && n == 5)");
  y = pbes_system::detail::data2pbes(x);
  std::clog << "x = " << pbes_system::pp(x) << std::endl;
  std::clog << "y = " << pbes_system::pp(y) << std::endl;
  BOOST_CHECK(pbes_system::pp(y) == "forall n: Nat. val(n != 3) && val(n == 5)");
}

int test_main(int argc, char* argv[])
{
  test_simplifying_rewriter();
  test_enumerate_quantifiers_rewriter();
  test_enumerate_quantifiers_rewriter2();
  test_enumerate_quantifiers_rewriter_finite();
  test_substitutions1();
  test_substitutions2();
  test_substitutions3();
  test_data2pbes();

#if defined(MCRL2_PBES_EXPRESSION_BUILDER_DEBUG) || defined(MCRL2_ENUMERATE_QUANTIFIERS_BUILDER_DEBUG)
  BOOST_CHECK(false);
#endif

  return 0;
}<|MERGE_RESOLUTION|>--- conflicted
+++ resolved
@@ -592,50 +592,7 @@
     ;
 
   pbes_system::pbes_expression phi = pbes_system::parse_pbes_expression("forall k_S2_00: Nat. val(!(k_S2_00 < m_S && !bst_K && !bst1_K)) || X(l_S, m_S, false, true, (l_S + k_S2_00) mod 4, bst2_L, bst3_L, k_L, l'_R, b_R)", var_decl, DATA_SPEC);
-<<<<<<< HEAD
-  /* pbes_system::pbes_expression x = */ r(phi, sigma);
-  core::garbage_collect();
-}
-
-void test_one_point_rule_rewriter(const std::string& expr1, const std::string& expr2)
-{
-  one_point_rule_rewriter R;
-  utilities::detail::test_operation(
-    expr1,
-    expr2,
-    default_parser(),
-    printer<pbes_expression>,
-    std::equal_to<pbes_expression>(),
-    R,
-    "R1",
-    &utilities::detail::identity<pbes_expression>,
-    "R2"
-  );
-}
-
-void test_one_point_rule_rewriter()
-{
-  std::cout << "<test_one_point_rule_rewriter>" << std::endl;
-  one_point_rule_rewriter R;
-  pbes_system::pbes_expression x;
-  pbes_system::pbes_expression y;
-
-  x = pbes_system::parse_pbes_expression("forall n: Nat. val(n != 3) || val(n == 5)");
-  y = R(x);
-  std::clog << "x = " << pbes_system::pp(x) << std::endl;
-  std::clog << "y = " << pbes_system::pp(y) << std::endl;
-  BOOST_CHECK(pbes_system::pp(y) == "3 == 5" || pbes_system::pp(y) == "5 == 3");
-
-  x = pbes_system::parse_pbes_expression("exists n: Nat. val(n == 3) && val(n == 5)");
-  y = R(x);
-  std::clog << "x = " << pbes_system::pp(x) << std::endl;
-  std::clog << "y = " << pbes_system::pp(y) << std::endl;
-  BOOST_CHECK(pbes_system::pp(y) == "3 == 5" || pbes_system::pp(y) == "5 == 3");
-
-  test_one_point_rule_rewriter("forall c: Bool. forall b: Bool. val(b) => val(b || c)", "forall c: Bool. val(false) || val(c)");
-=======
   pbes_system::pbes_expression x = r(phi, sigma);
->>>>>>> 1c0f9828
 }
 
 void test_data2pbes()
