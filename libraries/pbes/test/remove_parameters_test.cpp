// Author(s): Wieger Wesselink
// Copyright: see the accompanying file COPYING.
//
// Distributed under the Boost Software License, Version 1.0.
// (See accompanying file LICENSE_1_0.txt or copy at
// http://www.boost.org/LICENSE_1_0.txt)
//
/// \file remove_parameters.cpp
/// \brief Tests for removing parameters..

#include <iostream>
#include <boost/test/minimal.hpp>
#include "mcrl2/new_data/data.h"
#include "mcrl2/atermpp/make_list.h"
#include "mcrl2/pbes/pbes.h"
#include "mcrl2/pbes/remove_parameters.h"
#include "mcrl2/pbes/detail/test_utility.h"
#include "mcrl2/new_data/detail/container_utility.h"

using namespace mcrl2::core;
using namespace atermpp;
using namespace mcrl2::new_data;
using namespace mcrl2::pbes_system;
using namespace mcrl2::pbes_system::detail;

void test_propositional_variable()
{
  variable_list d = make_list(nat("n"), pos("p"), bool_("b"), bool_("c"));
  propositional_variable X = propvar("X", d);
  std::vector<int> v;
  v.push_back(1);
  v.push_back(3);
  propositional_variable X1 = remove_parameters(X, v);
  variable_list d1 = make_list(nat("n"), bool_("b"));
  BOOST_CHECK(X1 = propvar("X", d1));
}

void test_propositional_variable_instantiation()
{
  data_expression_list d = make_list< data_expression >(nat("n"), pos("p"), bool_("b"), bool_("c"));
  propositional_variable_instantiation X = propvarinst("X", d);
  std::vector<int> v;
  v.push_back(1);
  v.push_back(3);
  propositional_variable_instantiation X1 = remove_parameters(X, v);
  data_expression_list d1 = make_list< data_expression >(nat("n"), bool_("b"));
  BOOST_CHECK(X1 = propvarinst("X", d1));
}

void test_pbes_expression()
{
  variable_list d1 = make_list(nat("m"), bool_("b"));
  variable_list d2 = make_list(nat("m"), bool_("b"), nat("p"));
  propositional_variable X1 = propvar("X1", d1);
  propositional_variable X2 = propvar("X2", d2);

<<<<<<< HEAD
  data_expression_list e1 = make_list(plus(nat("m"), nat("n")), bool_("b"));
  data_expression_list e2 = make_list(multiplies(nat("m"), nat("n")), bool_("b"), nat("p"));
=======
  data_expression_list e1 = make_list< data_expression >(sort_nat::plus(nat("m"), nat("n")), bool_("b"));
  data_expression_list e2 = make_list< data_expression >(sort_nat::times(nat("m"), nat("n")), bool_("b"), nat("p"));
>>>>>>> 3fb7bde6
  propositional_variable_instantiation x1 = propvarinst("X1", e1);
  propositional_variable_instantiation x2 = propvarinst("X2", e2);

  pbes_expression p = pbes_expr::and_(X1, X2);

  std::map<identifier_string, std::vector<int> > to_be_removed;
  std::vector<int> v1;
  v1.push_back(1);
  to_be_removed[X1.name()] = v1;
  std::vector<int> v2;
  v2.push_back(0);
  v2.push_back(2);
  to_be_removed[X2.name()] = v2;

  pbes_expression q = remove_parameters(p, to_be_removed);

  pbes_expression r;
  {
    variable_list d1 = make_list(nat("m"));
    variable_list d2 = make_list(bool_("b"));
    propositional_variable X1 = propvar("X1", d1);
    propositional_variable X2 = propvar("X2", d2);

<<<<<<< HEAD
    data_expression_list e1 = make_list(plus(nat("m"), nat("n")));
    data_expression_list e2 = make_list(bool_("b"));
=======
    data_expression_list e1 = make_list< data_expression >(sort_nat::plus(nat("m"), nat("n")));
    data_expression_list e2 = make_list< data_expression >(bool_("b"));
>>>>>>> 3fb7bde6
    propositional_variable_instantiation x1 = propvarinst("X1", e1);
    propositional_variable_instantiation x2 = propvarinst("X2", e2);

    r = pbes_expr::and_(X1, X2);
  }
  BOOST_CHECK(q == r);
}

int test_main(int argc, char** argv)
{
  MCRL2_ATERMPP_INIT_DEBUG(argc, argv)

  test_propositional_variable_instantiation();

  return 0;
}<|MERGE_RESOLUTION|>--- conflicted
+++ resolved
@@ -54,13 +54,8 @@
   propositional_variable X1 = propvar("X1", d1);
   propositional_variable X2 = propvar("X2", d2);
 
-<<<<<<< HEAD
-  data_expression_list e1 = make_list(plus(nat("m"), nat("n")), bool_("b"));
-  data_expression_list e2 = make_list(multiplies(nat("m"), nat("n")), bool_("b"), nat("p"));
-=======
   data_expression_list e1 = make_list< data_expression >(sort_nat::plus(nat("m"), nat("n")), bool_("b"));
   data_expression_list e2 = make_list< data_expression >(sort_nat::times(nat("m"), nat("n")), bool_("b"), nat("p"));
->>>>>>> 3fb7bde6
   propositional_variable_instantiation x1 = propvarinst("X1", e1);
   propositional_variable_instantiation x2 = propvarinst("X2", e2);
 
@@ -84,13 +79,8 @@
     propositional_variable X1 = propvar("X1", d1);
     propositional_variable X2 = propvar("X2", d2);
 
-<<<<<<< HEAD
-    data_expression_list e1 = make_list(plus(nat("m"), nat("n")));
-    data_expression_list e2 = make_list(bool_("b"));
-=======
     data_expression_list e1 = make_list< data_expression >(sort_nat::plus(nat("m"), nat("n")));
     data_expression_list e2 = make_list< data_expression >(bool_("b"));
->>>>>>> 3fb7bde6
     propositional_variable_instantiation x1 = propvarinst("X1", e1);
     propositional_variable_instantiation x2 = propvarinst("X2", e2);
 
