// Author(s): Jeroen van der Wulp
// Copyright: see the accompanying file COPYING or copy at
// https://svn.win.tue.nl/trac/MCRL2/browser/trunk/COPYING
//
// Distributed under the Boost Software License, Version 1.0.
// (See accompanying file LICENSE_1_0.txt or copy at
// http://www.boost.org/LICENSE_1_0.txt)
//
/// \file mcrl2/utilities/exception.h
/// \brief Exception classes for use in libraries and tools

#ifndef __MCRL2_EXCEPTION_H__
#define __MCRL2_EXCEPTION_H__

#include <stdexcept>
#include <sstream>
#include <iostream>
#include <cassert>

namespace mcrl2
{

/**
 * \brief Standard exception class for reporting runtime errors.
 **/
class runtime_error : public std::runtime_error
{
  public:
    /// \brief Constructor
    /// \param[in] message the exception message
<<<<<<< HEAD
    runtime_error(std::string const& message) : std::runtime_error(message)
=======
    runtime_error(const std::string& message) : std::runtime_error(message)
>>>>>>> 1c0f9828
    {
    }
};

/**
 * \brief Exception class for errors raised by the command-line parser.
 **/
class command_line_error : public runtime_error
{
private:
<<<<<<< HEAD
  std::string m_name;
public:
  command_line_error(const std::string& name, const std::string& message) throw()
    : runtime_error(message), m_name(name)
  {}
  virtual const char* what() const throw()
  {
    return (m_name + ": " + runtime_error::what() + "\n"
            "Try '" + m_name + " --help' for more information.").c_str();
=======
  std::string m_msg;
public:
  command_line_error(const std::string& name, const std::string& message) throw()
    : runtime_error("")
  {
    // We're storing the message in a separate string because we cannot
    // alter the string that is used by std::runtime_error::what(). The
    // inheritance relation between command_line_error and runtime_error
    // is therefore only logical, not functional.
    std::stringstream s;
    s << name << ": " << message << "\n"
      << "Try '" << name << " --help' for more information.";
    m_msg = s.str();
  }
  virtual const char* what() const throw()
  {
    return m_msg.c_str();
>>>>>>> 1c0f9828
  }
  virtual ~command_line_error() throw()
  {};
};

/**
 * \brief Standard exception class for reporting runtime errors.
 **/
class logic_error : public std::logic_error
{
  public:
    /// \brief Constructor
    /// \param[in] message the exception message
    logic_error(std::string const& message) : std::logic_error(message)
    {
    }
    /// \brief error: to message
    const char* what() const throw()
    {
      return (std::string("error: ") + std::logic_error::what()).c_str();
    }
};
}

#endif<|MERGE_RESOLUTION|>--- conflicted
+++ resolved
@@ -28,11 +28,7 @@
   public:
     /// \brief Constructor
     /// \param[in] message the exception message
-<<<<<<< HEAD
-    runtime_error(std::string const& message) : std::runtime_error(message)
-=======
     runtime_error(const std::string& message) : std::runtime_error(message)
->>>>>>> 1c0f9828
     {
     }
 };
@@ -43,17 +39,6 @@
 class command_line_error : public runtime_error
 {
 private:
-<<<<<<< HEAD
-  std::string m_name;
-public:
-  command_line_error(const std::string& name, const std::string& message) throw()
-    : runtime_error(message), m_name(name)
-  {}
-  virtual const char* what() const throw()
-  {
-    return (m_name + ": " + runtime_error::what() + "\n"
-            "Try '" + m_name + " --help' for more information.").c_str();
-=======
   std::string m_msg;
 public:
   command_line_error(const std::string& name, const std::string& message) throw()
@@ -71,7 +56,6 @@
   virtual const char* what() const throw()
   {
     return m_msg.c_str();
->>>>>>> 1c0f9828
   }
   virtual ~command_line_error() throw()
   {};
