--- conflicted
+++ resolved
@@ -44,18 +44,11 @@
   return "2011";
 }
 
-<<<<<<< HEAD
-    /** \brief toolset version tag */
-    inline std::string version_tag() {
-      return "September 2010 (release)";
-    }
-=======
 // \cond INTERNAL
 namespace detail
 {
 template < typename T >
 struct initialiser;
->>>>>>> c1964886
 
 /// Helper class to prevent uninitialised variable warnings
 template < typename T, bool = boost::is_pod< T >::value >
