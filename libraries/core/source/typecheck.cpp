// Author(s): Yaroslav Usenko
// Copyright: see the accompanying file COPYING or copy at
// https://svn.win.tue.nl/trac/MCRL2/browser/trunk/COPYING
//
// Distributed under the Boost Software License, Version 1.0.
// (See accompanying file LICENSE_1_0.txt or copy at
// http://www.boost.org/LICENSE_1_0.txt)

#include <string.h>
#include <stdlib.h>
#include <assert.h>
#include <ctype.h>

#include "mcrl2/core/typecheck.h"
#include "mcrl2/core/detail/struct_core.h"
#include "mcrl2/core/messaging.h"
#include "mcrl2/core/print.h"
#include "mcrl2/core/aterm_ext.h"
#include "mcrl2/atermpp/aterm.h"
#include "mcrl2/atermpp/map.h"
#include "mcrl2/data/basic_sort.h"
#include "mcrl2/data/bool.h"
#include "mcrl2/data/pos.h"
#include "mcrl2/data/nat.h"
#include "mcrl2/data/int.h"
#include "mcrl2/data/real.h"
#include "mcrl2/data/list.h"
#include "mcrl2/data/set.h"
#include "mcrl2/data/bag.h"
#include "mcrl2/data/standard.h"
#include "mcrl2/data/standard_utility.h"
#include "mcrl2/data/find.h"
#include "mcrl2/data/unknown_sort.h"
#include "mcrl2/data/multiple_possible_sorts.h"
#include "mcrl2/data/function_update.h"

using namespace mcrl2::core::detail;
using namespace mcrl2::data;

<<<<<<< HEAD
namespace mcrl2 {
  namespace core {

    // Static data

    static bool was_warning_upcasting=false;
    static bool was_ambiguous=false;

    // system constants and functions
    typedef struct {
      ATermTable constants;		//name -> Set(sort expression)
      ATermTable functions;		//name -> Set(sort expression)
    } gsSystem;
    static gsSystem gssystem;

    static ATermList list_minus(ATermList l, ATermList m);
    static ATermList list_minus(ATermList l, ATermList m){
      ATermList n = ATmakeList0();
      for (; !ATisEmpty(l); l=ATgetNext(l))
        if ( ATindexOf(m,ATgetFirst(l),0) < 0 )
          n = ATinsert(n,ATgetFirst(l));
      return ATreverse(n);
    }

    // the static context of the spec will be checked and used, not transformed
    typedef struct {
      ATermIndexedSet basic_sorts;
      ATermTable defined_sorts;	//name -> sort expression
      ATermTable constants;		//name -> Set(sort expression)
      ATermTable functions;		//name -> Set(sort expression)
      ATermTable actions;	        //name -> Set(List(sort expression)) because of action polymorphism
      //ATermIndexedSet typedactions;	//name#type
      ATermTable processes;	        //name -> Set(List(sort expression)) bacause of process polymorphism
      //ATermIndexedSet typedprocesses: use keys of body.proc_parsa
      ATermTable glob_vars;		//name -> Type: global variables (for proc, pbes and init)
      ATermTable PBs;
    } Context;
    static Context context;

    // the body may be transformed
    typedef struct {
      ATermList equations;
      //ATermTable proc_freevars;     //name#type -> List(Vars)
      ATermTable proc_pars;	        //name#type -> List(Vars)
      ATermTable proc_bodies;	//name#type -> rhs
      //ATermAppl init;             //in the hash tables proc_pars and proc_bodies with key "init#[]" (beware when writing)
    } Body;
    static Body body;

    // Static function declarations
    static void gstcDataInit(void);
    static void gstcDataDestroy(void);
    static ATbool gstcReadInSorts (ATermList);
    static ATbool gstcReadInConstructors(ATermList NewSorts=NULL);
    static ATbool gstcReadInFuncs(ATermList, ATermList);
    static ATbool gstcReadInActs (ATermList);
    static ATbool gstcReadInProcsAndInit (ATermList, ATermAppl);
    static ATbool gstcReadInPBESAndInit(ATermAppl, ATermAppl);

    static ATbool gstcTransformVarConsTypeData(void);
    static ATbool gstcTransformActProcVarConst(void);
    static ATbool gstcTransformPBESVarConst(void);

    static ATermList gstcWriteProcs(ATermList);
    static ATermList gstcWritePBES(ATermList);

    static ATbool gstcInTypesA(ATermAppl, ATermList);
    static ATbool gstcEqTypesA(ATermAppl, ATermAppl);
    static ATbool gstcInTypesL(ATermList, ATermList);
    static ATbool gstcEqTypesL(ATermList, ATermList);

    static ATbool gstcIsSortDeclared(ATermAppl SortName);
    static ATbool gstcIsSortExprDeclared(ATermAppl SortExpr);
    static ATbool gstcIsSortExprListDeclared(ATermList SortExprList);
    static ATbool gstcReadInSortStruct(ATermAppl);
    static ATbool gstcAddConstant(ATermAppl, const char*);
    static ATbool gstcAddFunction(ATermAppl, const char*, bool allow_double_decls=false);

    static void gstcAddSystemConstant(ATermAppl);
    static void gstcAddSystemFunction(ATermAppl);

    static void gstcATermTableCopy(ATermTable Vars, ATermTable CopyVars);

    static ATermTable gstcAddVars2Table(ATermTable,ATermList);
    static ATermTable gstcRemoveVars(ATermTable Vars, ATermList VarDecls);
    static ATbool gstcVarsUnique(ATermList VarDecls);
    static ATermAppl gstcRewrActProc(ATermTable, ATermAppl, bool is_pbes=false);
    static inline ATermAppl gstcMakeActionOrProc(ATbool, ATermAppl, ATermList, ATermList);
    static ATermAppl gstcTraverseActProcVarConstP(ATermTable, ATermAppl);
    static ATermAppl gstcTraversePBESVarConstPB(ATermTable, ATermAppl);
    static ATermAppl gstcTraverseVarConsTypeD(ATermTable DeclaredVars, ATermTable AllowedVars, ATermAppl *, ATermAppl, ATermTable FreeVars=NULL, bool strict_ambiguous=true, bool warn_upcasting=false);
    static ATermAppl gstcTraverseVarConsTypeDN(ATermTable DeclaredVars, ATermTable AllowedVars, ATermAppl* , ATermAppl, ATermTable FreeVars=NULL, bool strict_ambiguous=true, int nPars = -1, bool warn_upcasting=false);

    static ATermList gstcInsertType(ATermList TypeList, ATermAppl Type);

    static inline ATbool gstcIsPos(ATermAppl Number) {char c=gsATermAppl2String(Number)[0]; return (ATbool) (isdigit(c) && c>'0');}
    static inline ATbool gstcIsNat(ATermAppl Number) {return (ATbool) isdigit(gsATermAppl2String(Number)[0]);}

    static inline ATermAppl INIT_KEY(void){return gsMakeProcVarId(gsString2ATermAppl("init"),ATmakeList0());}

    static ATermAppl gstcUpCastNumericType(ATermAppl NeededType, ATermAppl Type, ATermAppl *Par, bool warn_upcasting=false);
    static ATermAppl gstcMaximumType(ATermAppl Type1, ATermAppl Type2);

    static ATermList gstcGetNotInferredList(ATermList TypeListList);
    static ATermList gstcAdjustNotInferredList(ATermList TypeList, ATermList TypeListList);
    static ATbool gstcIsNotInferredL(ATermList TypeListList);
    static ATbool gstcIsTypeAllowedA(ATermAppl Type, ATermAppl PosType);
    static ATbool gstcIsTypeAllowedL(ATermList TypeList, ATermList PosTypeList);
    static ATermAppl gstcUnwindType(ATermAppl Type);
    static ATermAppl gstcUnSet(ATermAppl PosType);
    static ATermAppl gstcUnBag(ATermAppl PosType);
    static ATermAppl gstcUnList(ATermAppl PosType);
    static ATermAppl gstcUnArrowProd(ATermList ArgTypes, ATermAppl PosType);
    static ATermList gstcTypeListsIntersect(ATermList TypeListList1, ATermList TypeListList2);
    static ATermList gstcGetVarTypes(ATermList VarDecls);
    static ATermAppl gstcTypeMatchA(ATermAppl Type, ATermAppl PosType);
    static ATermList gstcTypeMatchL(ATermList TypeList, ATermList PosTypeList);
    static ATbool gstcHasUnknown(ATermAppl Type);
    static ATbool gstcIsNumericType(ATermAppl Type);
    static ATermAppl gstcExpandNumTypesUp(ATermAppl Type);
    static ATermAppl gstcExpandNumTypesDown(ATermAppl Type);
    static ATermAppl gstcMinType(ATermList TypeList);
    static ATbool gstcMActIn(ATermList MAct, ATermList MActs);
    static ATbool gstcMActEq(ATermList MAct1, ATermList MAct2);
    static ATbool gstcMActSubEq(ATermList MAct1, ATermList MAct2);
    static ATermAppl gstcUnifyMinType(ATermAppl Type1, ATermAppl Type2);
    static ATermAppl gstcMatchIf(ATermAppl Type);
    static ATermAppl gstcMatchEqNeqComparison(ATermAppl Type);
    static ATermAppl gstcMatchListOpCons(ATermAppl Type);
    static ATermAppl gstcMatchListOpSnoc(ATermAppl Type);
    static ATermAppl gstcMatchListOpConcat(ATermAppl Type);
    static ATermAppl gstcMatchListOpEltAt(ATermAppl Type);
    static ATermAppl gstcMatchListOpHead(ATermAppl Type);
    static ATermAppl gstcMatchListOpTail(ATermAppl Type);
    static ATermAppl gstcMatchSetOpSet2Bag(ATermAppl Type);
    static ATermAppl gstcMatchListSetBagOpIn(ATermAppl Type);
    static ATermAppl gstcMatchSetBagOpUnionDiffIntersect(ATermAppl Type);
    static ATermAppl gstcMatchSetOpSetCompl(ATermAppl Type);
    static ATermAppl gstcMatchBagOpBag2Set(ATermAppl Type);
    static ATermAppl gstcMatchBagOpBagCount(ATermAppl Type);
    static ATermAppl gstcMatchFuncUpdate(ATermAppl Type);


    static void gstcErrorMsgCannotCast(ATermAppl CandidateType, ATermList Arguments, ATermList ArgumentTypes);

    // Typechecking modal formulas
    static ATermAppl gstcTraverseStateFrm(ATermTable Vars, ATermTable StateVars, ATermAppl StateFrm);
    static ATermAppl gstcTraverseRegFrm(ATermTable Vars, ATermAppl RegFrm);
    static ATermAppl gstcTraverseActFrm(ATermTable Vars, ATermAppl ActFrm);


    static ATermAppl gstcFoldSortRefs(ATermAppl Spec);
    //Pre: Spec is a specification that adheres to the internal syntax after
    //     type checking
    //Ret: Spec in which all sort references are maximally folded, i.e.:
    //     - sort references to SortId's and SortArrow's are removed from the
    //       rest of Spec (including the other sort references) by means of
    //       forward substitition
    //     - other sort references are removed from the rest of Spec by means of
    //       backward substitution
    //     - self references are removed, i.e. sort references of the form A = A

    static ATermList gstcFoldSortRefsInSortRefs(ATermList SortRefs);
    //Pre: SortRefs is a list of sort references
    //Ret: SortRefs in which all sort references are maximally folded

    static void gstcSplitSortDecls(ATermList SortDecls, ATermList *PSortIds,
                                   ATermList *PSortRefs);
    //Pre: SortDecls is a list of SortId's and SortRef's
    //Post:*PSortIds and *PSortRefs contain the SortId's and SortRef's from
    //     SortDecls, in the same order

    static ATermAppl gstcUpdateSortSpec(ATermAppl Spec, ATermAppl SortSpec);
    //Pre: Spec and SortSpec are resp. specifications and sort specifications that
    //     adhere to the internal syntax after type checking
    //Ret: Spec in which the sort specification is replaced by SortSpec

    ///\brief Increases the value of each key in map
    ///\param[in] m A mapping from an ATerm to a boolean
    ///\return m in which all values are negated
    static inline atermpp::map<atermpp::aterm,bool> neg_values(atermpp::map<atermpp::aterm,bool> m) {
      for ( atermpp::map<atermpp::aterm,bool>::iterator i = m.begin() ; i != m.end(); i++ ) {
        m[i->first] = !i->second;
      }
      return m;
    }


    //type checking functions
    //-----------------------

    ATermAppl type_check_data_spec(ATermAppl data_spec)
    {
      if (gsVerbose)
      { std::cerr << "type checking data specification...\n";
      }

      ATermAppl Result=NULL;
      if (gsDebug) { std::cerr << "type checking phase started\n"; }
      gstcDataInit();

      if (gsDebug) { std::cerr << "type checking read-in phase started\n"; }

      if(gstcReadInSorts(ATLgetArgument(ATAgetArgument(data_spec,0),0))) {
        // Check sorts for loops
        // Unwind sorts to enable equiv and subtype relations
        if(gstcReadInConstructors()) {
          if(gstcReadInFuncs(ATLgetArgument(ATAgetArgument(data_spec,1),0),
                             ATLgetArgument(ATAgetArgument(data_spec,2),0))) {
            body.equations=ATLgetArgument(ATAgetArgument(data_spec,3),0);
            if (gsDebug) { std::cerr << "type checking read-in phase finished\n"; }
=======
namespace mcrl2
{
namespace core
{

// Static data

static bool was_warning_upcasting=false;
static bool was_ambiguous=false;

// system constants and functions
typedef struct
{
  ATermTable constants;   //name -> Set(sort expression)
  ATermTable functions;   //name -> Set(sort expression)
} gsSystem;
static gsSystem gssystem;

static ATermList list_minus(ATermList l, ATermList m)
{
  ATermList n = ATmakeList0();
  for (; !ATisEmpty(l); l=ATgetNext(l))
  {
    if (ATindexOf(m,ATgetFirst(l),0) == ATERM_NON_EXISTING_POSITION)
    {
      n = ATinsert(n,ATgetFirst(l));
    }
  }
  return ATreverse(n);
}

// the static context of the spec will be checked and used, not transformed
typedef struct
{
  ATermIndexedSet basic_sorts;
  ATermTable defined_sorts; //name -> sort expression
  ATermTable constants;   //name -> Set(sort expression)
  ATermTable functions;   //name -> Set(sort expression)
  ATermTable actions;         //name -> Set(List(sort expression)) because of action polymorphism
  //ATermIndexedSet typedactions; //name#type
  ATermTable processes;         //name -> Set(List(sort expression)) bacause of process polymorphism
  //ATermIndexedSet typedprocesses: use keys of body.proc_parsa
  ATermTable glob_vars;   //name -> Type: global variables (for proc, pbes and init)
  ATermTable PBs;
} Context;
static Context context;

// the body may be transformed
typedef struct
{
  ATermList equations;
  //ATermTable proc_freevars;     //name#type -> List(Vars)
  ATermTable proc_pars;         //name#type -> List(Vars)
  ATermTable proc_bodies; //name#type -> rhs
  //ATermAppl init;             //in the hash tables proc_pars and proc_bodies with key "init#[]" (beware when writing)
} Body;
static Body body;

// Static function declarations
static void gstcDataInit(void);
static void gstcDataDestroy(void);
static ATbool gstcReadInSorts(ATermList);
static ATbool gstcReadInConstructors(ATermList NewSorts=NULL);
static ATbool gstcReadInFuncs(ATermList, ATermList);
static ATbool gstcReadInActs(ATermList);
static ATbool gstcReadInProcsAndInit(ATermList, ATermAppl);
static ATbool gstcReadInPBESAndInit(ATermAppl, ATermAppl);

static ATbool gstcTransformVarConsTypeData(void);
static ATbool gstcTransformActProcVarConst(void);
static ATbool gstcTransformPBESVarConst(void);

static ATermList gstcWriteProcs(ATermList);
static ATermList gstcWritePBES(ATermList);

static ATbool gstcInTypesA(ATermAppl, ATermList);
static ATbool gstcEqTypesA(ATermAppl, ATermAppl);
static ATbool gstcInTypesL(ATermList, ATermList);
static ATbool gstcEqTypesL(ATermList, ATermList);

static ATbool gstcIsSortDeclared(ATermAppl SortName);
static ATbool gstcIsSortExprDeclared(ATermAppl SortExpr);
static ATbool gstcIsSortExprListDeclared(ATermList SortExprList);
static ATbool gstcReadInSortStruct(ATermAppl);
static ATbool gstcAddConstant(ATermAppl, const char*);
static ATbool gstcAddFunction(ATermAppl, const char*, bool allow_double_decls=false);

static void gstcAddSystemConstant(ATermAppl);
static void gstcAddSystemFunction(ATermAppl);

static void gstcATermTableCopy(ATermTable Vars, ATermTable CopyVars);

static ATermTable gstcAddVars2Table(ATermTable,ATermList);
static ATermTable gstcRemoveVars(ATermTable Vars, ATermList VarDecls);
static ATbool gstcVarsUnique(ATermList VarDecls);
static ATermAppl gstcRewrActProc(ATermTable, ATermAppl, bool is_pbes=false);
static inline ATermAppl gstcMakeActionOrProc(ATbool, ATermAppl, ATermList, ATermList);
static ATermAppl gstcTraverseActProcVarConstP(ATermTable, ATermAppl);
static ATermAppl gstcTraversePBESVarConstPB(ATermTable, ATermAppl);
static ATermAppl gstcTraverseVarConsTypeD(ATermTable DeclaredVars, ATermTable AllowedVars, ATermAppl*, ATermAppl, ATermTable FreeVars=NULL, bool strict_ambiguous=true, bool warn_upcasting=false);
static ATermAppl gstcTraverseVarConsTypeDN(ATermTable DeclaredVars, ATermTable AllowedVars, ATermAppl* , ATermAppl, ATermTable FreeVars=NULL, bool strict_ambiguous=true, size_t nPars = ATERM_NON_EXISTING_POSITION, bool warn_upcasting=false);

static ATermList gstcInsertType(ATermList TypeList, ATermAppl Type);

static inline ATbool gstcIsPos(ATermAppl Number)
{
  char c=gsATermAppl2String(Number)[0];
  return (ATbool)(isdigit(c) && c>'0');
}
static inline ATbool gstcIsNat(ATermAppl Number)
{
  return (ATbool) isdigit(gsATermAppl2String(Number)[0]);
}

static inline ATermAppl INIT_KEY(void)
{
  return gsMakeProcVarId(gsString2ATermAppl("init"),ATmakeList0());
}

static ATermAppl gstcUpCastNumericType(ATermAppl NeededType, ATermAppl Type, ATermAppl* Par, bool warn_upcasting=false);
static ATermAppl gstcMaximumType(ATermAppl Type1, ATermAppl Type2);

static ATermList gstcGetNotInferredList(ATermList TypeListList);
static ATermList gstcAdjustNotInferredList(ATermList TypeList, ATermList TypeListList);
static ATbool gstcIsNotInferredL(ATermList TypeListList);
static ATbool gstcIsTypeAllowedA(ATermAppl Type, ATermAppl PosType);
static ATbool gstcIsTypeAllowedL(ATermList TypeList, ATermList PosTypeList);
static ATermAppl gstcUnwindType(ATermAppl Type);
static ATermAppl gstcUnSet(ATermAppl PosType);
static ATermAppl gstcUnBag(ATermAppl PosType);
static ATermAppl gstcUnList(ATermAppl PosType);
static ATermAppl gstcUnArrowProd(ATermList ArgTypes, ATermAppl PosType);
static ATermList gstcTypeListsIntersect(ATermList TypeListList1, ATermList TypeListList2);
static ATermList gstcGetVarTypes(ATermList VarDecls);
static ATermAppl gstcTypeMatchA(ATermAppl Type, ATermAppl PosType);
static ATermList gstcTypeMatchL(ATermList TypeList, ATermList PosTypeList);
static ATbool gstcHasUnknown(ATermAppl Type);
static ATbool gstcIsNumericType(ATermAppl Type);
static ATermAppl gstcExpandNumTypesUp(ATermAppl Type);
static ATermAppl gstcExpandNumTypesDown(ATermAppl Type);
static ATermAppl gstcMinType(ATermList TypeList);
static ATbool gstcMActIn(ATermList MAct, ATermList MActs);
static ATbool gstcMActEq(ATermList MAct1, ATermList MAct2);
static ATbool gstcMActSubEq(ATermList MAct1, ATermList MAct2);
static ATermAppl gstcUnifyMinType(ATermAppl Type1, ATermAppl Type2);
static ATermAppl gstcMatchIf(ATermAppl Type);
static ATermAppl gstcMatchEqNeqComparison(ATermAppl Type);
static ATermAppl gstcMatchListOpCons(ATermAppl Type);
static ATermAppl gstcMatchListOpSnoc(ATermAppl Type);
static ATermAppl gstcMatchListOpConcat(ATermAppl Type);
static ATermAppl gstcMatchListOpEltAt(ATermAppl Type);
static ATermAppl gstcMatchListOpHead(ATermAppl Type);
static ATermAppl gstcMatchListOpTail(ATermAppl Type);
static ATermAppl gstcMatchSetOpSet2Bag(ATermAppl Type);
static ATermAppl gstcMatchListSetBagOpIn(ATermAppl Type);
static ATermAppl gstcMatchSetBagOpUnionDiffIntersect(ATermAppl Type);
static ATermAppl gstcMatchSetOpSetCompl(ATermAppl Type);
static ATermAppl gstcMatchBagOpBag2Set(ATermAppl Type);
static ATermAppl gstcMatchBagOpBagCount(ATermAppl Type);
static ATermAppl gstcMatchFuncUpdate(ATermAppl Type);


static void gstcErrorMsgCannotCast(ATermAppl CandidateType, ATermList Arguments, ATermList ArgumentTypes);

// Typechecking modal formulas
static ATermAppl gstcTraverseStateFrm(ATermTable Vars, ATermTable StateVars, ATermAppl StateFrm);
static ATermAppl gstcTraverseRegFrm(ATermTable Vars, ATermAppl RegFrm);
static ATermAppl gstcTraverseActFrm(ATermTable Vars, ATermAppl ActFrm);


static ATermAppl gstcFoldSortRefs(ATermAppl Spec);
//Pre: Spec is a specification that adheres to the internal syntax after
//     type checking
//Ret: Spec in which all sort references are maximally folded, i.e.:
//     - sort references to SortId's and SortArrow's are removed from the
//       rest of Spec (including the other sort references) by means of
//       forward substitition
//     - other sort references are removed from the rest of Spec by means of
//       backward substitution
//     - self references are removed, i.e. sort references of the form A = A

static ATermList gstcFoldSortRefsInSortRefs(ATermList SortRefs);
//Pre: SortRefs is a list of sort references
//Ret: SortRefs in which all sort references are maximally folded

static void gstcSplitSortDecls(ATermList SortDecls, ATermList* PSortIds,
                               ATermList* PSortRefs);
//Pre: SortDecls is a list of SortId's and SortRef's
//Post:*PSortIds and *PSortRefs contain the SortId's and SortRef's from
//     SortDecls, in the same order

static ATermAppl gstcUpdateSortSpec(ATermAppl Spec, ATermAppl SortSpec);
//Pre: Spec and SortSpec are resp. specifications and sort specifications that
//     adhere to the internal syntax after type checking
//Ret: Spec in which the sort specification is replaced by SortSpec

///\brief Increases the value of each key in map
///\param[in] m A mapping from an ATerm to a boolean
///\return m in which all values are negated
static inline atermpp::map<atermpp::aterm,bool> neg_values(atermpp::map<atermpp::aterm,bool> m)
{
  for (atermpp::map<atermpp::aterm,bool>::iterator i = m.begin() ; i != m.end(); i++)
  {
    m[i->first] = !i->second;
  }
  return m;
}
>>>>>>> c1964886


//type checking functions
//-----------------------

ATermAppl type_check_data_spec(ATermAppl data_spec)
{
  if (gsVerbose)
  {
    std::cerr << "type checking data specification...\n";
  }

  ATermAppl Result=NULL;
  if (gsDebug)
  {
    std::cerr << "type checking phase started\n";
  }
  gstcDataInit();

  if (gsDebug)
  {
    std::cerr << "type checking read-in phase started\n";
  }

  if (gstcReadInSorts(ATLgetArgument(ATAgetArgument(data_spec,0),0)))
  {
    // Check sorts for loops
    // Unwind sorts to enable equiv and subtype relations
    if (gstcReadInConstructors())
    {
      if (gstcReadInFuncs(ATLgetArgument(ATAgetArgument(data_spec,1),0),
                          ATLgetArgument(ATAgetArgument(data_spec,2),0)))
      {
        body.equations=ATLgetArgument(ATAgetArgument(data_spec,3),0);
        if (gsDebug)
        {
          std::cerr << "type checking read-in phase finished\n";
        }

        if (gsDebug)
        {
          std::cerr << "type checking transform VarConst phase started\n";
        }

        if (gstcTransformVarConsTypeData())
        {
          if (gsDebug)
          {
            std::cerr << "type checking transform VarConst phase finished\n";
          }

          Result = ATsetArgument(data_spec, (ATerm) gsMakeDataEqnSpec(body.equations),3);

          Result = gstcFoldSortRefs(Result);

          if (gsDebug)
          {
            std::cerr << "type checking phase finished\n";
          }
        }
      }
    }
  }

  gstcDataDestroy();
  return Result;
}

ATermAppl type_check_proc_spec(ATermAppl proc_spec)
{
  if (gsVerbose)
  {
    std::cerr << "type checking process specification...\n";
  }

  ATermAppl Result=NULL;

  if (gsDebug)
  {
    std::cerr << "type checking phase started: " << pp(proc_spec) << "\n";
  }
  gstcDataInit();

  ATermAppl data_spec = ATAgetArgument(proc_spec, 0);
  if (gstcReadInSorts(ATLgetArgument(ATAgetArgument(data_spec,0),0)))
  {
    // Check sorts for loops
    // Unwind sorts to enable equiv and subtype relations
    if (gstcReadInConstructors())
    {
      if (gstcReadInFuncs(ATLgetArgument(ATAgetArgument(data_spec,1),0),
                          ATLgetArgument(ATAgetArgument(data_spec,2),0)))
      {
        body.equations=ATLgetArgument(ATAgetArgument(data_spec,3),0);
        if (gstcReadInActs(ATLgetArgument(ATAgetArgument(proc_spec,1),0)))
        {
          ATermAppl glob_var_spec = ATAgetArgument(proc_spec,2);
          ATermList glob_vars = ATLgetArgument(glob_var_spec,0);
          if (gstcAddVars2Table(context.glob_vars, glob_vars))
          {
            if (gstcReadInProcsAndInit(ATLgetArgument(ATAgetArgument(proc_spec,3),0),
                                       ATAgetArgument(ATAgetArgument(proc_spec,4),0)))
            {
              if (gsDebug)
              {
                std::cerr << "type checking read-in phase finished\n";
              }

              if (gsDebug)
              {
                std::cerr << "type checking transform ActProc+VarConst phase started\n";
              }
              if (gstcTransformVarConsTypeData())
              {
                if (gstcTransformActProcVarConst())
                {
                  if (gsDebug)
                  {
                    std::cerr << "type checking transform ActProc+VarConst phase finished\n";
                  }

                  data_spec=ATAgetArgument(proc_spec,0);
                  data_spec=ATsetArgument(data_spec, (ATerm) gsMakeDataEqnSpec(body.equations),3);
                  Result=ATsetArgument(proc_spec,(ATerm)data_spec,0);
                  Result=ATsetArgument(Result,(ATerm)gsMakeProcEqnSpec(gstcWriteProcs(ATLgetArgument(ATAgetArgument(proc_spec,3),0))),3);
                  Result=ATsetArgument(Result,(ATerm)gsMakeProcessInit(ATAtableGet(body.proc_bodies,(ATerm)INIT_KEY())),4);

                  Result=gstcFoldSortRefs(Result);

                  if (gsDebug)
                  {
                    std::cerr << "type checking phase finished\n";
                  }
                }
              }
            }
          }
        }
      }
    }
  }

  gstcDataDestroy();
  return Result;
}

ATermAppl type_check_sort_expr(ATermAppl sort_expr, ATermAppl spec)
{
  if (gsVerbose)
  {
    std::cerr << "type checking sort expression...\n";
  }
  //check correctness of the sort expression in sort_expr
  //using the specification in spec
  assert(gsIsSortExpr(sort_expr));
  assert(gsIsProcSpec(spec) || gsIsLinProcSpec(spec) || gsIsPBES(spec) || gsIsDataSpec(spec));
  //gsWarningMsg("type checking of sort expressions is partially implemented\n");

  ATermAppl Result=NULL;

  if (gsDebug)
  {
    std::cerr << "type checking phase started\n";
  }

  gstcDataInit();

  if (gsDebug)
  {
    std::cerr << "type checking of sort expressions read-in phase started\n";
  }

  ATermAppl data_spec = NULL;
  if (gsIsDataSpec(spec))
  {
    data_spec = spec;
  }
  else
  {
    data_spec = ATAgetArgument(spec, 0);
  }
  ATermList sorts = ATLgetArgument(ATAgetArgument(data_spec, 0), 0);

  //XXX read-in from spec (not finished)
  if (gstcReadInSorts(sorts))
  {
    if (gsDebug)
    {
      std::cerr << "type checking of sort expressions read-in phase finished\n";
    }

    if (!is_unknown_sort(sort_expr) && !is_multiple_possible_sorts(sort_expr))
    {
      if (gstcIsSortExprDeclared(sort_expr))
      {
        Result=sort_expr;
      }
    }
    else
    {
      gsErrorMsg("type checking of sort expressions failed (%T is not a sort expression)\n",sort_expr);
    }
  }
  else
  {
    gsErrorMsg("reading Sorts from LPS failed\n");
  }

  gstcDataDestroy();
  return Result;
}

ATermAppl type_check_data_expr(ATermAppl data_expr, ATermAppl sort_expr, ATermAppl spec, ATermTable Vars)
{
  if (gsVerbose)
  {
    std::cerr << "type checking data expression...\n";
  }
  //check correctness of the data expression in data_expr using
  //the specification in spec

  //check preconditions
  assert(gsIsProcSpec(spec) || gsIsLinProcSpec(spec) || gsIsPBES(spec) || gsIsDataSpec(spec));
  assert(gsIsDataExpr(data_expr));
  assert((sort_expr == NULL) || gsIsSortExpr(sort_expr));

  ATermAppl Result=NULL;

  if (gsDebug)
  {
    std::cerr << "type checking phase started\n";
  }

  gstcDataInit();

  if (gsDebug)
  {
    std::cerr << "type checking of data expression read-in phase started\n";
  }

  ATermAppl data_spec = NULL;
  if (gsIsDataSpec(spec))
  {
    data_spec = spec;
  }
  else
  {
    data_spec = ATAgetArgument(spec, 0);
  }
  ATermList sorts = ATLgetArgument(ATAgetArgument(data_spec, 0), 0);
  ATermList constructors = ATLgetArgument(ATAgetArgument(data_spec, 1), 0);
  ATermList mappings = ATLgetArgument(ATAgetArgument(data_spec, 2), 0);

  //XXX read-in from spec (not finished)
  if (gstcReadInSorts(sorts) &&
      gstcReadInConstructors() &&
      gstcReadInFuncs(constructors,mappings))
  {
    if (gsDebug)
    {
      std::cerr << "type checking of data expression read-in phase finished\n";
    }

    if ((sort_expr != NULL) && (is_unknown_sort(sort_expr) || is_multiple_possible_sorts(sort_expr)))
    {
      gsErrorMsg("type checking of data expression failed (%T is not a sort expression)\n",sort_expr);
    }
    else if ((sort_expr == NULL) || gstcIsSortExprDeclared(sort_expr))
    {
      bool destroy_vars=(Vars == NULL);
      if (destroy_vars)
      {
        Vars=ATtableCreate(63,50);
      }
      ATermAppl data=data_expr;
      ATermAppl Type=gstcTraverseVarConsTypeD(Vars,Vars,&data,(sort_expr==NULL)?(ATermAppl)data::unknown_sort():sort_expr);
      if (destroy_vars)
      {
        ATtableDestroy(Vars);
      }
      if (Type && !data::is_unknown_sort(data::sort_expression(Type)))
      {
        Result=data;
      }
      else
      {
        gsErrorMsg("type checking of data expression failed\n");
      }
    }
  }
  else
  {
    gsErrorMsg("reading from LPS failed\n");
  }
  gstcDataDestroy();

  return Result;
}

ATermAppl type_check_mult_act(
  ATermAppl mult_act,
  ATermAppl data_spec,
  ATermList action_labels)
{
  if (gsDebug)
  {
    std::cerr << "type checking multiaction...\n";
  }
  //check correctness of the multi-action in mult_act using
  //the process specification or LPS in spec
  // assert (gsIsProcSpec(spec) || gsIsLinProcSpec(spec));
  ATermAppl Result=NULL;

  if (gsDebug)
  {
    std::cerr << "type checking phase started\n";
  }
  gstcDataInit();

  if (gsDebug)
  {
    std::cerr << "type checking of multiactions read-in phase started\n";
  }

  // ATermAppl data_spec = ATAgetArgument(spec, 0);
  ATermList sorts = ATLgetArgument(ATAgetArgument(data_spec, 0), 0);
  ATermList constructors = ATLgetArgument(ATAgetArgument(data_spec, 1), 0);
  ATermList mappings = ATLgetArgument(ATAgetArgument(data_spec, 2), 0);
  // ATermList action_labels = ATLgetArgument(ATAgetArgument(spec, 1), 0);

  //XXX read-in from spec (not finished)
  if (gstcReadInSorts(sorts)
      && gstcReadInConstructors()
      && gstcReadInFuncs(constructors,mappings)
      && gstcReadInActs(action_labels)
     )
  {
    if (gsDebug)
    {
      std::cerr << "type checking of multiactions read-in phase finished\n";
    }

    if (gsIsMultAct(mult_act))
    {
      ATermTable Vars=ATtableCreate(63,50);
      ATermList r=ATmakeList0();
      for (ATermList l=ATLgetArgument(mult_act,0); !ATisEmpty(l); l=ATgetNext(l))
      {
        ATermAppl o=ATAgetFirst(l);
        assert(gsIsParamId(o));
        o=gstcTraverseActProcVarConstP(Vars,o);
        if (!o)
        {
          goto done;
        }
        r=ATinsert(r,(ATerm)o);
      }
      Result=ATsetArgument(mult_act,(ATerm)ATreverse(r),0);

done:
      ATtableDestroy(Vars);
    }
    else
    {
      gsErrorMsg("type checking of multiactions failed (%T is not a multiaction)\n",mult_act);
    }
  }
  else
  {
    gsErrorMsg("reading from LPS failed\n");
  }
  gstcDataDestroy();
  return Result;
}

ATermList type_check_mult_actions(
  ATermList mult_actions,
  ATermAppl data_spec,
  ATermList action_labels)
{
  if (gsDebug)
  {
    std::cerr << "type checking multiactions...\n";
  }
  //check correctness of the multi-action in mult_act using
  //the process specification or LPS in spec
  // assert (gsIsProcSpec(spec) || gsIsLinProcSpec(spec));

  if (gsDebug)
  {
    std::cerr << "type checking phase started\n";
  }
  gstcDataInit();

  if (gsDebug)
  {
    std::cerr << "type checking of multiactions read-in phase started\n";
  }

<<<<<<< HEAD
      //XXX read-in from spec (not finished)
      if(gstcReadInSorts(sorts)
        && gstcReadInConstructors()
        && gstcReadInFuncs(constructors,mappings)
        && gstcReadInActs(action_labels)
        )
      {
        if (gsDebug) { std::cerr << "type checking of multiactions read-in phase finished\n"; }

        if(gsIsMultAct(mult_act))
        {
          ATermTable Vars=ATtableCreate(63,50);
          ATermList r=ATmakeList0();
          for(ATermList l=ATLgetArgument(mult_act,0);!ATisEmpty(l);l=ATgetNext(l))
          {
            ATermAppl o=ATAgetFirst(l);
            assert(gsIsParamId(o));
            o=gstcTraverseActProcVarConstP(Vars,o);
            if(!o) goto done;
            r=ATinsert(r,(ATerm)o);
          }
          Result=ATsetArgument(mult_act,(ATerm)ATreverse(r),0);
=======
  // ATermAppl data_spec = ATAgetArgument(spec, 0);
  ATermList sorts = ATLgetArgument(ATAgetArgument(data_spec, 0), 0);
  ATermList constructors = ATLgetArgument(ATAgetArgument(data_spec, 1), 0);
  ATermList mappings = ATLgetArgument(ATAgetArgument(data_spec, 2), 0);
  // ATermList action_labels = ATLgetArgument(ATAgetArgument(spec, 1), 0);

  //XXX read-in from spec (not finished)
  ATermList result=ATempty;
  if (gstcReadInSorts(sorts)
      && gstcReadInConstructors()
      && gstcReadInFuncs(constructors,mappings)
      && gstcReadInActs(action_labels))
  {
    if (gsDebug)
    {
      std::cerr << "type checking of multiactions read-in phase finished\n";
    }

    for (; !ATisEmpty(mult_actions); mult_actions=ATgetNext(mult_actions))
    {
      ATermTable Vars=ATtableCreate(63,50);
      ATermList r=ATmakeList0();
>>>>>>> c1964886

      for (ATermList l=(ATermList)ATgetFirst(mult_actions) ; !ATisEmpty(l); l=ATgetNext(l))
      {
        ATermAppl o=ATAgetFirst(l);
        assert(gsIsParamId(o));
        o=gstcTraverseActProcVarConstP(Vars,o);
        if (!o)
        {
          ATtableDestroy(Vars);
          throw mcrl2::runtime_error("Typechecking action failed: "+ core::pp(ATAgetFirst(l)));
        }
<<<<<<< HEAD
        else 
        {
          gsErrorMsg("type checking of multiactions failed (%T is not a multiaction)\n",mult_act);
        }
      }
      else {
        gsErrorMsg("reading from LPS failed\n");
      }
      gstcDataDestroy();
      return Result;
    }

    ATermList type_check_mult_actions(ATermList mult_actions, ATermAppl spec)
    {
      if (gsDebug)
      { std::cerr << "type checking multiactions...\n";
      }
      //check correctness of the multi-action in mult_act using
      //the process specification or LPS in spec
      assert (gsIsProcSpec(spec) || gsIsLinProcSpec(spec));

      if (gsDebug) { std::cerr << "type checking phase started\n"; }
      gstcDataInit();

      if (gsDebug) { std::cerr << "type checking of multiactions read-in phase started\n"; }

      ATermAppl data_spec = ATAgetArgument(spec, 0);
      ATermList sorts = ATLgetArgument(ATAgetArgument(data_spec, 0), 0);
      ATermList constructors = ATLgetArgument(ATAgetArgument(data_spec, 1), 0);
      ATermList mappings = ATLgetArgument(ATAgetArgument(data_spec, 2), 0);
      ATermList action_labels = ATLgetArgument(ATAgetArgument(spec, 1), 0);

      //XXX read-in from spec (not finished)
      ATermList result=ATempty;
      if (gstcReadInSorts(sorts)
          && gstcReadInConstructors()
          && gstcReadInFuncs(constructors,mappings)
          && gstcReadInActs(action_labels))
      {
        if (gsDebug) { std::cerr << "type checking of multiactions read-in phase finished\n"; }

        for(; !ATisEmpty(mult_actions); mult_actions=ATgetNext(mult_actions))
        { 
          ATermTable Vars=ATtableCreate(63,50);
          ATermList r=ATmakeList0();
          
          for(ATermList l=(ATermList)ATgetFirst(mult_actions) ;!ATisEmpty(l);l=ATgetNext(l))
          {
            ATermAppl o=ATAgetFirst(l);
            assert(gsIsParamId(o));
            o=gstcTraverseActProcVarConstP(Vars,o);
            if (!o) 
            { 
              ATtableDestroy(Vars);
              throw mcrl2::runtime_error("Typechecking action failed: "+ core::pp(ATAgetFirst(l)));
            }
            r=ATinsert(r,(ATerm)o);
          }
          result = ATinsert(result,(ATerm)ATreverse(r));
        }
      }
      else 
      {
        throw mcrl2::runtime_error("reading data/action specification failed");
      }
      gstcDataDestroy();
      return ATreverse(result);
    }

    ATermAppl type_check_proc_expr(ATermAppl proc_expr, ATermAppl spec)
    {
      if (gsVerbose)
      { std::cerr << "type checking process expression...\n";
=======
        r=ATinsert(r,(ATerm)o);
>>>>>>> c1964886
      }
      result = ATinsert(result,(ATerm)ATreverse(r));
    }
  }
  else
  {
    throw mcrl2::runtime_error("reading data/action specification failed");
  }
  gstcDataDestroy();
  return ATreverse(result);
}

ATermAppl type_check_proc_expr(ATermAppl proc_expr, ATermAppl spec)
{
  if (gsVerbose)
  {
    std::cerr << "type checking process expression...\n";
  }

  //check correctness of the process expression in proc_expr using
  //the process specification or LPS in spec
  assert(gsIsProcSpec(spec) || gsIsLinProcSpec(spec));
  gsWarningMsg("type checking of process expressions is not yet implemented\n");
  return proc_expr;
}

ATermAppl type_check_state_frm(ATermAppl state_frm, ATermAppl spec)
{
  if (gsVerbose)
  {
    std::cerr << "type checking state formula...\n";
  }
  assert(gsIsProcSpec(spec) || gsIsLinProcSpec(spec));
  //check correctness of the state formula in state_formula using
  //the process specification or LPS in spec as follows:
  //1) determine the types of actions according to the definitions
  //   in spec
  //2) determine the types of data expressions according to the
  //   definitions in spec
  //3) check for name conflicts of data variable declarations in
  //   forall, exists, mu and nu quantifiers
  //4) check for monotonicity of fixpoint variables

  ATermAppl Result=NULL;
  if (gsDebug)
  {
    std::cerr << "type checking phase started\n";
  }
  gstcDataInit();

  if (gsDebug)
  {
    std::cerr << "type checking of state formulas read-in phase started\n";
  }

  ATermAppl data_spec = ATAgetArgument(spec, 0);
  ATermList action_labels = ATLgetArgument(ATAgetArgument(spec, 1), 0);

  ATermList sorts = ATLgetArgument(ATAgetArgument(data_spec, 0), 0);
  ATermList constructors = ATLgetArgument(ATAgetArgument(data_spec, 1), 0);
  ATermList mappings = ATLgetArgument(ATAgetArgument(data_spec, 2), 0);

  //XXX read-in from spec (not finished)
  if (gstcReadInSorts(sorts))
  {
    if (gstcReadInConstructors())
    {
      if (gstcReadInFuncs(constructors,mappings))
      {
        if (action_labels != NULL)
        {
          if (!gstcReadInActs(action_labels))
          {
            gsWarningMsg("ignoring the previous error(s), the formula will be typechecked without action label information\n");
          }
        }
        else
        {
          gsWarningMsg("ignoring the previous error(s), the formula will be typechecked without action label information\n");
        }
<<<<<<< HEAD
      }
      else {
        gsErrorMsg("reading sorts from LPS failed\n");
      }
      gstcDataDestroy();
      return Result;
    }

    ATermAppl type_check_action_rename_spec(ATermAppl ar_spec, ATermAppl lps_spec){
=======
        if (gsDebug)
        {
          std::cerr << "type checking of state formulas read-in phase finished\n";
        }
>>>>>>> c1964886

        ATermTable Vars=ATtableCreate(63,50);
        Result=gstcTraverseStateFrm(Vars,Vars,state_frm);
        ATtableDestroy(Vars);
      }
      else
      {
        gsErrorMsg("reading functions from LPS failed\n");
      }
    }
    else
    {
      gsErrorMsg("reading structure constructors from LPS failed.\n");
    }
  }
  else
  {
    gsErrorMsg("reading sorts from LPS failed\n");
  }
  gstcDataDestroy();
  return Result;
}

ATermAppl type_check_action_rename_spec(ATermAppl ar_spec, ATermAppl lps_spec)
{

  if (gsVerbose)
  {
    std::cerr << "type checking action rename specification...\n";
  }

  //check precondition
  assert(gsIsActionRenameSpec(ar_spec));

  ATermAppl Result=NULL;
  if (gsDebug)
  {
    std::cerr << "type checking phase started\n";
  }
  gstcDataInit();

  if (gsDebug)
  {
    std::cerr << "type checking of action rename specification read-in phase started\n";
  }

  ATermTable actions_from_lps=ATtableCreate(63,50);

  ATermAppl lps_data_spec = ATAgetArgument(lps_spec, 0);
  ATermList lps_sorts = ATLgetArgument(ATAgetArgument(lps_data_spec, 0), 0);
  ATermList lps_constructors = ATLgetArgument(ATAgetArgument(lps_data_spec, 1), 0);
  ATermList lps_mappings = ATLgetArgument(ATAgetArgument(lps_data_spec, 2), 0);
  ATermList lps_action_labels = ATLgetArgument(ATAgetArgument(lps_spec, 1), 0);

  //XXX read-in from LPS (not finished)
  if (gstcReadInSorts((ATermList) lps_sorts))
  {
    if (gstcReadInConstructors())
    {
      if (gstcReadInFuncs(lps_constructors, lps_mappings))
      {
        if (!gstcReadInActs(lps_action_labels))
        {
          gsWarningMsg("ignoring the previous error(s), the formula will be typechecked without action label information\n");
        }
        if (gsDebug)
        {
          std::cerr << "type checking of action rename specification read-in phase of LPS finished\n";
        }
        if (gsDebug)
        {
          std::cerr << "type checking of action rename specification read-in phase of rename file started\n";
        }

        ATermAppl data_spec = ATAgetArgument(ar_spec, 0);
        ATermList LPSSorts=ATtableKeys(context.defined_sorts); // remember the sorts from the LPS.
        if (!gstcReadInSorts(ATLgetArgument(ATAgetArgument(data_spec,0),0)))
        {
          goto finally;
        }
        if (gsDebug)
        {
          std::cerr << "type checking of action rename specification read-in phase of rename file sorts finished\n";
        }

        // Check sorts for loops
        // Unwind sorts to enable equiv and subtype relations
        if (!gstcReadInConstructors(list_minus(ATtableKeys(context.defined_sorts),LPSSorts)))
        {
          goto finally;
        }
        if (gsDebug)
        {
          std::cerr << "type checking of action rename specification read-in phase of rename file constructors finished\n";
        }

        if (!gstcReadInFuncs(ATLgetArgument(ATAgetArgument(data_spec,1),0),
                             ATLgetArgument(ATAgetArgument(data_spec,2),0)))
        {
          goto finally;
        }
        if (gsDebug)
        {
          std::cerr << "type checking of action rename specification read-in phase of rename file functions finished\n";
        }

        body.equations=ATLgetArgument(ATAgetArgument(data_spec,3),0);

        //Save the actions from LPS only for the latter use.
        gstcATermTableCopy(context.actions,actions_from_lps);
        if (!gstcReadInActs(ATLgetArgument(ATAgetArgument(ar_spec,1),0)))
        {
          goto finally;
        }
        if (gsDebug)
        {
          std::cerr << "type checking action rename specification read-in phase of the ActionRenameSpec finished\n";
        }

        if (!gstcTransformVarConsTypeData())
        {
          goto finally;
        }
        if (gsDebug)
        {
          std::cerr << "type checking transform VarConstTypeData phase finished\n";
        }

        data_spec=ATsetArgument(data_spec, (ATerm) gsMakeDataEqnSpec(body.equations),3);
        Result=ATsetArgument(ar_spec,(ATerm)data_spec,0);
        Result=gstcFoldSortRefs(Result);


        // now the action renaming rules themselves.
        ATermAppl ActionRenameRules=ATAgetArgument(ar_spec, 2);
        ATermList NewRules=ATmakeList0();

        ATermTable DeclaredVars=ATtableCreate(63,50);
        ATermTable FreeVars=ATtableCreate(63,50);

        bool b = true;

        for (ATermList l=ATLgetArgument(ActionRenameRules,0); !ATisEmpty(l); l=ATgetNext(l))
        {
          ATermAppl Rule=ATAgetFirst(l);
          assert(gsIsActionRenameRule(Rule));

          ATermList VarList=ATLgetArgument(Rule,0);
          if (!gstcVarsUnique(VarList))
          {
            b = false;
            gsErrorMsg("the variables in action rename rule %P are not unique\n",VarList,Rule);
            break;
          }

          ATermTable NewDeclaredVars=gstcAddVars2Table(DeclaredVars,VarList);
          if (!NewDeclaredVars)
          {
            b = false;
            break;
          }
          else
          {
            DeclaredVars=NewDeclaredVars;
          }

          ATermAppl Left=ATAgetArgument(Rule,2);
          assert(gsIsParamId(Left));
          {
            //extra check requested by Tom: actions in the LHS can only come from the LPS
            ATermTable temp=context.actions;
            context.actions=actions_from_lps;
            Left=gstcTraverseActProcVarConstP(DeclaredVars,Left);
            context.actions=temp;
            if (!Left)
            {
              b = false;
              break;
            }
          }

          ATermAppl Cond=ATAgetArgument(Rule,1);
          if (!(gstcTraverseVarConsTypeD(DeclaredVars,DeclaredVars,&Cond,sort_bool::bool_())))
          {
            b = false;  // JK 15/10/2009 remove gsIsNil check
            break;
          }

          ATermAppl Right=ATAgetArgument(Rule,3);
          assert(gsIsParamId(Right) || gsIsTau(Right) || gsIsDelta(Right));
          Right=gstcTraverseActProcVarConstP(DeclaredVars,Right);
          if (!Right)
          {
            b = false;
            break;
          }

          NewRules=ATinsert(NewRules,(ATerm)gsMakeActionRenameRule(VarList,Cond,Left,Right));
        }
        ATtableDestroy(FreeVars);
        ATtableDestroy(DeclaredVars);
        if (!b)
        {
          Result = NULL;
          goto finally;
        }

        ActionRenameRules=ATsetArgument(ActionRenameRules,(ATerm)ATreverse(NewRules),0);
        Result=ATsetArgument(Result,(ATerm)ActionRenameRules,2);
        if (gsDebug)
        {
          std::cerr << "type checking transform VarConstTypeData phase finished\n";
        }
      }
      else
      {
        gsErrorMsg("reading functions from LPS failed\n");
      }
    }
    else
    {
      gsErrorMsg("reading structure constructors from LPS failed\n");
    }
  }
  else
  {
    gsErrorMsg("reading sorts from LPS failed\n");
  }

finally:
  ATtableDestroy(actions_from_lps);
  gstcDataDestroy();
  return Result;
}

ATermAppl type_check_pbes_spec(ATermAppl pbes_spec)
{
  //check correctness of the PBES specification in pbes_spec
  //gsWarningMsg("type checking of PBES specifications is only partially implemented\n");

  if (gsVerbose)
  {
    std::cerr << "type checking PBES specification...\n";
  }

  assert(gsIsPBES(pbes_spec));

  ATermAppl Result=NULL;
  if (gsDebug)
  {
    std::cerr << "type checking phase of PBES specifications started\n";
  }
  gstcDataInit();

  if (gsDebug)
  {
    std::cerr << "type checking of PBES specification read-in phase started\n";
  }


  ATermAppl data_spec = ATAgetArgument(pbes_spec,0);
  ATermAppl pb_eqn_spec = ATAgetArgument(pbes_spec,2);
  ATermAppl pb_init = ATAgetArgument(pbes_spec,3);
  ATermAppl glob_var_spec = ATAgetArgument(pbes_spec,1);

  if (!gstcReadInSorts(ATLgetArgument(ATAgetArgument(data_spec,0),0)))
  {
    goto finally;
  }
  if (gsDebug)
  {
    std::cerr << "type checking of PBES specification read-in phase of sorts finished\n";
  }

  // Check sorts for loops
  // Unwind sorts to enable equiv and subtype relations
  if (!gstcReadInConstructors())
  {
    goto finally;
  }
  if (gsDebug)
  {
    std::cerr << "type checking of PBES specification read-in phase of constructors finished\n";
  }

  if (!gstcReadInFuncs(ATLgetArgument(ATAgetArgument(data_spec,1),0),
                       ATLgetArgument(ATAgetArgument(data_spec,2),0)))
  {
    goto finally;
  }
  if (gsDebug)
  {
    std::cerr << "type checking of PBES specification read-in phase of functions finished\n";
  }

  body.equations=ATLgetArgument(ATAgetArgument(data_spec,3),0);

  if (!gstcAddVars2Table(context.glob_vars, ATLgetArgument(glob_var_spec,0)))
  {
    goto finally;
  }
  if (gsDebug)
  {
    std::cerr << "type checking of PBES specification read-in phase of global variables finished\n";
  }

  if (!gstcReadInPBESAndInit(pb_eqn_spec,pb_init))
  {
    goto finally;
  }
  if (gsDebug)
  {
    std::cerr << "type checking PBES read-in phase finished\n";
  }

  if (gsDebug)
  {
    std::cerr << "type checking transform Data+PBES phase started\n";
  }
  if (!gstcTransformVarConsTypeData())
  {
    goto finally;
  }
  if (!gstcTransformPBESVarConst())
  {
    goto finally;
  }
  if (gsDebug)
  {
    std::cerr << "type checking transform Data+PBES phase finished\n";
  }

  data_spec=ATsetArgument(data_spec,(ATerm)gsMakeDataEqnSpec(body.equations),3);
  Result=ATsetArgument(pbes_spec,(ATerm)data_spec,0);

  pb_eqn_spec=ATsetArgument(pb_eqn_spec,(ATerm)gstcWritePBES(ATLgetArgument(pb_eqn_spec,0)),0);
  Result=ATsetArgument(Result,(ATerm)pb_eqn_spec,2);

  pb_init=ATsetArgument(pb_init,(ATerm)ATAtableGet(body.proc_bodies,(ATerm)INIT_KEY()),0);
  Result=ATsetArgument(Result,(ATerm)pb_init,3);

  Result=gstcFoldSortRefs(Result);

finally:
  gstcDataDestroy();
  return Result;
}

ATermList type_check_data_vars(ATermList data_vars, ATermAppl spec)
{
  if (gsVerbose)
  {
    std::cerr << "type checking data variables...\n";
  }
  //check correctness of the data variable declaration in sort_expr
  //using the specification in spec

  assert(gsIsProcSpec(spec) || gsIsLinProcSpec(spec) || gsIsPBES(spec) || gsIsDataSpec(spec));

  if (gsDebug)
  {
    std::cerr << "type checking phase started\n";
  }

  gstcDataInit();

  if (gsDebug)
  {
    std::cerr << "type checking of data variables read-in phase started\n";
  }

  ATermAppl data_spec = NULL;
  if (gsIsDataSpec(spec))
  {
    data_spec = spec;
  }
  else
  {
    data_spec = ATAgetArgument(spec, 0);
  }
  ATermList sorts = ATLgetArgument(ATAgetArgument(data_spec, 0), 0);

  //XXX read-in from spec (not finished)
  if (gstcReadInSorts(sorts))
  {
    if (gsDebug)
    {
      std::cerr << "type checking of data variables read-in phase finished\n";
    }

    ATermTable Vars=ATtableCreate(63,50);
    ATermTable NewVars=gstcAddVars2Table(Vars,data_vars);
    if (!NewVars)
    {
      ATtableDestroy(Vars);
      gsErrorMsg("type error while typechecking data variables\n");
      return NULL;
    }
    ATtableDestroy(Vars);
  }
  else
  {
    gsErrorMsg("reading from LPS failed\n");
  }
  gstcDataDestroy();

  return data_vars;
}

//local functions
//---------------

// fold functions

void gstcSplitSortDecls(ATermList SortDecls, ATermList* PSortIds,
                        ATermList* PSortRefs)
{
  ATermList SortIds = ATmakeList0();
  ATermList SortRefs = ATmakeList0();
  while (!ATisEmpty(SortDecls))
  {
    ATermAppl SortDecl = ATAgetFirst(SortDecls);
    if (gsIsSortRef(SortDecl))
    {
      SortRefs = ATinsert(SortRefs, (ATerm) SortDecl);
    }
    else     //gsIsSortId(SortDecl)
    {
      SortIds = ATinsert(SortIds, (ATerm) SortDecl);
    }
    SortDecls = ATgetNext(SortDecls);
  }
  *PSortIds = ATreverse(SortIds);
  *PSortRefs = ATreverse(SortRefs);
}

ATermAppl gstcUpdateSortSpec(ATermAppl Spec, ATermAppl SortSpec)
{
  assert(gsIsDataSpec(Spec) || gsIsProcSpec(Spec) || gsIsLinProcSpec(Spec) || gsIsPBES(Spec) || gsIsActionRenameSpec(Spec));
  assert(gsIsSortSpec(SortSpec));
  if (gsIsDataSpec(Spec))
  {
    Spec = ATsetArgument(Spec, (ATerm) SortSpec, 0);
  }
  else
  {
    ATermAppl DataSpec = ATAgetArgument(Spec, 0);
    DataSpec = ATsetArgument(DataSpec, (ATerm) SortSpec, 0);
    Spec = ATsetArgument(Spec, (ATerm) DataSpec, 0);
  }
  return Spec;
}

ATermAppl gstcFoldSortRefs(ATermAppl Spec)
{
  assert(gsIsDataSpec(Spec) || gsIsProcSpec(Spec) || gsIsLinProcSpec(Spec) || gsIsPBES(Spec) || gsIsActionRenameSpec(Spec));
  if (gsDebug)
  {
    std::cerr << "specification before folding:" << pp(Spec) << "\n";
  }
  //get sort declarations
  ATermAppl DataSpec;
  if (gsIsDataSpec(Spec))
  {
    DataSpec = Spec;
  }
  else
  {
    DataSpec = ATAgetArgument(Spec, 0);
  }
  ATermAppl SortSpec = ATAgetArgument(DataSpec, 0);
  ATermList SortDecls = ATLgetArgument(SortSpec, 0);
  //split sort declarations in sort id's and sort references
  ATermList SortIds = NULL;
  ATermList SortRefs = NULL;
  gstcSplitSortDecls(SortDecls, &SortIds, &SortRefs);
  //fold sort references in the sort references themselves
  SortRefs = gstcFoldSortRefsInSortRefs(SortRefs);
  //substitute sort references in the rest of Spec, i.e.
  //(a) remove sort references from Spec
  Spec = gstcUpdateSortSpec(Spec, gsMakeSortSpec(SortIds));
  //(b) build substitution table
  ATermTable Substs = ATtableCreate(2*ATgetLength(SortRefs),50);
  ATermList l = SortRefs;
  while (!ATisEmpty(l))
  {
    ATermAppl SortRef = ATAgetFirst(l);
    //add substitution for SortRef
    ATermAppl LHS = gsMakeSortId(ATAgetArgument(SortRef, 0));
    ATermAppl RHS = ATAgetArgument(SortRef, 1);
    if (gsIsSortId(RHS) || gsIsSortArrow(RHS))
    {
      //add forward substitution
      ATtablePut(Substs, (ATerm) LHS, (ATerm) RHS);
    }
    else
    {
      //add backward substitution
      ATtablePut(Substs, (ATerm) RHS, (ATerm) LHS);
    }
    l = ATgetNext(l);
  }
  //(c) perform substitutions until the specification becomes stable
  ATermAppl NewSpec = Spec;
  do
  {
    if (gsDebug)
    {
      std::cerr << "substituting sort references in specification\n";
    }
    Spec = NewSpec;
    NewSpec = (ATermAppl) gsSubstValuesTable(Substs, (ATerm) Spec, true);
  }
  while (!ATisEqual(NewSpec, Spec));
  ATtableDestroy(Substs);

  //add the removed sort references back to Spec
  Spec = gstcUpdateSortSpec(Spec, gsMakeSortSpec(ATconcat(SortIds, SortRefs)));
  if (gsDebug)
  {
    std::cerr << "specification after folding:\n" << pp(Spec) << "\n" ;
  }
  return Spec;
}

ATermList gstcFoldSortRefsInSortRefs(ATermList SortRefs)
{
  //fold sort references in SortRefs by means of repeated forward and backward
  //substitution
  ATermList NewSortRefs = SortRefs;
  size_t n = ATgetLength(SortRefs);
  //perform substitutions until the list of sort references becomes stable
  do
  {
    SortRefs = NewSortRefs;
    if (gsDebug)
    {
      std::cerr << "SortRefs contains the following sort references:\n" << pp(gsMakeSortSpec(SortRefs)) << "\n";
    }
    //perform substitutions implied by sort references in NewSortRefs to the
    //other elements in NewSortRefs
    for (size_t i = 0; i < n; i++)
    {
      ATermAppl SortRef = ATAelementAt(NewSortRefs, i);
      //turn SortRef into a substitution
      ATermAppl LHS = gsMakeSortId(ATAgetArgument(SortRef, 0));
      ATermAppl RHS = ATAgetArgument(SortRef, 1);
      ATermAppl Subst;
      if (gsIsSortId(RHS) || gsIsSortArrow(RHS))
      {
        //make forward substitution
        Subst = gsMakeSubst_Appl(LHS, RHS);
      }
      else
      {
        //make backward substitution
        Subst = gsMakeSubst_Appl(RHS, LHS);
      }
      if (gsDebug)
      {
        std::cerr << "performing substition " << pp(ATgetArgument(Subst, 0)) << " := " << pp(ATgetArgument(Subst, 1)) << "\n";
      }
      //perform Subst on all elements of NewSortRefs except for the i'th
      ATermList Substs = ATmakeList1((ATerm) Subst);
      for (size_t j = 0; j < n; j++)
      {
        if (i != j)
        {
          ATermAppl OldSortRef = ATAelementAt(NewSortRefs, j);
          ATermAppl NewSortRef = gsSubstValues_Appl(Substs, OldSortRef, true);
          if (!ATisEqual(NewSortRef, OldSortRef))
          {
            NewSortRefs = ATreplace(NewSortRefs, (ATerm) NewSortRef, j);
          }
        }
      }
    }
    if (gsDebug)
    {
      std::cerr << "\n";
    }
  }
  while (!ATisEqual(NewSortRefs, SortRefs));
  //remove self references
  ATermList l = ATmakeList0();
  while (!ATisEmpty(SortRefs))
  {
    ATermAppl SortRef = ATAgetFirst(SortRefs);
    if (!ATisEqual(gsMakeSortId(ATAgetArgument(SortRef, 0)),
                   ATAgetArgument(SortRef, 1)))
    {
      l = ATinsert(l, (ATerm) SortRef);
    }
    SortRefs = ATgetNext(SortRefs);
  }
  SortRefs = ATreverse(l);
  if (gsDebug)
  {
    std::cerr << "SortRefs, after removing self references:\n" << pp(gsMakeSortSpec(SortRefs)) << "\n";
  }
  return SortRefs;
}

// ========= main processing functions
void gstcDataInit(void)
{
  gssystem.constants=ATtableCreate(63,50);
  gssystem.functions=ATtableCreate(63,50);
  context.basic_sorts=ATindexedSetCreate(63,50);
  context.defined_sorts=ATtableCreate(63,50);
  context.constants=ATtableCreate(63,50);
  context.functions=ATtableCreate(63,50);
  context.actions=ATtableCreate(63,50);
  context.processes=ATtableCreate(63,50);
  context.PBs=ATtableCreate(63,50);
  context.glob_vars=ATtableCreate(63,50);
  body.proc_pars=ATtableCreate(63,50);
  body.proc_bodies=ATtableCreate(63,50);
  body.equations=NULL;
  ATprotectList(&body.equations);
  body.equations = ATmakeList0();

  //Creation of operation identifiers for system defined operations.
  //Bool
  gstcAddSystemConstant(sort_bool::true_());
  gstcAddSystemConstant(sort_bool::false_());
  gstcAddSystemFunction(sort_bool::not_());
  gstcAddSystemFunction(sort_bool::and_());
  gstcAddSystemFunction(sort_bool::or_());
  gstcAddSystemFunction(sort_bool::implies());
  gstcAddSystemFunction(equal_to(data::unknown_sort()));
  gstcAddSystemFunction(not_equal_to(data::unknown_sort()));
  gstcAddSystemFunction(if_(data::unknown_sort()));
  gstcAddSystemFunction(less(data::unknown_sort()));
  gstcAddSystemFunction(less_equal(data::unknown_sort()));
  gstcAddSystemFunction(greater_equal(data::unknown_sort()));
  gstcAddSystemFunction(greater(data::unknown_sort()));
  //Numbers
  gstcAddSystemFunction(sort_nat::pos2nat());
  gstcAddSystemFunction(sort_nat::cnat());
  gstcAddSystemFunction(sort_int::pos2int());
  gstcAddSystemFunction(sort_real::pos2real());
  gstcAddSystemFunction(sort_nat::nat2pos());
  gstcAddSystemFunction(sort_int::nat2int());
  gstcAddSystemFunction(sort_int::cint());
  gstcAddSystemFunction(sort_real::nat2real());
  gstcAddSystemFunction(sort_int::int2pos());
  gstcAddSystemFunction(sort_int::int2nat());
  gstcAddSystemFunction(sort_real::int2real());
  gstcAddSystemFunction(sort_real::creal());
  gstcAddSystemFunction(sort_real::real2pos());
  gstcAddSystemFunction(sort_real::real2nat());
  gstcAddSystemFunction(sort_real::real2int());
  gstcAddSystemConstant(sort_pos::c1());
  //more
  gstcAddSystemFunction(sort_real::maximum(sort_pos::pos(),sort_pos::pos()));
  gstcAddSystemFunction(sort_real::maximum(sort_pos::pos(),sort_nat::nat()));
  gstcAddSystemFunction(sort_real::maximum(sort_nat::nat(),sort_pos::pos()));
  gstcAddSystemFunction(sort_real::maximum(sort_nat::nat(),sort_nat::nat()));
  gstcAddSystemFunction(sort_real::maximum(sort_pos::pos(),sort_int::int_()));
  gstcAddSystemFunction(sort_real::maximum(sort_int::int_(),sort_pos::pos()));
  gstcAddSystemFunction(sort_real::maximum(sort_nat::nat(),sort_int::int_()));
  gstcAddSystemFunction(sort_real::maximum(sort_int::int_(),sort_nat::nat()));
  gstcAddSystemFunction(sort_real::maximum(sort_int::int_(),sort_int::int_()));
  gstcAddSystemFunction(sort_real::maximum(sort_real::real_(),sort_real::real_()));
  //more
  gstcAddSystemFunction(sort_real::minimum(sort_pos::pos(), sort_pos::pos()));
  gstcAddSystemFunction(sort_real::minimum(sort_nat::nat(), sort_nat::nat()));
  gstcAddSystemFunction(sort_real::minimum(sort_int::int_(), sort_int::int_()));
  gstcAddSystemFunction(sort_real::minimum(sort_real::real_(), sort_real::real_()));
  //more
  gstcAddSystemFunction(sort_real::abs(sort_pos::pos()));
  gstcAddSystemFunction(sort_real::abs(sort_nat::nat()));
  gstcAddSystemFunction(sort_real::abs(sort_int::int_()));
  gstcAddSystemFunction(sort_real::abs(sort_real::real_()));
  //more
  gstcAddSystemFunction(sort_real::negate(sort_pos::pos()));
  gstcAddSystemFunction(sort_real::negate(sort_nat::nat()));
  gstcAddSystemFunction(sort_real::negate(sort_int::int_()));
  gstcAddSystemFunction(sort_real::negate(sort_real::real_()));
  gstcAddSystemFunction(sort_real::succ(sort_pos::pos()));
  gstcAddSystemFunction(sort_real::succ(sort_nat::nat()));
  gstcAddSystemFunction(sort_real::succ(sort_int::int_()));
  gstcAddSystemFunction(sort_real::succ(sort_real::real_()));
  gstcAddSystemFunction(sort_real::pred(sort_pos::pos()));
  gstcAddSystemFunction(sort_real::pred(sort_nat::nat()));
  gstcAddSystemFunction(sort_real::pred(sort_int::int_()));
  gstcAddSystemFunction(sort_real::pred(sort_real::real_()));
  gstcAddSystemFunction(sort_real::plus(sort_pos::pos(),sort_pos::pos()));
  gstcAddSystemFunction(sort_real::plus(sort_pos::pos(),sort_nat::nat()));
  gstcAddSystemFunction(sort_real::plus(sort_nat::nat(),sort_pos::pos()));
  gstcAddSystemFunction(sort_real::plus(sort_nat::nat(),sort_nat::nat()));
  gstcAddSystemFunction(sort_real::plus(sort_int::int_(),sort_int::int_()));
  gstcAddSystemFunction(sort_real::plus(sort_real::real_(),sort_real::real_()));
  //more
  gstcAddSystemFunction(sort_real::minus(sort_pos::pos(), sort_pos::pos()));
  gstcAddSystemFunction(sort_real::minus(sort_nat::nat(), sort_nat::nat()));
  gstcAddSystemFunction(sort_real::minus(sort_int::int_(), sort_int::int_()));
  gstcAddSystemFunction(sort_real::minus(sort_real::real_(), sort_real::real_()));
  gstcAddSystemFunction(sort_real::times(sort_pos::pos(), sort_pos::pos()));
  gstcAddSystemFunction(sort_real::times(sort_nat::nat(), sort_nat::nat()));
  gstcAddSystemFunction(sort_real::times(sort_int::int_(), sort_int::int_()));
  gstcAddSystemFunction(sort_real::times(sort_real::real_(), sort_real::real_()));
  //more
  gstcAddSystemFunction(sort_int::div(sort_pos::pos(), sort_pos::pos()));
  gstcAddSystemFunction(sort_int::div(sort_nat::nat(), sort_pos::pos()));
  gstcAddSystemFunction(sort_int::div(sort_int::int_(), sort_pos::pos()));
  gstcAddSystemFunction(sort_int::mod(sort_pos::pos(), sort_pos::pos()));
  gstcAddSystemFunction(sort_int::mod(sort_nat::nat(), sort_pos::pos()));
  gstcAddSystemFunction(sort_int::mod(sort_int::int_(), sort_pos::pos()));
  gstcAddSystemFunction(sort_real::divides(sort_pos::pos(), sort_pos::pos()));
  gstcAddSystemFunction(sort_real::divides(sort_nat::nat(), sort_nat::nat()));
  gstcAddSystemFunction(sort_real::divides(sort_int::int_(), sort_int::int_()));
  gstcAddSystemFunction(sort_real::divides(sort_real::real_(), sort_real::real_()));
  gstcAddSystemFunction(sort_real::exp(sort_pos::pos(), sort_nat::nat()));
  gstcAddSystemFunction(sort_real::exp(sort_nat::nat(), sort_nat::nat()));
  gstcAddSystemFunction(sort_real::exp(sort_int::int_(), sort_nat::nat()));
  gstcAddSystemFunction(sort_real::exp(sort_real::real_(), sort_int::int_()));
  gstcAddSystemFunction(sort_real::floor());
  gstcAddSystemFunction(sort_real::ceil());
  gstcAddSystemFunction(sort_real::round());
  //Lists
  gstcAddSystemConstant(sort_list::nil(data::unknown_sort()));
  gstcAddSystemFunction(sort_list::cons_(data::unknown_sort()));
  gstcAddSystemFunction(sort_list::count(data::unknown_sort()));
  gstcAddSystemFunction(sort_list::snoc(data::unknown_sort()));
  gstcAddSystemFunction(sort_list::concat(data::unknown_sort()));
  gstcAddSystemFunction(sort_list::element_at(data::unknown_sort()));
  gstcAddSystemFunction(sort_list::head(data::unknown_sort()));
  gstcAddSystemFunction(sort_list::tail(data::unknown_sort()));
  gstcAddSystemFunction(sort_list::rhead(data::unknown_sort()));
  gstcAddSystemFunction(sort_list::rtail(data::unknown_sort()));
  gstcAddSystemFunction(sort_list::in(data::unknown_sort()));
  //Sets
  gstcAddSystemFunction(sort_bag::set2bag(data::unknown_sort()));
  gstcAddSystemConstant(sort_set::emptyset(data::unknown_sort()));
  gstcAddSystemFunction(sort_set::setin(data::unknown_sort()));
  gstcAddSystemFunction(sort_set::setunion_(data::unknown_sort()));
  gstcAddSystemFunction(sort_set::setdifference(data::unknown_sort()));
  gstcAddSystemFunction(sort_set::setintersection(data::unknown_sort()));
  gstcAddSystemFunction(sort_set::setcomplement(data::unknown_sort()));

  //Bags
  gstcAddSystemFunction(sort_bag::bag2set(data::unknown_sort()));
  gstcAddSystemConstant(sort_bag::emptybag(data::unknown_sort()));
  gstcAddSystemFunction(sort_bag::bagin(data::unknown_sort()));
  gstcAddSystemFunction(sort_bag::bagcount(data::unknown_sort()));
  gstcAddSystemFunction(sort_bag::bagjoin(data::unknown_sort()));
  gstcAddSystemFunction(sort_bag::bagdifference(data::unknown_sort()));
  gstcAddSystemFunction(sort_bag::bagintersect(data::unknown_sort()));

  // function update
  gstcAddSystemFunction(data::function_update(data::unknown_sort(),data::unknown_sort()));
}

void gstcDataDestroy(void)
{
  ATtableDestroy(gssystem.constants);
  ATtableDestroy(gssystem.functions);
  ATindexedSetDestroy(context.basic_sorts);
  ATtableDestroy(context.defined_sorts);
  ATtableDestroy(context.constants);
  ATtableDestroy(context.functions);
  ATtableDestroy(context.actions);
  ATtableDestroy(context.processes);
  ATtableDestroy(context.PBs);
  ATtableDestroy(context.glob_vars);
  ATtableDestroy(body.proc_pars);
  ATtableDestroy(body.proc_bodies);
  ATunprotectList(&body.equations);
}

static bool gstc_check_for_sort_alias_loop_through_function_sort_via_expression(
  const sort_expression& sort_expression_start_search,
  const basic_sort& end_search,
  std::set < basic_sort > &visited,
  const bool observed_a_sort_constructor);

// This function checks whether there is a path of sort aliases
// from start_search to end_search.
// The boolean observed_a_sort_constructor indicates whether on the
// current path a sort constainer or a function sort has been
// observed. The set visited indicates which basic sorts have been
// encountered on the current path. This is only used for loop  checking.
// The current algorithm is exponential, which is considered not too
// much of a problem, given that sort expressions are generally small.
static bool gstc_check_for_sort_alias_loop_through_function_sort(
  const basic_sort& start_search,
  const basic_sort& end_search,
  std::set < basic_sort > &visited,
  const bool observed_a_sort_constructor)
{
  ATermAppl aterm_reference=(ATermAppl)ATtableGet(context.defined_sorts,
                            (ATerm)static_cast<ATermAppl>(start_search.name()));

  if (aterm_reference==NULL)
  {
    // start_search is not a sort alias, and hence not a recursive sort.
    return false;
  }

  if (start_search==end_search)
  {
    // We found a loop.
    return observed_a_sort_constructor;
  }
  if (visited.find(start_search)!=visited.end())
  {
    // start_search has already been encountered. end_search will not be found via this path.
    return false;
  }

<<<<<<< HEAD
    // ========= main processing functions
    void gstcDataInit(void){
      gssystem.constants=ATtableCreate(63,50);
      gssystem.functions=ATtableCreate(63,50);
      context.basic_sorts=ATindexedSetCreate(63,50);
      context.defined_sorts=ATtableCreate(63,50);
      context.constants=ATtableCreate(63,50);
      context.functions=ATtableCreate(63,50);
      context.actions=ATtableCreate(63,50);
      context.processes=ATtableCreate(63,50);
      context.PBs=ATtableCreate(63,50);
      context.glob_vars=ATtableCreate(63,50);
      body.proc_pars=ATtableCreate(63,50);
      body.proc_bodies=ATtableCreate(63,50);
      body.equations = ATmakeList0();
      ATprotectList(&body.equations);

      //Creation of operation identifiers for system defined operations.
      //Bool
      gstcAddSystemConstant(sort_bool::true_());
      gstcAddSystemConstant(sort_bool::false_());
      gstcAddSystemFunction(sort_bool::not_());
      gstcAddSystemFunction(sort_bool::and_());
      gstcAddSystemFunction(sort_bool::or_());
      gstcAddSystemFunction(sort_bool::implies());
      gstcAddSystemFunction(equal_to(data::unknown_sort()));
      gstcAddSystemFunction(not_equal_to(data::unknown_sort()));
      gstcAddSystemFunction(if_(data::unknown_sort()));
      gstcAddSystemFunction(less(data::unknown_sort()));
      gstcAddSystemFunction(less_equal(data::unknown_sort()));
      gstcAddSystemFunction(greater_equal(data::unknown_sort()));
      gstcAddSystemFunction(greater(data::unknown_sort()));
      //Numbers
      gstcAddSystemFunction(sort_nat::pos2nat());
      gstcAddSystemFunction(sort_nat::cnat());
      gstcAddSystemFunction(sort_int::pos2int());
      gstcAddSystemFunction(sort_real::pos2real());
      gstcAddSystemFunction(sort_nat::nat2pos());
      gstcAddSystemFunction(sort_int::nat2int());
      gstcAddSystemFunction(sort_int::cint());
      gstcAddSystemFunction(sort_real::nat2real());
      gstcAddSystemFunction(sort_int::int2pos());
      gstcAddSystemFunction(sort_int::int2nat());
      gstcAddSystemFunction(sort_real::int2real());
      gstcAddSystemFunction(sort_real::creal());
      gstcAddSystemFunction(sort_real::real2pos());
      gstcAddSystemFunction(sort_real::real2nat());
      gstcAddSystemFunction(sort_real::real2int());
      gstcAddSystemConstant(sort_pos::c1());
      //more
      gstcAddSystemFunction(sort_real::maximum(sort_pos::pos(),sort_pos::pos()));
      gstcAddSystemFunction(sort_real::maximum(sort_pos::pos(),sort_nat::nat()));
      gstcAddSystemFunction(sort_real::maximum(sort_nat::nat(),sort_pos::pos()));
      gstcAddSystemFunction(sort_real::maximum(sort_nat::nat(),sort_nat::nat()));
      gstcAddSystemFunction(sort_real::maximum(sort_pos::pos(),sort_int::int_()));
      gstcAddSystemFunction(sort_real::maximum(sort_int::int_(),sort_pos::pos()));
      gstcAddSystemFunction(sort_real::maximum(sort_nat::nat(),sort_int::int_()));
      gstcAddSystemFunction(sort_real::maximum(sort_int::int_(),sort_nat::nat()));
      gstcAddSystemFunction(sort_real::maximum(sort_int::int_(),sort_int::int_()));
      gstcAddSystemFunction(sort_real::maximum(sort_real::real_(),sort_real::real_()));
      //more
      gstcAddSystemFunction(sort_real::minimum(sort_pos::pos(), sort_pos::pos()));
      gstcAddSystemFunction(sort_real::minimum(sort_nat::nat(), sort_nat::nat()));
      gstcAddSystemFunction(sort_real::minimum(sort_int::int_(), sort_int::int_()));
      gstcAddSystemFunction(sort_real::minimum(sort_real::real_(), sort_real::real_()));
      //more
      gstcAddSystemFunction(sort_real::abs(sort_pos::pos()));
      gstcAddSystemFunction(sort_real::abs(sort_nat::nat()));
      gstcAddSystemFunction(sort_real::abs(sort_int::int_()));
      gstcAddSystemFunction(sort_real::abs(sort_real::real_()));
      //more
      gstcAddSystemFunction(sort_real::negate(sort_pos::pos()));
      gstcAddSystemFunction(sort_real::negate(sort_nat::nat()));
      gstcAddSystemFunction(sort_real::negate(sort_int::int_()));
      gstcAddSystemFunction(sort_real::negate(sort_real::real_()));
      gstcAddSystemFunction(sort_real::succ(sort_pos::pos()));
      gstcAddSystemFunction(sort_real::succ(sort_nat::nat()));
      gstcAddSystemFunction(sort_real::succ(sort_int::int_()));
      gstcAddSystemFunction(sort_real::succ(sort_real::real_()));
      gstcAddSystemFunction(sort_real::pred(sort_pos::pos()));
      gstcAddSystemFunction(sort_real::pred(sort_nat::nat()));
      gstcAddSystemFunction(sort_real::pred(sort_int::int_()));
      gstcAddSystemFunction(sort_real::pred(sort_real::real_()));
      gstcAddSystemFunction(sort_real::plus(sort_pos::pos(),sort_pos::pos()));
      gstcAddSystemFunction(sort_real::plus(sort_pos::pos(),sort_nat::nat()));
      gstcAddSystemFunction(sort_real::plus(sort_nat::nat(),sort_pos::pos()));
      gstcAddSystemFunction(sort_real::plus(sort_nat::nat(),sort_nat::nat()));
      gstcAddSystemFunction(sort_real::plus(sort_int::int_(),sort_int::int_()));
      gstcAddSystemFunction(sort_real::plus(sort_real::real_(),sort_real::real_()));
      //more
      gstcAddSystemFunction(sort_real::minus(sort_pos::pos(), sort_pos::pos()));
      gstcAddSystemFunction(sort_real::minus(sort_nat::nat(), sort_nat::nat()));
      gstcAddSystemFunction(sort_real::minus(sort_int::int_(), sort_int::int_()));
      gstcAddSystemFunction(sort_real::minus(sort_real::real_(), sort_real::real_()));
      gstcAddSystemFunction(sort_real::times(sort_pos::pos(), sort_pos::pos()));
      gstcAddSystemFunction(sort_real::times(sort_nat::nat(), sort_nat::nat()));
      gstcAddSystemFunction(sort_real::times(sort_int::int_(), sort_int::int_()));
      gstcAddSystemFunction(sort_real::times(sort_real::real_(), sort_real::real_()));
      //more
      gstcAddSystemFunction(sort_int::div(sort_pos::pos(), sort_pos::pos()));
      gstcAddSystemFunction(sort_int::div(sort_nat::nat(), sort_pos::pos()));
      gstcAddSystemFunction(sort_int::div(sort_int::int_(), sort_pos::pos()));
      gstcAddSystemFunction(sort_int::mod(sort_pos::pos(), sort_pos::pos()));
      gstcAddSystemFunction(sort_int::mod(sort_nat::nat(), sort_pos::pos()));
      gstcAddSystemFunction(sort_int::mod(sort_int::int_(), sort_pos::pos()));
      gstcAddSystemFunction(sort_real::divides(sort_pos::pos(), sort_pos::pos()));
      gstcAddSystemFunction(sort_real::divides(sort_nat::nat(), sort_nat::nat()));
      gstcAddSystemFunction(sort_real::divides(sort_int::int_(), sort_int::int_()));
      gstcAddSystemFunction(sort_real::divides(sort_real::real_(), sort_real::real_()));
      gstcAddSystemFunction(sort_real::exp(sort_pos::pos(), sort_nat::nat()));
      gstcAddSystemFunction(sort_real::exp(sort_nat::nat(), sort_nat::nat()));
      gstcAddSystemFunction(sort_real::exp(sort_int::int_(), sort_nat::nat()));
      gstcAddSystemFunction(sort_real::exp(sort_real::real_(), sort_int::int_()));
      gstcAddSystemFunction(sort_real::floor());
      gstcAddSystemFunction(sort_real::ceil());
      gstcAddSystemFunction(sort_real::round());
      //Lists
      gstcAddSystemConstant(sort_list::nil(data::unknown_sort()));
      gstcAddSystemFunction(sort_list::cons_(data::unknown_sort()));
      gstcAddSystemFunction(sort_list::count(data::unknown_sort()));
      gstcAddSystemFunction(sort_list::snoc(data::unknown_sort()));
      gstcAddSystemFunction(sort_list::concat(data::unknown_sort()));
      gstcAddSystemFunction(sort_list::element_at(data::unknown_sort()));
      gstcAddSystemFunction(sort_list::head(data::unknown_sort()));
      gstcAddSystemFunction(sort_list::tail(data::unknown_sort()));
      gstcAddSystemFunction(sort_list::rhead(data::unknown_sort()));
      gstcAddSystemFunction(sort_list::rtail(data::unknown_sort()));
      gstcAddSystemFunction(sort_list::in(data::unknown_sort()));
      //Sets
      gstcAddSystemFunction(sort_bag::set2bag(data::unknown_sort()));
      gstcAddSystemConstant(sort_set::emptyset(data::unknown_sort()));
      gstcAddSystemFunction(sort_set::setin(data::unknown_sort()));
      gstcAddSystemFunction(sort_set::setunion_(data::unknown_sort()));
      gstcAddSystemFunction(sort_set::setdifference(data::unknown_sort()));
      gstcAddSystemFunction(sort_set::setintersection(data::unknown_sort()));
      gstcAddSystemFunction(sort_set::setcomplement(data::unknown_sort()));

      //Bags
      gstcAddSystemFunction(sort_bag::bag2set(data::unknown_sort()));
      gstcAddSystemConstant(sort_bag::emptybag(data::unknown_sort()));
      gstcAddSystemFunction(sort_bag::bagin(data::unknown_sort()));
      gstcAddSystemFunction(sort_bag::bagcount(data::unknown_sort()));
      gstcAddSystemFunction(sort_bag::bagjoin(data::unknown_sort()));
      gstcAddSystemFunction(sort_bag::bagdifference(data::unknown_sort()));
      gstcAddSystemFunction(sort_bag::bagintersect(data::unknown_sort()));

      // function update
      gstcAddSystemFunction(data::function_update(data::unknown_sort(),data::unknown_sort()));
    }

    void gstcDataDestroy(void){
      ATtableDestroy(gssystem.constants);
      ATtableDestroy(gssystem.functions);
      ATindexedSetDestroy(context.basic_sorts);
      ATtableDestroy(context.defined_sorts);
      ATtableDestroy(context.constants);
      ATtableDestroy(context.functions);
      ATtableDestroy(context.actions);
      ATtableDestroy(context.processes);
      ATtableDestroy(context.PBs);
      ATtableDestroy(context.glob_vars);
      ATtableDestroy(body.proc_pars);
      ATtableDestroy(body.proc_bodies);
      ATunprotectList(&body.equations);
    }

    static bool gstc_check_for_sort_alias_loop_through_sort_container_via_expression(
                   const sort_expression &sort_expression_start_search,
                   const basic_sort &end_search,
                   std::set < basic_sort > &visited,
                   const bool observed_a_sort_constructor);

    // This function checks whether there is a path of sort aliases
    // from start_search to end_search. 
    // The boolean observed_a_sort_constructor indicates whether on the 
    // current path a sort constainer or a function sort has been
    // observed. The set visited indicates which basic sorts have been
    // encountered on the current path. This is only used for loop  checking.
    // The current algorithm is exponential, which is considered not too
    // much of a problem, given that sort expressions are generally small.
    static bool gstc_check_for_sort_alias_loop_through_sort_container(
                   const basic_sort &start_search,
                   const basic_sort &end_search,
                   std::set < basic_sort > &visited,
                   const bool observed_a_sort_constructor)
    { ATermAppl aterm_reference=(ATermAppl)ATtableGet(context.defined_sorts,
                                               (ATerm)static_cast<ATermAppl>(start_search.name())); 
   
      if (aterm_reference==NULL)
      { // start_search is not a sort alias, and hence not a recursive sort.
        return false;
      }
    
      if (visited.find(start_search)!=visited.end())
      { // start_search has already been encountered. end_search will not be found via this path.
        return false;
      }
     
      const sort_expression reference(aterm_reference);
      return gstc_check_for_sort_alias_loop_through_sort_container_via_expression(reference,end_search,visited,observed_a_sort_constructor);
    }

    static bool gstc_check_for_sort_alias_loop_through_sort_container_via_expression(
                   const sort_expression &sort_expression_start_search,
                   const basic_sort &end_search,
                   std::set < basic_sort > &visited,
                   const bool observed_a_sort_constructor)
    { 
      if (is_basic_sort(sort_expression_start_search))
      { const basic_sort start_search(sort_expression_start_search);
        if (end_search==start_search)
        { return observed_a_sort_constructor;
        }
        else
        { visited.insert(start_search);
          return gstc_check_for_sort_alias_loop_through_sort_container(start_search,end_search,visited,observed_a_sort_constructor);
        }
      }

      if (is_container_sort(sort_expression_start_search))
      { const container_sort start_search_container(sort_expression_start_search);
        return gstc_check_for_sort_alias_loop_through_sort_container_via_expression(
                           start_search_container.element_sort(),end_search,visited,true);
=======
  visited.insert(start_search);
  const sort_expression reference(aterm_reference);
  return gstc_check_for_sort_alias_loop_through_function_sort_via_expression(reference,end_search,visited,observed_a_sort_constructor);
}

static bool gstc_check_for_sort_alias_loop_through_function_sort_via_expression(
  const sort_expression& sort_expression_start_search,
  const basic_sort& end_search,
  std::set < basic_sort > &visited,
  const bool observed_a_sort_constructor)
{
  if (is_basic_sort(sort_expression_start_search))
  {
    const basic_sort start_search(sort_expression_start_search);
    if (end_search==start_search)
    {
      return observed_a_sort_constructor;
    }
    else
    {
      return gstc_check_for_sort_alias_loop_through_function_sort(start_search,end_search,visited,observed_a_sort_constructor);
    }
  }

  if (is_container_sort(sort_expression_start_search))
  {
    // A loop through a list container is allowed, but a loop through a set or bag container
    // is problematic.
    const container_sort start_search_container(sort_expression_start_search);
    return gstc_check_for_sort_alias_loop_through_function_sort_via_expression(
             start_search_container.element_sort(),end_search,visited,
             start_search_container.container_name()!=list_container());
  }

  if (is_function_sort(sort_expression_start_search))
  {
    const function_sort f_start_search(sort_expression_start_search);
    if (gstc_check_for_sort_alias_loop_through_function_sort_via_expression(
          f_start_search.codomain(),end_search,visited,true))
    {
      return true;
    }
    for (sort_expression_list::const_iterator i=f_start_search.domain().begin();
         i!=f_start_search.domain().end(); ++i)
    {
      if (gstc_check_for_sort_alias_loop_through_function_sort_via_expression(
            *i,end_search,visited,true))
      {
        return true;
>>>>>>> c1964886
      }
    }
    // end_search has not been found, so:
    return false;
  }

  if (is_structured_sort(sort_expression_start_search))
  {
    const structured_sort struct_start_search(sort_expression_start_search);
    const function_symbol_vector constructor_functions=struct_start_search.constructor_functions();
    for (function_symbol_vector::const_iterator i=constructor_functions.begin();
         i!=constructor_functions.end(); ++i)
    {
      if (is_function_sort(i->sort()))
      {
        const sort_expression_list domain_sorts=function_sort(i->sort()).domain();
        for (sort_expression_list::const_iterator j=domain_sorts.begin();
             j!=domain_sorts.end(); ++j)
        {
          if (gstc_check_for_sort_alias_loop_through_function_sort_via_expression(
                *j,end_search,visited,observed_a_sort_constructor))
          {
            return true;
          }
        }
      }
    }
    return false;

  }

  assert(0); // start_search cannot be a multiple_possible_sorts, or an unknown sort.
  return false;
}

static ATbool gstcReadInSorts(ATermList Sorts)
{
  ATbool nnew;
  ATbool Result=ATtrue;
  for (; !ATisEmpty(Sorts); Sorts=ATgetNext(Sorts))
  {
    ATermAppl Sort=ATAgetFirst(Sorts);
    ATermAppl SortName=ATAgetArgument(Sort,0);
    if (sort_bool::is_bool(basic_sort(core::identifier_string(SortName))))
    {
      gsErrorMsg("attempt to redeclare sort Bool\n");
      return ATfalse;
    }
    if (sort_pos::is_pos(basic_sort(core::identifier_string(SortName))))
    {
      gsErrorMsg("attempt to redeclare sort Pos\n");
      return ATfalse;
    }
    if (sort_nat::is_nat(basic_sort(core::identifier_string(SortName))))
    {
      gsErrorMsg("attempt to redeclare sort Nat\n");
      return ATfalse;
    }
    if (sort_int::is_int(basic_sort(core::identifier_string(SortName))))
    {
      gsErrorMsg("attempt to redeclare sort Int\n");
      return ATfalse;
    }
    if (sort_real::is_real(basic_sort(core::identifier_string(SortName))))
    {
      gsErrorMsg("attempt to redeclare sort Real\n");
      return ATfalse;
    }
    if (ATindexedSetGetIndex(context.basic_sorts, (ATerm)SortName)>=0
        || ATAtableGet(context.defined_sorts, (ATerm)SortName))
    {

      gsErrorMsg("double declaration of sort %P\n",SortName);
      return ATfalse;
    }
    if (gsIsSortId(Sort))
    {
      ATindexedSetPut(context.basic_sorts, (ATerm)SortName, &nnew);
    }
    else if (gsIsSortRef(Sort))
    {
      ATtablePut(context.defined_sorts, (ATerm)SortName, (ATerm)ATAgetArgument(Sort,1));
      if (gsDebug)
      {
        std::cerr << "Add sort alias " << pp(SortName) << "  " << pp((ATerm)ATAgetArgument(Sort,1)) << "\n";
      }
    }
    else
    {
      assert(0);
    }
  }

  // Check for sorts that are recursive through container sorts.
  // E.g. sort L=List(L);
  // This is forbidden.

  ATermList sort_aliases=ATtableKeys(context.defined_sorts);
  for (; sort_aliases!=ATempty ; sort_aliases=ATgetNext(sort_aliases))
  {
    std::set < basic_sort > visited;
    const basic_sort s(core::identifier_string((ATermAppl)ATgetFirst(sort_aliases)));
    ATermAppl aterm_reference=(ATermAppl)ATtableGet(context.defined_sorts,
                              (ATerm)static_cast<ATermAppl>(s.name()));
    assert(aterm_reference!=NULL);
    const sort_expression ar(aterm_reference);
    if (gstc_check_for_sort_alias_loop_through_function_sort_via_expression(ar,s,visited,false))
    {
      gsErrorMsg("sort %P is recursively defined via a function sort, or a set or a bag type container\n",ATgetFirst(sort_aliases));
      return ATfalse;
    }
  }

  return Result;
}

static ATbool gstcReadInConstructors(ATermList NewSorts)
{
  ATermList Sorts=NewSorts;
  if (!Sorts)
  {
    Sorts=ATtableKeys(context.defined_sorts);
  }
  for (; !ATisEmpty(Sorts); Sorts=ATgetNext(Sorts))
  {
    ATermAppl SortExpr=ATAtableGet(context.defined_sorts,ATgetFirst(Sorts));
    if (!gstcIsSortExprDeclared(SortExpr))
    {
      return ATfalse;
    }
    if (!gstcReadInSortStruct(SortExpr))
    {
      return ATfalse;
    }
  }
  return ATtrue;
}


atermpp::map < data::sort_expression, data::basic_sort > construct_normalised_aliases()
{
  // This function does the same as data_specification::reconstruct_m_normalised_aliases().
  // Therefore, it should be replaced by that function, after restructuring the type checker.
  // First reset the normalised aliases and the mappings and constructors that have been
  // inherited to basic sort aliases during a previous round of sort normalisation.
  atermpp::map < data::sort_expression, data::basic_sort > normalised_aliases;

  // Fill normalised_aliases. Simple aliases are stored from left to
  // right. If the right hand side is non trivial (struct, list, set or bag)
  // the alias is stored from right to left.
  for (ATermList sort_walker=ATtableKeys(context.defined_sorts);  sort_walker!=ATempty; sort_walker=ATgetNext(sort_walker))
  {
    const core::identifier_string sort_name(ATAgetFirst(sort_walker));
    const data::basic_sort first(sort_name);
    const data::sort_expression second(atermpp::aterm_appl((ATermAppl)ATtableGet(context.defined_sorts,(ATerm)static_cast<ATermAppl>(sort_name))));
    if (is_structured_sort(second) ||
        is_function_sort(second) ||
        is_container_sort(second))
    {
      // We deal here with a declaration of the shape sort A=ComplexType.
      // Rewrite every occurrence of ComplexType to A. Suppose that there are
      // two declarations of the shape sort A=ComplexType; B=ComplexType then
      // ComplexType is rewritten to A and B is also rewritten to A.
      const atermpp::map< sort_expression, basic_sort >::const_iterator j=normalised_aliases.find(second);
      if (j!=normalised_aliases.end())
      {
        normalised_aliases[first]=j->second;
      }
      else
      {
        normalised_aliases[second]=first;
      }
    }
    else
    {
      // We are dealing with a sort declaration of the shape sort A=B.
      // Every occurrence of sort A is normalised to sort B.
      normalised_aliases[first]=second;
    }
  }

  // Close the mapping normalised_aliases under itself. If a rewriting
  // loop is detected, throw a runtime error.

  for (atermpp::map< sort_expression, basic_sort >::iterator i=normalised_aliases.begin();
       i!=normalised_aliases.end(); i++)
  {
    std::set < sort_expression > sort_already_seen;
    sort_expression result_sort=i->second;

    std::set< sort_expression > all_sorts;
    if (is_container_sort(i->first) || is_function_sort(i->first))
    {
      find_sort_expressions(i->first, std::inserter(all_sorts, all_sorts.end()));
    }
    while (normalised_aliases.count(result_sort)>0)
    {
      sort_already_seen.insert(result_sort);
      result_sort= normalised_aliases.find(result_sort)->second;
      if (sort_already_seen.count(result_sort))
      {
        throw mcrl2::runtime_error("Sort alias " + pp(result_sort) + " is defined in terms of itself.");
      }

      for (std::set< sort_expression >::const_iterator j = all_sorts.begin(); j != all_sorts.end(); ++j)
      {
        if (*j==result_sort)
        {
          throw mcrl2::runtime_error("Sort alias " + pp(i->first) + " depends on sort" +
                                     pp(result_sort) + ", which is circularly defined.\n");
        }
      }
    }
    // So the normalised sort of i->first is result_sort.
    i->second=result_sort;
  }
  return normalised_aliases;
}

static sort_expression mapping(sort_expression s,atermpp::map < sort_expression, basic_sort > &m)
{
  if (m.find(s)==m.end())
  {
    return s;
  }
  return m[s];
}

// Under the assumption that constructor_list contains all the constructors, this
// function checks whether there are sorts that must be necessarily empty because they
// have only constructors referring to the domain itself, e.g. sort D; cons f:D->D;
// If such a domain exists a message is printed to stderr and true is returned.
//
// The algorithm works by putting all target sorts of constructors in a set possibly_empty_constructor_sorts.
// Subsequently, those sorts for which there is a constructor function with
// argument sorts not in this set, are removed, until no more sorts can be removed.
// All sorts remaining in possibly_empty_constructor_sorts are empty constructor sorts
// and are reported. If this set is empty, true is reported, i.e. showing no problem.

static bool gstc_check_for_empty_constructor_domains(ATermList constructor_list)
{
  // First add the constructors for structured sorts to the constructor list;
  try
  {
    ATermList defined_sorts=ATtableKeys(context.defined_sorts);
    atermpp::map < sort_expression, basic_sort > normalised_aliases=construct_normalised_aliases();
    std::set< sort_expression > all_sorts;
    for (; defined_sorts!=ATempty; defined_sorts=ATgetNext(defined_sorts))
    {
      const basic_sort s(core::identifier_string(gstcUnwindType(ATAgetFirst(defined_sorts))));
      ATermAppl reference=ATAtableGet(context.defined_sorts,(ATerm)static_cast<ATermAppl>(s.name()));
      // if (is_container_sort(i->first) || is_function_sort(i->first))
      find_sort_expressions(sort_expression(reference), std::inserter(all_sorts, all_sorts.end()));
    }

    for (std::set< sort_expression > ::const_iterator i=all_sorts.begin(); i!=all_sorts.end(); ++i)
    {
      if (is_structured_sort(*i))
      {
        const function_symbol_vector r=structured_sort(*i).constructor_functions();
        for (function_symbol_vector::const_iterator j=r.begin();
             j!=r.end(); ++j)
        {
          constructor_list=ATinsert(constructor_list,(ATerm)static_cast<ATermAppl>(*j));
        }
      }

      if (is_structured_sort(*i))
      {
        const function_symbol_vector r=structured_sort(*i).constructor_functions();
        for (function_symbol_vector::const_iterator i=r.begin();
             i!=r.end(); ++i)
        {
          constructor_list=ATinsert(constructor_list,(ATerm)static_cast<ATermAppl>(*i));
        }
      }

    }

    std::set < sort_expression > possibly_empty_constructor_sorts;
    for (ATermList constructor_list_walker=constructor_list;
         constructor_list_walker!=ATempty; constructor_list_walker=ATgetNext(constructor_list_walker))
    {
      const sort_expression s=function_symbol(ATgetFirst(constructor_list_walker)).sort();
      if (is_function_sort(s))
      {
        // if s is a constant sort, nothing needs to be added.
        possibly_empty_constructor_sorts.insert(mapping(function_sort(s).codomain(),normalised_aliases));
      }
    }

    // Walk through the constructors removing constructor sorts that are not empty,
    // until no more constructors sorts can be removed.
    for (bool stable=false ; !stable ;)
    {
      stable=true;
      for (ATermList constructor_list_walker=constructor_list;
           constructor_list_walker!=ATempty; constructor_list_walker=ATgetNext(constructor_list_walker))
      {
        const sort_expression s=function_symbol(ATgetFirst(constructor_list_walker)).sort();
        if (!is_function_sort(s))
        {
          if (possibly_empty_constructor_sorts.erase(mapping(s,normalised_aliases))==1) // True if one element has been removed.
          {
            stable=false;
          }
        }
        else
        {
          sort_expression_list r=function_sort(s).domain();
          bool has_a_domain_sort_possibly_empty_sorts=false;
          for (sort_expression_list::const_iterator i=r.begin();
               i!=r.end(); ++i)
          {
            if (possibly_empty_constructor_sorts.find(mapping(*i,normalised_aliases))!=possibly_empty_constructor_sorts.end())
            {
              //
              has_a_domain_sort_possibly_empty_sorts=true;
              continue;
            }
          }
          if (!has_a_domain_sort_possibly_empty_sorts)
          {
            // Condition below is true if one element has been removed.
            if (possibly_empty_constructor_sorts.erase(mapping(function_sort(s).codomain(),normalised_aliases))==1)
            {
              stable=false;
            }
          }
        }
      }
    }
    // Print the sorts remaining in possibly_empty_constructor_sorts, as they must be empty
    if (possibly_empty_constructor_sorts.empty())
    {
      return true; // There are no empty sorts
    }
    else
    {
      gsErrorMsg("the following domains are empty due to recursive constructors:\n");
      for (std::set < sort_expression >:: const_iterator i=possibly_empty_constructor_sorts.begin();
           i!=possibly_empty_constructor_sorts.end(); ++i)
      {
        gsErrorMsg("%P\n",(ATerm)static_cast<ATermAppl>(*i));
      }
      return false;
    }
  }
  catch (mcrl2::runtime_error& e)
  {
    gsErrorMsg("%s",e.what());
    return false;
  }

}

static ATbool gstcReadInFuncs(ATermList Cons, ATermList Maps)
{
  if (gsDebug)
  {
    std::cerr << "Start Read-in Func\n";
  }
  ATbool Result=ATtrue;

  size_t constr_number=ATgetLength(Cons);
  for (ATermList Funcs=ATconcat(Cons,Maps); !ATisEmpty(Funcs); Funcs=ATgetNext(Funcs))
  {
    ATermAppl Func=ATAgetFirst(Funcs);
    ATermAppl FuncName=ATAgetArgument(Func,0);
    ATermAppl FuncType=ATAgetArgument(Func,1);

    if (!gstcIsSortExprDeclared(FuncType))
    {
      return ATfalse;
    }

    //if FuncType is a defined function sort, unwind it
    //{ ATermAppl NewFuncType;
    //  if(gsIsSortId(FuncType)
    //   && (NewFuncType=ATAtableGet(context.defined_sorts,(ATerm)ATAgetArgument(FuncType,0)))
    //   && gsIsSortArrow(NewFuncType))
    //  FuncType=NewFuncType;
    //  }

    //if FuncType is a defined function sort, unwind it
    if (gsIsSortId(FuncType))
    {
      ATermAppl NewFuncType=gstcUnwindType(FuncType);
      if (gsIsSortArrow(NewFuncType))
      {
        FuncType=NewFuncType;
      }
    }

    if ((gsIsSortArrow(FuncType)))
    {
      if (!gstcAddFunction(gsMakeOpId(FuncName,FuncType),"function"))
      {
        return ATfalse;
      }
    }
    else
    {
      if (!gstcAddConstant(gsMakeOpId(FuncName,FuncType),"constant"))
      {
        gsErrorMsg("could not add constant\n");
        return ATfalse;
      }
    }

    if (constr_number)
    {
      constr_number--;

      //Here checks for the constructors
      ATermAppl ConstructorType=FuncType;
      if (gsIsSortArrow(ConstructorType))
      {
        ConstructorType=ATAgetArgument(ConstructorType,1);
      }
      ConstructorType=gstcUnwindType(ConstructorType);
      if (!gsIsSortId(ConstructorType))
      {
        gsErrorMsg("Could not add constructor %P of sort %P. Constructors of a built-in sorts are not allowed.\n",FuncName,FuncType);
        return ATfalse;
      }
      if (sort_bool::is_bool(sort_expression(ConstructorType)))
      {
        gsErrorMsg("Could not add constructor %P of sort %P. Constructors of a built-in sorts are not allowed.\n",FuncName,FuncType);
        return ATfalse;
      }
      if (sort_pos::is_pos(sort_expression(ConstructorType)))
      {
        gsErrorMsg("Could not add constructor %P of sort %P. Constructors of a built-in sorts are not allowed.\n",FuncName,FuncType);
        return ATfalse;
      }
      if (sort_nat::is_nat(sort_expression(ConstructorType)))
      {
        gsErrorMsg("Could not add constructor %P of sort %P. Constructors of a built-in sorts are not allowed.\n",FuncName,FuncType);
        return ATfalse;
      }
      if (sort_int::is_int(sort_expression(ConstructorType)))
      {
        gsErrorMsg("Could not add constructor %P of sort %P. Constructors of a built-in sorts are not allowed.\n",FuncName,FuncType);
        return ATfalse;
      }
      if (sort_real::is_real(sort_expression(ConstructorType)))
      {
        gsErrorMsg("Could not add constructor %P of sort %P. Constructors of a built-in sorts are not allowed.\n",FuncName,FuncType);
        return ATfalse;
      }
    }

    if (gsDebug)
    {
      std::cerr << "Read-in Func " << pp(FuncName) << ", Types " << pp(FuncType) << "\n";
    }
  }

  // Check that the constructors are defined such that they cannot generate an empty sort.
  // E.g. in the specification sort D; cons f:D->D; the sort D must be necessarily empty, which is
  // forbidden. The function below checks whether such malicious specifications occur.

  if (!gstc_check_for_empty_constructor_domains(Cons))
  {
    return ATfalse;
  }

  return Result;
}

static ATbool gstcReadInActs(ATermList Acts)
{
  ATbool Result=ATtrue;
  for (; !ATisEmpty(Acts); Acts=ATgetNext(Acts))
  {
    ATermAppl Act=ATAgetFirst(Acts);
    ATermAppl ActName=ATAgetArgument(Act,0);
    ATermList ActType=ATLgetArgument(Act,1);

    if (!gstcIsSortExprListDeclared(ActType))
    {
      return ATfalse;
    }

    ATermList Types=ATLtableGet(context.actions, (ATerm)ActName);
    if (!Types)
    {
      Types=ATmakeList1((ATerm)ActType);
    }
    else
    {
      // the table context.actions contains a list of types for each
      // action name. We need to check if there is already such a type
      // in the list. If so -- error, otherwise -- add
      if (gstcInTypesL(ActType, Types))
      {
        gsErrorMsg("double declaration of action %P\n", ActName);
        return ATfalse;
      }
      else
      {
        Types=ATappend(Types,(ATerm)ActType);
      }
    }
    ATtablePut(context.actions,(ATerm)ActName,(ATerm)Types);
    if (gsDebug)
    {
      std::cerr << "Read-in Act Name " << pp(ActName) << ", Types ";
      ATfprintf(stderr,"%t\n",Types); // Types is a list of list, on which pp does not work.
    }
  }

  return Result;
}

static ATbool gstcReadInProcsAndInit(ATermList Procs, ATermAppl Init)
{
  ATbool Result=ATtrue;
  for (; !ATisEmpty(Procs); Procs=ATgetNext(Procs))
  {
    ATermAppl Proc=ATAgetFirst(Procs);
    ATermAppl ProcName=ATAgetArgument(ATAgetArgument(Proc,0),0);

    if (ATLtableGet(context.actions, (ATerm)ProcName))
    {
      gsErrorMsg("declaration of both process and action %P\n", ProcName);
      return ATfalse;
    }

    ATermList ProcType=ATLgetArgument(ATAgetArgument(Proc,0),1);

    if (!gstcIsSortExprListDeclared(ProcType))
    {
      return ATfalse;
    }

    ATermList Types=ATLtableGet(context.processes,(ATerm)ProcName);
    if (!Types)
    {
      Types=ATmakeList1((ATerm)ProcType);
    }
    else
    {
      // the table context.processes contains a list of types for each
      // process name. We need to check if there is already such a type
      // in the list. If so -- error, otherwise -- add
      if (gstcInTypesL(ProcType, Types))
      {
        gsErrorMsg("double declaration of process %P\n", ProcName);
        return ATfalse;
      }
      else
      {
        Types=ATappend(Types,(ATerm)ProcType);
      }
    }
    ATtablePut(context.processes,(ATerm)ProcName,(ATerm)Types);

    //check that all formal parameters of the process are unique.
    ATermList ProcVars=ATLgetArgument(Proc,1);
    if (!gstcVarsUnique(ProcVars))
    {
      gsErrorMsg("the formal variables in process %P are not unique\n",Proc);
      return ATfalse;
    }

    ATtablePut(body.proc_pars,(ATerm)ATAgetArgument(Proc,0),(ATerm)ATLgetArgument(Proc,1));
    ATtablePut(body.proc_bodies,(ATerm)ATAgetArgument(Proc,0),(ATerm)ATAgetArgument(Proc,2));
    if (gsDebug)
    {
      std::cerr << "Read-in Proc Name " << pp(ProcName) << ", Types " ;
      ATfprintf(stderr,"%t\n",Types); // Types is a list of list, on which pp does not work.
    }
  }
  ATtablePut(body.proc_pars,(ATerm)INIT_KEY(),(ATerm)ATmakeList0());
  ATtablePut(body.proc_bodies,(ATerm)INIT_KEY(),(ATerm)Init);

  return Result;
}

static ATbool gstcReadInPBESAndInit(ATermAppl PBEqnSpec, ATermAppl PBInit)
{
  ATbool Result=ATtrue;

  //ATermList PBFreeVars=ATLgetArgument(GlobVarSpec,0);
  ATermList PBEqns=ATLgetArgument(PBEqnSpec,0);

  for (; !ATisEmpty(PBEqns); PBEqns=ATgetNext(PBEqns))
  {
    ATermAppl PBEqn=ATAgetFirst(PBEqns);
    ATermAppl PBName=ATAgetArgument(ATAgetArgument(PBEqn,1),0);

    ATermList PBVars=ATLgetArgument(ATAgetArgument(PBEqn,1),1);

    ATermList PBType=ATmakeList0();
    for (ATermList l=PBVars; !ATisEmpty(l); l=ATgetNext(l))
    {
      PBType=ATinsert(PBType,(ATerm)ATAgetArgument(ATAgetFirst(l),1));
    }
    PBType=ATreverse(PBType);

    if (!gstcIsSortExprListDeclared(PBType))
    {
      return ATfalse;
    }

    ATermList Types=ATLtableGet(context.PBs,(ATerm)PBName);
    if (!Types)
    {
      Types=ATmakeList1((ATerm)PBType);
    }
    else
    {
      // temporarily prohibit overloading here
      gsErrorMsg("attempt to overload propositional variable %P\n", PBName);
      return ATfalse;
      // the table context.PBs contains a list of types for each
      // PBES name. We need to check if there is already such a type
      // in the list. If so -- error, otherwise -- add
      if (gstcInTypesL(PBType, Types))
      {
        gsErrorMsg("double declaration of propositional variable %P\n", PBName);
        return ATfalse;
      }
      else
      {
        Types=ATappend(Types,(ATerm)PBType);
      }
    }
    ATtablePut(context.PBs,(ATerm)PBName,(ATerm)Types);

    //check that all formal parameters of the PBES are unique.
    //if(!gstcVarsUnique(ATconcat(PBVars,PBFreeVars))){ gsErrorMsg("the formal and/or global variables in PBES %P are not unique\n",PBEqn); return ATfalse;}

    //This is a fake ProcVarId (There is no PBVarId)
    ATermAppl Index=gsMakeProcVarId(PBName,PBType);
    //ATtablePut(body.proc_freevars,(ATerm)Index,(ATerm)PBFreeVars);
    ATtablePut(body.proc_pars,(ATerm)Index,(ATerm)PBVars);
    ATtablePut(body.proc_bodies,(ATerm)Index,(ATerm)ATAgetArgument(PBEqn,2));
    if (gsDebug)
    {
      std::cerr << "Read-in Proc Name " << pp(PBName) << ", Types ";
      ATfprintf(stderr,"%t\n",Types); // pp cannot print list of lists of types
    }
  }
  //ATtablePut(body.proc_freevars,(ATerm)INIT_KEY(),(ATerm)PBFreeVars);
  ATtablePut(body.proc_pars,(ATerm)INIT_KEY(),(ATerm)ATmakeList0());
  ATtablePut(body.proc_bodies,(ATerm)INIT_KEY(),(ATerm)ATAgetArgument(PBInit,0));

  return Result;
}

static ATermList gstcWriteProcs(ATermList oldprocs)
{
  ATermList Result=ATmakeList0();
  for (ATermList l=oldprocs; !ATisEmpty(l); l=ATgetNext(l))
  {
    ATermAppl ProcVar=ATAgetArgument(ATAgetFirst(l),0);
    if (ProcVar==INIT_KEY())
    {
      continue;
    }
    Result=ATinsert(Result,(ATerm)gsMakeProcEqn(ProcVar,
                    ATLtableGet(body.proc_pars,(ATerm)ProcVar),
                    ATAtableGet(body.proc_bodies,(ATerm)ProcVar)
                                               )
                   );
  }
  Result=ATreverse(Result);
  return Result;
}

static ATermList gstcWritePBES(ATermList oldPBES)
{
  ATermList Result=ATmakeList0();
  for (ATermList PBEqns=oldPBES; !ATisEmpty(PBEqns); PBEqns=ATgetNext(PBEqns))
  {
    ATermAppl PBEqn=ATAgetFirst(PBEqns);
    ATermAppl PBESVar=ATAgetArgument(PBEqn,1);

    ATermList PBType=ATmakeList0();
    for (ATermList l=ATLgetArgument(PBESVar,1); !ATisEmpty(l); l=ATgetNext(l))
    {
      PBType=ATinsert(PBType,(ATerm)ATAgetArgument(ATAgetFirst(l),1));
    }
    PBType=ATreverse(PBType);

    ATermAppl Index=gsMakeProcVarId(ATAgetArgument(PBESVar,0),PBType);

    if (Index==INIT_KEY())
    {
      continue;
    }
    Result=ATinsert(Result,(ATerm)ATsetArgument(PBEqn,(ATerm)ATAtableGet(body.proc_bodies,(ATerm)Index),2));
  }
  return ATreverse(Result);
}


static ATbool gstcTransformVarConsTypeData(void)
{
  ATbool Result=ATtrue;
  ATermTable DeclaredVars=ATtableCreate(63,50);
  ATermTable FreeVars=ATtableCreate(63,50);

  //data terms in equations
  ATermList NewEqns=ATmakeList0();
  bool b = true;
  for (ATermList Eqns=body.equations; !ATisEmpty(Eqns); Eqns=ATgetNext(Eqns))
  {
    ATermAppl Eqn=ATAgetFirst(Eqns);
    ATermList VarList=ATLgetArgument(Eqn,0);

    if (!gstcVarsUnique(VarList))
    {
      b = false;
      gsErrorMsg("the variables in equation declaration %P are not unique\n",VarList,Eqn);
      break;
    }

    ATermTable NewDeclaredVars=gstcAddVars2Table(DeclaredVars,VarList);
    if (!NewDeclaredVars)
    {
      b = false;
      break;
    }
    else
    {
      DeclaredVars=NewDeclaredVars;
    }

    ATermAppl Left=ATAgetArgument(Eqn,2);
    ATermAppl LeftType=gstcTraverseVarConsTypeD(DeclaredVars,DeclaredVars,&Left,data::unknown_sort(),FreeVars,false,true);
    if (!LeftType)
    {
      b = false;
      gsErrorMsg("error occurred while typechecking %P as left hand side of equation %P\n",Left,Eqn);
      break;
    }
    if (was_warning_upcasting)
    {
      was_warning_upcasting=false;
      gsWarningMsg("warning occurred while typechecking %P as left hand side of equation %P\n",Left,Eqn);
    }

    ATermAppl Cond=ATAgetArgument(Eqn,1);
    if (!gstcTraverseVarConsTypeD(DeclaredVars,FreeVars,&Cond,sort_bool::bool_()))
    {
      b = false;
      break;
    }
    ATermAppl Right=ATAgetArgument(Eqn,3);
    ATermAppl RightType=gstcTraverseVarConsTypeD(DeclaredVars,FreeVars,&Right,LeftType,NULL,false);
    if (!RightType)
    {
      b = false;
      gsErrorMsg("error occurred while typechecking %P as right hand side of equation %P\n",Right,Eqn);
      break;
    }

    //If the types are not uniquely the same now: do once more:
    if (!gstcEqTypesA(LeftType,RightType))
    {
      // if (gsDebug) { std::cerr << "Doing again for the equation %P, LeftType: %P, RightType: %P\n",Eqn,LeftType,RightType); }
      ATermAppl Type=gstcTypeMatchA(LeftType,RightType);
      if (!Type)
      {
        gsErrorMsg("types of the left- (%P) and right- (%P) hand-sides of the equation %P do not match\n",LeftType,RightType,Eqn);
        b = false;
        break;
      }
      Left=ATAgetArgument(Eqn,2);
      ATtableReset(FreeVars);
      LeftType=gstcTraverseVarConsTypeD(DeclaredVars,DeclaredVars,&Left,Type,FreeVars,true);
      if (!LeftType)
      {
        b = false;
        gsErrorMsg("types of the left- and right-hand-sides of the equation %P do not match\n",Eqn);
        break;
      }
      if (was_warning_upcasting)
      {
        was_warning_upcasting=false;
        gsWarningMsg("warning occurred while typechecking %P as left hand side of equation %P\n",Left,Eqn);
      }
      Right=ATAgetArgument(Eqn,3);
      RightType=gstcTraverseVarConsTypeD(DeclaredVars,DeclaredVars,&Right,LeftType,FreeVars);
      if (!RightType)
      {
        b = false;
        gsErrorMsg("types of the left- and right-hand-sides of the equation %P do not match\n",Eqn);
        break;
      }
      Type=gstcTypeMatchA(LeftType,RightType);
      if (!Type)
      {
        gsErrorMsg("types of the left- (%P) and right- (%P) hand-sides of the equation %P do not match\n",LeftType,RightType,Eqn);
        b = false;
        break;
      }
      if (gstcHasUnknown(Type))
      {
        gsErrorMsg("types of the left- (%P) and right- (%P) hand-sides of the equation %P cannot be uniquely determined\n",LeftType,RightType,Eqn);
        b = false;
        break;
      }
    }
    ATtableReset(DeclaredVars);
    NewEqns=ATinsert(NewEqns,(ATerm)gsMakeDataEqn(VarList,Cond,Left,Right));
  }
  if (b)
  {
    body.equations=ATreverse(NewEqns);
  }

  ATtableDestroy(FreeVars);
  ATtableDestroy(DeclaredVars);
  return b?Result:ATfalse;
}

static ATbool gstcTransformActProcVarConst(void)
{
  ATbool Result=ATtrue;
  ATermTable Vars=ATtableCreate(63,50);

  //process and data terms in processes and init
  for (ATermList ProcVars=ATtableKeys(body.proc_pars); !ATisEmpty(ProcVars); ProcVars=ATgetNext(ProcVars))
  {
    ATermAppl ProcVar=ATAgetFirst(ProcVars);
    ATtableReset(Vars);
    gstcATermTableCopy(context.glob_vars,Vars);

    ATermTable NewVars=gstcAddVars2Table(Vars,ATLtableGet(body.proc_pars,(ATerm)ProcVar));
    if (!NewVars)
    {
      Result = ATfalse;
      break;
    }
    else
    {
      Vars=NewVars;
    }

    ATermAppl NewProcTerm=gstcTraverseActProcVarConstP(Vars,ATAtableGet(body.proc_bodies,(ATerm)ProcVar));
    if (!NewProcTerm)
    {
      Result = ATfalse;
      break;
    }
    ATtablePut(body.proc_bodies,(ATerm)ProcVar,(ATerm)NewProcTerm);
  }

  ATtableDestroy(Vars);
  return Result;
}

static ATbool gstcTransformPBESVarConst(void)
{
  ATbool Result=ATtrue;
  ATermTable Vars=ATtableCreate(63,50);

  //PBEs and data terms in PBEqns and init
  for (ATermList PBVars=ATtableKeys(body.proc_pars); !ATisEmpty(PBVars); PBVars=ATgetNext(PBVars))
  {
    ATermAppl PBVar=ATAgetFirst(PBVars);
    ATtableReset(Vars);
    gstcATermTableCopy(context.glob_vars,Vars);

    ATermTable NewVars=gstcAddVars2Table(Vars,ATLtableGet(body.proc_pars,(ATerm)PBVar));
    if (!NewVars)
    {
      Result = ATfalse;
      break;
    }
    else
    {
      Vars=NewVars;
    }

    ATermAppl NewPBTerm=gstcTraversePBESVarConstPB(Vars,ATAtableGet(body.proc_bodies,(ATerm)PBVar));
    if (!NewPBTerm)
    {
      Result = ATfalse;
      break;
    }
    ATtablePut(body.proc_bodies,(ATerm)PBVar,(ATerm)NewPBTerm);
  }

  ATtableDestroy(Vars);
  return Result;
}


// ======== Auxiliary functions
static ATbool gstcInTypesA(ATermAppl Type, ATermList Types)
{
  for (; !ATisEmpty(Types); Types=ATgetNext(Types))
    if (gstcEqTypesA(Type,ATAgetFirst(Types)))
    {
      return ATtrue;
    }
  return ATfalse;
}

static ATbool gstcEqTypesA(ATermAppl Type1, ATermAppl Type2)
{
  if (ATisEqual(Type1, Type2))
  {
    return ATtrue;
  }

  if (!Type1 || !Type2)
  {
    return ATfalse;
  }

  return ATisEqual(gstcUnwindType(Type1),gstcUnwindType(Type2));
}

static ATbool gstcInTypesL(ATermList Type, ATermList Types)
{
  for (; !ATisEmpty(Types); Types=ATgetNext(Types))
    if (gstcEqTypesL(Type,ATLgetFirst(Types)))
    {
      return ATtrue;
    }
  return ATfalse;
}

static ATbool gstcEqTypesL(ATermList Type1, ATermList Type2)
{
  if (ATisEqual(Type1, Type2))
  {
    return ATtrue;
  }
  if (!Type1 || !Type2)
  {
    return ATfalse;
  }
  if (ATgetLength(Type1)!=ATgetLength(Type2))
  {
    return ATfalse;
  }
  for (; !ATisEmpty(Type1); Type1=ATgetNext(Type1),Type2=ATgetNext(Type2))
    if (!gstcEqTypesA(ATAgetFirst(Type1),ATAgetFirst(Type2)))
    {
      return ATfalse;
    }
  return ATtrue;
}

static ATbool gstcIsSortDeclared(ATermAppl SortName)
{

  // if (gsDebug) { std::cerr << "gstcIsSortDeclared: SortName %P\n",SortName);

  if (sort_bool::is_bool(basic_sort(core::identifier_string(SortName))) ||
      sort_pos::is_pos(basic_sort(core::identifier_string(SortName))) ||
      sort_nat::is_nat(basic_sort(core::identifier_string(SortName))) ||
      sort_int::is_int(basic_sort(core::identifier_string(SortName))) ||
      sort_real::is_real(basic_sort(core::identifier_string(SortName))))
  {
    return ATtrue;
  }
  if (ATindexedSetGetIndex(context.basic_sorts, (ATerm)SortName)>=0)
  {
    return ATtrue;
  }
  if (ATAtableGet(context.defined_sorts,(ATerm)SortName))
  {
    return ATtrue;
  }
  return ATfalse;
}

static ATbool gstcIsSortExprDeclared(ATermAppl SortExpr)
{
  if (gsIsSortId(SortExpr))
  {
    ATermAppl SortName=ATAgetArgument(SortExpr,0);
    if (!gstcIsSortDeclared(SortName))
    {
      gsErrorMsg("basic or defined sort %P is not declared\n",SortName);
      return ATfalse;
    }
    return ATtrue;
  }

  if (gsIsSortCons(SortExpr))
  {
    return gstcIsSortExprDeclared(ATAgetArgument(SortExpr, 1));
  }

  if (gsIsSortArrow(SortExpr))
  {
    if (!gstcIsSortExprDeclared(ATAgetArgument(SortExpr,1)))
    {
      return ATfalse;
    }
    if (!gstcIsSortExprListDeclared(ATLgetArgument(SortExpr,0)))
    {
      return ATfalse;
    }
    return ATtrue;
  }

  if (gsIsSortStruct(SortExpr))
  {
    for (ATermList Constrs=ATLgetArgument(SortExpr,0); !ATisEmpty(Constrs); Constrs=ATgetNext(Constrs))
    {
      ATermAppl Constr=ATAgetFirst(Constrs);

      ATermList Projs=ATLgetArgument(Constr,1);
      for (; !ATisEmpty(Projs); Projs=ATgetNext(Projs))
      {
        ATermAppl Proj=ATAgetFirst(Projs);
        ATermAppl ProjSort=ATAgetArgument(Proj,1);

        // not to forget, recursive call for ProjSort ;-)
        if (!gstcIsSortExprDeclared(ProjSort))
        {
          return ATfalse;
        }
      }
    }
    return ATtrue;
  }

  assert(0);
  gsErrorMsg("this is not a sort expression %T\n",SortExpr);
  return ATfalse;
}

static ATbool gstcIsSortExprListDeclared(ATermList SortExprList)
{
  for (; !ATisEmpty(SortExprList); SortExprList=ATgetNext(SortExprList))
    if (!gstcIsSortExprDeclared(ATAgetFirst(SortExprList)))
    {
      return ATfalse;
    }
  return ATtrue;
}


static ATbool gstcReadInSortStruct(ATermAppl SortExpr)
{
  ATbool Result=ATtrue;

  if (gsIsSortId(SortExpr))
  {
    ATermAppl SortName=ATAgetArgument(SortExpr,0);
    if (!gstcIsSortDeclared(SortName))
    {
      gsErrorMsg("basic or defined sort %P is not declared\n",SortName);
      return ATfalse;
    }
    return ATtrue;
  }

  if (gsIsSortCons(SortExpr))
  {
    return gstcReadInSortStruct(ATAgetArgument(SortExpr,1));
  }

  if (gsIsSortArrow(SortExpr))
  {
    if (!gstcReadInSortStruct(ATAgetArgument(SortExpr,1)))
    {
      return ATfalse;
    }
    for (ATermList Sorts=ATLgetArgument(SortExpr,0); !ATisEmpty(Sorts); Sorts=ATgetNext(Sorts))
    {
      if (!gstcReadInSortStruct(ATAgetFirst(Sorts)))
      {
        return ATfalse;
      }
    }
    return ATtrue;
  }

  if (gsIsSortStruct(SortExpr))
  {
    for (ATermList Constrs=ATLgetArgument(SortExpr,0); !ATisEmpty(Constrs); Constrs=ATgetNext(Constrs))
    {
      ATermAppl Constr=ATAgetFirst(Constrs);

      // recognizer -- if present -- a function from SortExpr to Bool
      ATermAppl Name=ATAgetArgument(Constr,2);
      if (!gsIsNil(Name) &&
          !gstcAddFunction(gsMakeOpId(Name,gsMakeSortArrow(ATmakeList1((ATerm)SortExpr),sort_bool::bool_())),"recognizer"))
      {
        return ATfalse;
      }

      // constructor type and projections
      ATermList Projs=ATLgetArgument(Constr,1);
      Name=ATAgetArgument(Constr,0);
      if (ATisEmpty(Projs))
      {
        if (!gstcAddConstant(gsMakeOpId(Name,SortExpr),"constructor constant"))
        {
          return ATfalse;
        }
        else
        {
          continue;
        }
      }

      ATermList ConstructorType=ATmakeList0();
      for (; !ATisEmpty(Projs); Projs=ATgetNext(Projs))
      {
        ATermAppl Proj=ATAgetFirst(Projs);
        ATermAppl ProjSort=ATAgetArgument(Proj,1);

        // not to forget, recursive call for ProjSort ;-)
        if (!gstcReadInSortStruct(ProjSort))
        {
          return ATfalse;
        }

        ATermAppl ProjName=ATAgetArgument(Proj,0);
        if (!gsIsNil(ProjName) &&
            !gstcAddFunction(gsMakeOpId(ProjName,gsMakeSortArrow(ATmakeList1((ATerm)SortExpr),ProjSort)),"projection",true))
        {
          return ATfalse;
        }
        ConstructorType=ATinsert(ConstructorType,(ATerm)ProjSort);
      }
      if (!gstcAddFunction(gsMakeOpId(Name,gsMakeSortArrow(ATreverse(ConstructorType),SortExpr)),"constructor"))
      {
        return ATfalse;
      }
    }
    return ATtrue;
  }

<<<<<<< HEAD
    static ATermAppl gstcTraverseActProcVarConstP(ATermTable Vars, ATermAppl ProcTerm)
    {
      ATermAppl Result=NULL;
      int n = ATgetArity(ATgetAFun(ProcTerm));
      if(n==0) return ProcTerm;

      //Here the code for short-hand assignments begins.
      if(gsIsIdAssignment(ProcTerm)){
        // if (gsDebug) { std::cerr << "typechecking a process call with short-hand assignments %T\n\n", ProcTerm);
        ATermAppl Name=ATAgetArgument(ProcTerm,0);
        ATermList ParList=ATLtableGet(context.processes,(ATerm)Name);
        if (!ParList) { gsErrorMsg("process %P not declared\n", Name); return NULL; }
=======
  assert(0);
  return Result;
}

static ATbool gstcAddConstant(ATermAppl OpId, const char* msg)
{
  assert(gsIsOpId(OpId));
  ATbool Result=ATtrue;
>>>>>>> c1964886

  ATermAppl Name = function_symbol(OpId).name();
  ATermAppl Sort = function_symbol(OpId).sort();

  if (ATAtableGet(context.constants, (ATerm)Name) /*|| ATLtableGet(context.functions, (ATerm)Name)*/)
  {
    gsErrorMsg("double declaration of %s %P\n", msg, Name);
    return ATfalse;
  }

  if (ATLtableGet(gssystem.constants, (ATerm)Name) || ATLtableGet(gssystem.functions, (ATerm)Name))
  {
    gsErrorMsg("attempt to declare a constant with the name that is a built-in identifier (%P)\n", Name);
    return ATfalse;
  }

  ATtablePut(context.constants, (ATerm)Name, (ATerm)Sort);
  return Result;
}

static ATbool gstcAddFunction(ATermAppl OpId, const char* msg, bool allow_double_decls)
{
  assert(gsIsOpId(OpId));
  ATbool Result=ATtrue;
  const function_symbol f(OpId);
  const sort_expression_list domain=function_sort(f.sort()).domain();
  ATermAppl Name = f.name();
  ATermAppl Sort = f.sort();

  //constants and functions can have the same names
  //  if(ATAtableGet(context.constants, (ATerm)Name)){
  //    ThrowMF("Double declaration of constant and %s %T\n", msg, Name);
  //  }

  if (domain.size()==0)
  {
    if (ATAtableGet(gssystem.constants, (ATerm)Name))
    {
      gsErrorMsg("attempt to redeclare the system constant with %s %P\n", msg, OpId);
      return ATfalse;
    }
  }
  else // domain.size()>0
  {
    ATermList L=ATLtableGet(gssystem.functions, (ATerm)Name);
    for (; L!=NULL && L!=ATempty ; L=ATgetNext(L))
    {
      if (gstcTypeMatchA(Sort,(ATermAppl)ATgetFirst(L))!=NULL)
      {
        // f matches a predefined function
        gsErrorMsg("attempt to redeclare a system function with %s %P:%P\n", msg, OpId,Sort);
        return ATfalse;
      }
    }
  }

  ATermList Types=ATLtableGet(context.functions, (ATerm)Name);
  // the table context.functions contains a list of types for each
  // function name. We need to check if there is already such a type
  // in the list. If so -- error, otherwise -- add
  if (Types && gstcInTypesA(Sort, Types))
  {
    if (!allow_double_decls)
    {
      gsErrorMsg("double declaration of %s %P\n", msg, Name);
      return ATfalse;
    }
  }
  else
  {
    if (!Types)
    {
      Types=ATmakeList0();
    }
    Types=ATappend(Types,(ATerm)Sort);
    ATtablePut(context.functions,(ATerm)Name,(ATerm)Types);
  }
  if (gsDebug)
  {
    std::cerr << "Read-in " << msg << " " << pp(Name) << ". Type " << pp(Types) << "\n";
  }
  return Result;
}

static void gstcAddSystemConstant(ATermAppl OpId)
{
  //Pre: OpId is an OpId
  // append the Type to the entry of the Name of the OpId in gssystem.constants table
  assert(gsIsOpId(OpId));
  ATermAppl OpIdName = function_symbol(OpId).name();
  ATermAppl Type = function_symbol(OpId).sort();

  ATermList Types=ATLtableGet(gssystem.constants, (ATerm)OpIdName);

  if (!Types)
  {
    Types=ATmakeList0();
  }
  Types=ATappend(Types,(ATerm)Type);
  ATtablePut(gssystem.constants,(ATerm)OpIdName,(ATerm)Types);
}

static void gstcAddSystemFunction(ATermAppl OpId)
{
  //Pre: OpId is an OpId
  // append the Type to the entry of the Name of the OpId in gssystem.functions table
  assert(gsIsOpId(OpId));
  ATermAppl OpIdName = function_symbol(OpId).name();
  ATermAppl Type = function_symbol(OpId).sort();
  assert(gsIsSortArrow(Type));

  ATermList Types=ATLtableGet(gssystem.functions, (ATerm)OpIdName);

  if (!Types)
  {
    Types=ATmakeList0();
  }
  Types=ATappend(Types,(ATerm)Type);  // TODO: Avoid ATappend!!!! But the order is essential.
  ATtablePut(gssystem.functions,(ATerm)OpIdName,(ATerm)Types);
}

static void gstcATermTableCopy(ATermTable Orig, ATermTable Copy)
{
  for (ATermList Keys=ATtableKeys(Orig); !ATisEmpty(Keys); Keys=ATgetNext(Keys))
  {
    ATerm Key=ATgetFirst(Keys);
    ATtablePut(Copy,Key,ATtableGet(Orig,Key));
  }
}


static ATbool gstcVarsUnique(ATermList VarDecls)
{
  ATbool Result=ATtrue;
  ATermIndexedSet Temp=ATindexedSetCreate(63,50);

  for (; !ATisEmpty(VarDecls); VarDecls=ATgetNext(VarDecls))
  {
    ATermAppl VarDecl=ATAgetFirst(VarDecls);
    ATermAppl VarName=ATAgetArgument(VarDecl,0);
    // if already defined -- replace (other option -- warning)
    // if variable name is a constant name -- it has more priority (other options -- warning, error)
    ATbool nnew;
    ATindexedSetPut(Temp, (ATerm)VarName, &nnew);
    if (!nnew)
    {
      Result=ATfalse;
      goto final;
    }
  }

final:
  ATindexedSetDestroy(Temp);
  return Result;
}

static ATermTable gstcAddVars2Table(ATermTable Vars, ATermList VarDecls)
{
  for (; !ATisEmpty(VarDecls); VarDecls=ATgetNext(VarDecls))
  {
    ATermAppl VarDecl=ATAgetFirst(VarDecls);
    ATermAppl VarName=ATAgetArgument(VarDecl,0);
    ATermAppl VarType=ATAgetArgument(VarDecl,1);
    //test the type
    if (!gstcIsSortExprDeclared(VarType))
    {
      return NULL;
    }

    // if already defined -- replace (other option -- warning)
    // if variable name is a constant name -- it has more priority (other options -- warning, error)
    ATtablePut(Vars, (ATerm)VarName, (ATerm)VarType);
  }

  return Vars;
}

static ATermTable gstcRemoveVars(ATermTable Vars, ATermList VarDecls)
{
  for (; !ATisEmpty(VarDecls); VarDecls=ATgetNext(VarDecls))
  {
    ATermAppl VarDecl=ATAgetFirst(VarDecls);
    ATermAppl VarName=ATAgetArgument(VarDecl,0);
    //ATermAppl VarType=ATAgetArgument(VarDecl,1);

    ATtableRemove(Vars, (ATerm)VarName);
  }

  return Vars;
}

static ATermAppl gstcRewrActProc(ATermTable Vars, ATermAppl ProcTerm, bool is_pbes)
{
  ATermAppl Result=NULL;
  ATermAppl Name=ATAgetArgument(ProcTerm,0);
  ATermList ParList;

  ATbool action=ATfalse;

  if (!is_pbes)
  {
    if ((ParList=ATLtableGet(context.actions,(ATerm)Name)))
    {
      action=ATtrue;
    }
    else
    {
      if ((ParList=ATLtableGet(context.processes,(ATerm)Name)))
      {
        action=ATfalse;
      }
      else
      {
        gsErrorMsg("action or process %P not declared\n", Name);
        return NULL;
      }
    }
  }
  else
  {
    if (!(ParList=ATLtableGet(context.PBs,(ATerm)Name)))
    {
      gsErrorMsg("propositional variable %P not declared\n", Name);
      return NULL;
    }
  }
  assert(!ATisEmpty(ParList));

  size_t nFactPars=ATgetLength(ATLgetArgument(ProcTerm,1));
  const char* msg=(is_pbes)?"propositional variable":((action)?"action":"process");


  //filter the list of lists ParList to keep only the lists of lenth nFactPars
  {
    ATermList NewParList=ATmakeList0();
    for (; !ATisEmpty(ParList); ParList=ATgetNext(ParList))
    {
      ATermList Par=ATLgetFirst(ParList);
      if (ATgetLength(Par)==nFactPars)
      {
        NewParList=ATinsert(NewParList,(ATerm)Par);
      }
    }
    ParList=ATreverse(NewParList);
  }

  if (ATisEmpty(ParList))
  {
    gsErrorMsg("no %s %P with %d parameter%s is declared (while typechecking %P)\n",
               msg, Name, nFactPars, (nFactPars != 1)?"s":"", ProcTerm);
    return NULL;
  }

  if (ATgetLength(ParList)==1)
  {
    Result=gstcMakeActionOrProc(action,Name,ATLgetFirst(ParList),ATLgetArgument(ProcTerm,1));
  }
  else
  {
    // we need typechecking to find the correct type of the action.
    // make the list of possible types for the parameters
    Result=gstcMakeActionOrProc(action,Name,gstcGetNotInferredList(ParList),ATLgetArgument(ProcTerm,1));
  }

  //process the arguments

  //possible types for the arguments of the action. (not inferred if ambiguous action).
  ATermList PosTypeList=ATLgetArgument(ATAgetArgument(Result,0),1);

  ATermList NewPars=ATmakeList0();
  ATermList NewPosTypeList=ATmakeList0();
  for (ATermList Pars=ATLgetArgument(ProcTerm,1); !ATisEmpty(Pars); Pars=ATgetNext(Pars),PosTypeList=ATgetNext(PosTypeList))
  {
    ATermAppl Par=ATAgetFirst(Pars);
    ATermAppl PosType=ATAgetFirst(PosTypeList);

    ATermAppl NewPosType=gstcTraverseVarConsTypeD(Vars,Vars,&Par,PosType); //gstcExpandNumTypesDown(PosType));

    if (!NewPosType)
    {
      gsErrorMsg("cannot typecheck %P as type %P (while typechecking %P)\n",Par,gstcExpandNumTypesDown(PosType),ProcTerm);
      return NULL;
    }
    NewPars=ATinsert(NewPars,(ATerm)Par);
    NewPosTypeList=ATinsert(NewPosTypeList,(ATerm)NewPosType);
  }
  NewPars=ATreverse(NewPars);
  NewPosTypeList=ATreverse(NewPosTypeList);

  PosTypeList=gstcAdjustNotInferredList(NewPosTypeList,ParList);

  if (!PosTypeList)
  {
    PosTypeList=ATLgetArgument(ATAgetArgument(Result,0),1);
    ATermList Pars=NewPars;
    NewPars=ATmakeList0();
    ATermList CastedPosTypeList=ATmakeList0();
    for (; !ATisEmpty(Pars); Pars=ATgetNext(Pars),PosTypeList=ATgetNext(PosTypeList),NewPosTypeList=ATgetNext(NewPosTypeList))
    {
      ATermAppl Par=ATAgetFirst(Pars);
      ATermAppl PosType=ATAgetFirst(PosTypeList);
      ATermAppl NewPosType=ATAgetFirst(NewPosTypeList);

      ATermAppl CastedNewPosType=gstcUpCastNumericType(PosType,NewPosType,&Par);
      if (!CastedNewPosType)
      {
        gsErrorMsg("cannot cast %P to %P (while typechecking %P in %P)\n",NewPosType,PosType,Par,ProcTerm);
        return NULL;
      }

      NewPars=ATinsert(NewPars,(ATerm)Par);
      CastedPosTypeList=ATinsert(CastedPosTypeList,(ATerm)CastedNewPosType);
    }
    NewPars=ATreverse(NewPars);
    NewPosTypeList=ATreverse(CastedPosTypeList);

    PosTypeList=gstcAdjustNotInferredList(NewPosTypeList,ParList);
  }

  if (!PosTypeList)
  {
    gsErrorMsg("no %s %P with type %P is declared (while typechecking %P)\n",msg,Name,NewPosTypeList,ProcTerm);
    return NULL;
  }

  if (gstcIsNotInferredL(PosTypeList))
  {
    gsErrorMsg("ambiguous %s %P\n",msg,Name);
    return NULL;
  }

  Result=gstcMakeActionOrProc(action,Name,PosTypeList,NewPars);

  if (is_pbes)
  {
    Result=ATsetArgument(ProcTerm,(ATerm)NewPars,1);
  }

  // if (gsDebug) { std::cerr << "recognized %s %T\n",msg,Result);
  return Result;
}

static inline ATermAppl gstcMakeActionOrProc(ATbool action, ATermAppl Name,
    ATermList FormParList, ATermList FactParList)
{
  return (action)?gsMakeAction(gsMakeActId(Name,FormParList),FactParList)
         :gsMakeProcess(gsMakeProcVarId(Name,FormParList),FactParList);
}

static ATermAppl gstcTraverseActProcVarConstP(ATermTable Vars, ATermAppl ProcTerm)
{
  ATermAppl Result=NULL;
  int n = ATgetArity(ATgetAFun(ProcTerm));
  if (n==0)
  {
    return ProcTerm;
  }

  //Here the code for short-hand assignments begins.
  if (gsIsIdAssignment(ProcTerm))
  {
    if (gsDebug) { std::cerr << "typechecking a process call with short-hand assignments " << ProcTerm << "\n"; }
    ATermAppl Name=ATAgetArgument(ProcTerm,0);
    ATermList ParList=ATLtableGet(context.processes,(ATerm)Name);
    if (!ParList)
    {
      gsErrorMsg("process %P not declared\n", Name);
      return NULL;
    }

    // Put the assignments into a table
    ATermTable As=ATtableCreate(63,50);
    for (ATermList l=ATLgetArgument(ProcTerm,1); !ATisEmpty(l); l=ATgetNext(l))
    {
      ATermAppl a=ATAgetFirst(l);
      ATerm existing_rhs = ATtableGet(As,(ATerm)ATAgetArgument(a,0));
      if (existing_rhs == NULL) // An assignment of the shape x:=t does not yet exist, this is OK.
      { 
        ATtablePut(As,(ATerm)ATAgetArgument(a,0),(ATerm)ATAgetArgument(a,1));
      }
      else
      {
        gsErrorMsg("Double assignment to variable %P (detected assigned values are %P and %P)\n",
                          ATAgetArgument(a,0),existing_rhs,ATAgetArgument(a,1));
        return NULL;
      }
    }

    {
      // Now filter the ParList to contain only the processes with parameters in this process call with assignments
      ATermList NewParList=ATmakeList0();
      assert(!ATisEmpty(ParList));
      ATermAppl Culprit=NULL; // Variable used for more intelligible error messages.
      for (; !ATisEmpty(ParList); ParList=ATgetNext(ParList))
      {
        ATermList Par=ATLgetFirst(ParList);

        // get the formal parameter names
        ATermList FormalPars=ATLtableGet(body.proc_pars,(ATerm)gsMakeProcVarId(Name,Par));
        // we only need the names of the parameters, not the types
        ATermList FormalParNames=ATmakeList0();
        for (; !ATisEmpty(FormalPars); FormalPars=ATgetNext(FormalPars))
        {
          FormalParNames=ATinsert(FormalParNames,(ATerm)ATAgetArgument(ATAgetFirst(FormalPars),0));
        }

        ATermList l=list_minus(ATtableKeys(As),FormalParNames);
        if (ATisEmpty(l))
        {
          NewParList=ATinsert(NewParList,(ATerm)Par);
        }
        else 
        { 
          Culprit=ATAgetFirst(l);
        }
      }
      ParList=ATreverse(NewParList);
  
      if (ATisEmpty(ParList))
      {
        ATtableDestroy(As);
        gsErrorMsg("no process %P containing all assignments in %P.\nProblematic variable is %P.\n", Name, ProcTerm,Culprit);
        return NULL;
      }
      if (!ATisEmpty(ATgetNext(ParList)))
      {
        ATtableDestroy(As);
        gsErrorMsg("ambiguous process %P containing all assignments in %P.\n", Name, ProcTerm);
        return NULL;
      }
    }

    // get the formal parameter names
    ATermList ActualPars=ATmakeList0();
    ATermList FormalPars=ATLtableGet(body.proc_pars,(ATerm)gsMakeProcVarId(Name,ATLgetFirst(ParList)));
    {
      // we only need the names of the parameters, not the types
      for (ATermList l=FormalPars; !ATisEmpty(l); l=ATgetNext(l))
      {
        ATermAppl FormalParName=ATAgetArgument(ATAgetFirst(l),0);
        ATermAppl ActualPar=ATAtableGet(As,(ATerm)FormalParName);
        if (!ActualPar)
        {
          ActualPar=gsMakeId(FormalParName);
        }
        ActualPars=ATinsert(ActualPars,(ATerm)ActualPar);
      }
      ActualPars=ATreverse(ActualPars);
    }

    // if (gsDebug) { std::cerr << "transformed into a process call without short-hand assignments %T\n\n", gsMakeParamId(Name,ActualPars));

    ATermAppl TypeCheckedProcTerm=gstcRewrActProc(Vars, gsMakeParamId(Name,ActualPars));
    if (!TypeCheckedProcTerm)
    {
      ATtableDestroy(As);
      gsErrorMsg("type error occurred while typechecking the process call with short-hand assignments %P\n", ProcTerm);
      return NULL;
    }

    // if (gsDebug) { std::cerr << "successfully typechecked it into %T\n\n", TypeCheckedProcTerm);

    //reverse the assignments
    ATtableReset(As);
    for (ATermList l=ATLgetArgument(TypeCheckedProcTerm,1),m=FormalPars; !ATisEmpty(l); l=ATgetNext(l),m=ATgetNext(m))
    {
      ATermAppl act_par=ATAgetFirst(l);
      ATermAppl form_par=ATAgetFirst(m);
      if (ATisEqual(form_par,act_par))
      {
        continue;  //parameter does not change
      }
      ATtablePut(As,(ATerm)ATAgetArgument(form_par,0),(ATerm)gsMakeDataVarIdInit(form_par,act_par));
    }

    ATermList TypedAssignments=ATmakeList0();
    for (ATermList l=ATLgetArgument(ProcTerm,1); !ATisEmpty(l); l=ATgetNext(l))
    {
      ATermAppl a=ATAgetFirst(l);
      a=ATAtableGet(As,(ATerm)ATAgetArgument(a,0));
      if (!a)
      {
        continue;
      }
      TypedAssignments=ATinsert(TypedAssignments,(ATerm)a);
    }
    TypedAssignments=ATreverse(TypedAssignments);

    ATtableDestroy(As);

    TypeCheckedProcTerm=gsMakeProcessAssignment(ATAgetArgument(TypeCheckedProcTerm,0),TypedAssignments);

    // if (gsDebug) { std::cerr << "the resulting process call is %T\n\n", TypeCheckedProcTerm);

    return TypeCheckedProcTerm;
  }
  //Here it ends.

  if (gsIsParamId(ProcTerm))
  {
    return gstcRewrActProc(Vars,ProcTerm);
  }

  if (gsIsBlock(ProcTerm) || gsIsHide(ProcTerm) ||
      gsIsRename(ProcTerm) || gsIsComm(ProcTerm) || gsIsAllow(ProcTerm))
  {

    //block & hide
    if (gsIsBlock(ProcTerm) || gsIsHide(ProcTerm))
    {
      const char* msg=gsIsBlock(ProcTerm)?"Blocking":"Hiding";
      ATermList ActList=ATLgetArgument(ProcTerm,0);
      if (ATisEmpty(ActList))
      {
        gsWarningMsg("%s empty set of actions (typechecking %P)\n",msg,ProcTerm);
      }

      ATermIndexedSet Acts=ATindexedSetCreate(63,50);
      for (; !ATisEmpty(ActList); ActList=ATgetNext(ActList))
      {
        ATermAppl Act=ATAgetFirst(ActList);

        //Actions must be declared
        if (!ATtableGet(context.actions,(ATerm)Act))
        {
          gsErrorMsg("%s an undefined action %P (typechecking %P)\n",msg,Act,ProcTerm);
          return NULL;
        }
        ATbool nnew;
        ATindexedSetPut(Acts,(ATerm)Act,&nnew);
        if (!nnew)
        {
          gsWarningMsg("%s action %P twice (typechecking %P)\n",msg,Act,ProcTerm);
        }
      }
      ATindexedSetDestroy(Acts);
    }

    //rename
    if (gsIsRename(ProcTerm))
    {
      ATermList RenList=ATLgetArgument(ProcTerm,0);

      if (ATisEmpty(RenList))
      {
        gsWarningMsg("renaming empty set of actions (typechecking %P)\n",ProcTerm);
      }

      ATermIndexedSet ActsFrom=ATindexedSetCreate(63,50);

      for (; !ATisEmpty(RenList); RenList=ATgetNext(RenList))
      {
        ATermAppl Ren=ATAgetFirst(RenList);
        ATermAppl ActFrom=ATAgetArgument(Ren,0);
        ATermAppl ActTo=ATAgetArgument(Ren,1);

        if (ATisEqual(ActFrom,ActTo))
        {
          gsWarningMsg("renaming action %P into itself (typechecking %P)\n",ActFrom,ProcTerm);
        }

        //Actions must be declared and of the same types
        ATermList TypesFrom,TypesTo;
        if (!(TypesFrom=ATLtableGet(context.actions,(ATerm)ActFrom)))
        {
          gsErrorMsg("renaming an undefined action %P (typechecking %P)\n",ActFrom,ProcTerm);
          return NULL;
        }
        if (!(TypesTo=ATLtableGet(context.actions,(ATerm)ActTo)))
        {
          gsErrorMsg("renaming into an undefined action %P (typechecking %P)\n",ActTo,ProcTerm);
          return NULL;
        }

        TypesTo=gstcTypeListsIntersect(TypesFrom,TypesTo);
        if (!TypesTo || ATisEmpty(TypesTo))
        {
          gsErrorMsg("renaming action %P into action %P: these two have no common type (typechecking %P)\n",ActTo,ActFrom,ProcTerm);
          return NULL;
        }

        ATbool nnew;
        ATindexedSetPut(ActsFrom,(ATerm)ActFrom,&nnew);
        if (!nnew)
        {
          gsErrorMsg("renaming action %P twice (typechecking %P)\n",ActFrom,ProcTerm);
          return NULL;
        }
      }
      ATindexedSetDestroy(ActsFrom);
    }

    //comm: like renaming multiactions (with the same parameters) to action/tau
    if (gsIsComm(ProcTerm))
    {
      ATermList CommList=ATLgetArgument(ProcTerm,0);

      if (ATisEmpty(CommList))
      {
        gsWarningMsg("synchronizing empty set of (multi)actions (typechecking %P)\n",ProcTerm);
      }
      else
      {
        ATermList ActsFrom=ATmakeList0();

        for (; !ATisEmpty(CommList); CommList=ATgetNext(CommList))
        {
          ATermAppl Comm=ATAgetFirst(CommList);
          ATermList MActFrom=ATLgetArgument(ATAgetArgument(Comm,0),0);
          ATermList BackupMActFrom=MActFrom;
          assert(!ATisEmpty(MActFrom));
          ATermAppl ActTo=ATAgetArgument(Comm,1);

          if (ATgetLength(MActFrom)==1)
          {
            gsErrorMsg("using synchronization as renaming/hiding of action %P into %P (typechecking %P)\n",
                       ATgetFirst(MActFrom),ActTo,ProcTerm);
            return NULL;
          }

          //Actions must be declared
          ATermList ResTypes=NULL;

          if (!gsIsNil(ActTo))
          {
            ResTypes=ATLtableGet(context.actions,(ATerm)ActTo);
            if (!ResTypes)
            {
              gsErrorMsg("synchronizing to an undefined action %P (typechecking %P)\n",ActTo,ProcTerm);
              return NULL;
            }
          }

          for (; !ATisEmpty(MActFrom); MActFrom=ATgetNext(MActFrom))
          {
            ATermAppl Act=ATAgetFirst(MActFrom);
            ATermList Types=ATLtableGet(context.actions,(ATerm)Act);
            if (!Types)
            {
              gsErrorMsg("synchronizing an undefined action %P in (multi)action %P (typechecking %P)\n",Act,MActFrom,ProcTerm);
              return NULL;
            }
            ResTypes=(ResTypes)?gstcTypeListsIntersect(ResTypes,Types):Types;
            if (!ResTypes || ATisEmpty(ResTypes))
            {
              gsErrorMsg("synchronizing action %P from (multi)action %P into action %P: these have no common type (typechecking %P), ResTypes: %T\n",
                         Act,BackupMActFrom,ActTo,ProcTerm,ResTypes);
              return NULL;
            }
          }
          MActFrom=BackupMActFrom;

          //the multiactions in the lhss of comm should not intersect.
          //make the list of unique actions
          ATermList Acts=ATmakeList0();
          for (; !ATisEmpty(MActFrom); MActFrom=ATgetNext(MActFrom))
          {
            ATermAppl Act=ATAgetFirst(MActFrom);
            if (ATindexOf(Acts,(ATerm)Act,0)==ATERM_NON_EXISTING_POSITION)
            {
              Acts=ATinsert(Acts,(ATerm)Act);
            }
          }
          for (; !ATisEmpty(Acts); Acts=ATgetNext(Acts))
          {
            ATermAppl Act=ATAgetFirst(Acts);
            if (ATindexOf(ActsFrom,(ATerm)Act,0)!=ATERM_NON_EXISTING_POSITION)
            {
              gsErrorMsg("synchronizing action %P in different ways (typechecking %P)\n",Act,ProcTerm);
              return NULL;
            }
            else
            {
              ActsFrom=ATinsert(ActsFrom,(ATerm)Act);
            }
          }
        }
      }
    }

    //allow
    if (gsIsAllow(ProcTerm))
    {
      ATermList MActList=ATLgetArgument(ProcTerm,0);

      if (ATisEmpty(MActList))
      {
        gsWarningMsg("allowing empty set of (multi) actions (typechecking %P)\n",ProcTerm);
      }
      else
      {
        ATermList MActs=ATmakeList0();

        for (; !ATisEmpty(MActList); MActList=ATgetNext(MActList))
        {
          ATermList MAct=ATLgetArgument(ATAgetFirst(MActList),0);

          //Actions must be declared
          for (; !ATisEmpty(MAct); MAct=ATgetNext(MAct))
          {
            ATermAppl Act=ATAgetFirst(MAct);
            if (!ATLtableGet(context.actions,(ATerm)Act))
            {
              gsErrorMsg("allowing an undefined action %P in (multi)action %P (typechecking %P)\n",Act,MAct,ProcTerm);
              return NULL;
            }
          }

          MAct=ATLgetArgument(ATAgetFirst(MActList),0);
          if (gstcMActIn(MAct,MActs))
          {
            gsWarningMsg("allowing (multi)action %P twice (typechecking %P)\n",MAct,ProcTerm);
          }
          else
          {
            MActs=ATinsert(MActs,(ATerm)MAct);
          }
        }
      }
    }

    ATermAppl NewProc=gstcTraverseActProcVarConstP(Vars,ATAgetArgument(ProcTerm,1));
    if (!NewProc)
    {
      return NULL;
    }
    return ATsetArgument(ProcTerm,(ATerm)NewProc,1);
  }

  if (gsIsSync(ProcTerm) || gsIsSeq(ProcTerm) || gsIsBInit(ProcTerm) ||
      gsIsMerge(ProcTerm) || gsIsLMerge(ProcTerm) || gsIsChoice(ProcTerm))
  {
    ATermAppl NewLeft=gstcTraverseActProcVarConstP(Vars,ATAgetArgument(ProcTerm,0));

    if (!NewLeft)
    {
      return NULL;
    }
    ATermAppl NewRight=gstcTraverseActProcVarConstP(Vars,ATAgetArgument(ProcTerm,1));
    if (!NewRight)
    {
      return NULL;
    }
    return ATsetArgument(ATsetArgument(ProcTerm,(ATerm)NewLeft,0),(ATerm)NewRight,1);
  }

  if (gsIsAtTime(ProcTerm))
  {
    ATermAppl NewProc=gstcTraverseActProcVarConstP(Vars,ATAgetArgument(ProcTerm,0));
    if (!NewProc)
    {
      return NULL;
    }
    ATermAppl Time=ATAgetArgument(ProcTerm,1);
    ATermAppl NewType=gstcTraverseVarConsTypeD(Vars,Vars,&Time,gstcExpandNumTypesDown(sort_real::real_()));
    if (!NewType)
    {
      return NULL;
    }

    if (!gstcTypeMatchA(sort_real::real_(),NewType))
    {
      //upcasting
      ATermAppl CastedNewType=gstcUpCastNumericType(sort_real::real_(),NewType,&Time);
      if (!CastedNewType)
      {
        gsErrorMsg("cannot (up)cast time value %P to type Real\n",Time);
        return NULL;
      }
    }

    return gsMakeAtTime(NewProc,Time);
  }

<<<<<<< HEAD
      assert(0);
      return Result;
    }

    static ATermAppl gstcTraverseVarConsTypeDN(
                     ATermTable DeclaredVars, 
                     ATermTable AllowedVars, 
                     ATermAppl *DataTerm, 
                     ATermAppl PosType, 
                     ATermTable FreeVars, 
                     const bool strict_ambiguous, 
                     const int nFactPars, 
                     const bool warn_upcasting)
    { 
      // -1 for nFactPars means the number of arguments is not known.
      if (gsDebug) 
      { 
        std::cerr << "gstcTraverseVarConsTypeDN: DataTerm ";
        ATfprintf(stderr,"%t",*DataTerm);
        std::cerr << " with PosType " << pp(PosType) << ", nFactPars " << nFactPars << "\n";
      }
      if(gsIsId(*DataTerm)||gsIsOpId(*DataTerm))
      { 
        ATermAppl Name=ATAgetArgument(*DataTerm,0);
        bool variable=false;
        ATermAppl Type=ATAtableGet(DeclaredVars,(ATerm)Name);
        if (Type)
        { 
          const sort_expression Type1(gstcUnwindType(Type));  
          if (is_function_sort(Type1)?(function_sort(Type1).domain().size()==(unsigned int)nFactPars):(nFactPars==0))
          { variable=true;
            if(!ATAtableGet(AllowedVars,(ATerm)Name)) 
            {
              gsErrorMsg("variable %P occurs freely in the right-hand-side or condition of an equation, but not in the left-hand-side\n", Name);
              return NULL;
            }
=======
  if (gsIsIfThen(ProcTerm))
  {
    ATermAppl Cond=ATAgetArgument(ProcTerm,0);
    ATermAppl NewType=gstcTraverseVarConsTypeD(Vars,Vars,&Cond,sort_bool::bool_());
    if (!NewType)
    {
      return NULL;
    }
    ATermAppl NewThen=gstcTraverseActProcVarConstP(Vars,ATAgetArgument(ProcTerm,1));
    if (!NewThen)
    {
      return NULL;
    }
    return gsMakeIfThen(Cond,NewThen);
  }
>>>>>>> c1964886

  if (gsIsIfThenElse(ProcTerm))
  {
    ATermAppl Cond=ATAgetArgument(ProcTerm,0);
    ATermAppl NewType=gstcTraverseVarConsTypeD(Vars,Vars,&Cond,sort_bool::bool_());
    if (!NewType)
    {
      return NULL;
    }
    ATermAppl NewThen=gstcTraverseActProcVarConstP(Vars,ATAgetArgument(ProcTerm,1));
    if (!NewThen)
    {
      return NULL;
    }
    ATermAppl NewElse=gstcTraverseActProcVarConstP(Vars,ATAgetArgument(ProcTerm,2));
    if (!NewElse)
    {
      return NULL;
    }
    return gsMakeIfThenElse(Cond,NewThen,NewElse);
  }

  if (gsIsSum(ProcTerm))
  {
    ATermTable CopyVars=ATtableCreate(63,50);
    gstcATermTableCopy(Vars,CopyVars);

    ATermTable NewVars=gstcAddVars2Table(CopyVars,ATLgetArgument(ProcTerm,0));
    if (!NewVars)
    {
      ATtableDestroy(CopyVars);
      gsErrorMsg("type error while typechecking %P\n",ProcTerm);
      return NULL;
    }
    ATermAppl NewProc=gstcTraverseActProcVarConstP(NewVars,ATAgetArgument(ProcTerm,1));
    ATtableDestroy(CopyVars);
    if (!NewProc)
    {
      gsErrorMsg("while typechecking %P\n",ProcTerm);
      return NULL;
    }
    return ATsetArgument(ProcTerm,(ATerm)NewProc,1);
  }

  assert(0);
  return Result;
}

static ATermAppl gstcTraversePBESVarConstPB(ATermTable Vars, ATermAppl PBESTerm)
{
  ATermAppl Result=NULL;

  if (gsIsDataExpr(PBESTerm))
  {
    ATermAppl NewType=gstcTraverseVarConsTypeD(Vars,Vars,&PBESTerm,sort_bool::bool_());
    if (!NewType)
    {
      return NULL;
    }
    return PBESTerm;
  }

  if (gsIsPBESTrue(PBESTerm) || gsIsPBESFalse(PBESTerm))
  {
    return PBESTerm;
  }

  if (gsIsPBESNot(PBESTerm))
  {
    ATermAppl NewArg=gstcTraversePBESVarConstPB(Vars,ATAgetArgument(PBESTerm,0));
    if (!NewArg)
    {
      return NULL;
    }
    return ATsetArgument(PBESTerm,(ATerm)NewArg,0);
  }

  if (gsIsPBESAnd(PBESTerm) || gsIsPBESOr(PBESTerm) || gsIsPBESImp(PBESTerm))
  {
    ATermAppl NewLeft=gstcTraversePBESVarConstPB(Vars,ATAgetArgument(PBESTerm,0));
    if (!NewLeft)
    {
      return NULL;
    }
    ATermAppl NewRight=gstcTraversePBESVarConstPB(Vars,ATAgetArgument(PBESTerm,1));
    if (!NewRight)
    {
      return NULL;
    }
    return ATsetArgument(ATsetArgument(PBESTerm,(ATerm)NewLeft,0),(ATerm)NewRight,1);
  }

  if (gsIsPBESForall(PBESTerm)||gsIsPBESExists(PBESTerm))
  {
    ATermTable CopyVars=ATtableCreate(63,50);
    gstcATermTableCopy(Vars,CopyVars);

    ATermTable NewVars=gstcAddVars2Table(CopyVars,ATLgetArgument(PBESTerm,0));
    if (!NewVars)
    {
      ATtableDestroy(CopyVars);
      gsErrorMsg("type error while typechecking %P\n",PBESTerm);
      return NULL;
    }
    ATermAppl NewPBES=gstcTraversePBESVarConstPB(NewVars,ATAgetArgument(PBESTerm,1));
    ATtableDestroy(CopyVars);
    if (!NewPBES)
    {
      gsErrorMsg("while typechecking %P\n",PBESTerm);
      return NULL;
    }
    return ATsetArgument(PBESTerm,(ATerm)NewPBES,1);
  }

  if (gsIsPropVarInst(PBESTerm))
  {
    return gstcRewrActProc(Vars, PBESTerm, true);
  }

  assert(0);
  return Result;
}

static ATermAppl gstcTraverseVarConsTypeD(
  ATermTable DeclaredVars,
  ATermTable AllowedVars,
  ATermAppl* DataTerm,
  ATermAppl PosType,
  ATermTable FreeVars,
  const bool strict_ambiguous,
  const bool warn_upcasting)
{
  //Type checks and transforms *DataTerm replacing Unknown datatype with other ones.
  //Returns the type of the term
  //which should match the PosType
  //all the variables should be in AllowedVars
  //if a variable is in DeclaredVars and not in AllowedVars,
  //a different error message is generated.
  //all free variables (if any) are added to FreeVars

  ATermAppl Result=NULL;

  if (gsDebug)
  {
    std::cerr << "gstcTraverseVarConsTypeD: DataTerm " << pp(*DataTerm) <<
              " with PosType " << pp(PosType) << "\n";
  }

  if (gsIsBinder(*DataTerm))
  {
    //The variable declaration of a binder should have at least 1 declaration
    if (ATAgetFirst(ATLgetArgument(*DataTerm, 1)) == NULL)
    {
      gsErrorMsg("binder %P should have at least one declared variable\n",*DataTerm);
      return NULL;
    }

    ATermAppl BindingOperator = ATAgetArgument(*DataTerm, 0);
    ATermTable CopyAllowedVars=ATtableCreate(63,50);
    gstcATermTableCopy(AllowedVars,CopyAllowedVars);
    ATermTable CopyDeclaredVars=ATtableCreate(63,50);
    //if(AllowedVars!=DeclaredVars)
    gstcATermTableCopy(DeclaredVars,CopyDeclaredVars);

    if (gsIsSetBagComp(BindingOperator) || gsIsSetComp(BindingOperator)
        || gsIsBagComp(BindingOperator))
    {
      ATermList VarDecls=ATLgetArgument(*DataTerm,1);
      ATermAppl VarDecl=ATAgetFirst(VarDecls);

      //A Set/bag comprehension should have exactly one variable declared
      VarDecls=ATgetNext(VarDecls);
      if (ATAgetFirst(VarDecls) != NULL)
      {
        gsErrorMsg("set/bag comprehension %P should have exactly one declared variable\n", *DataTerm);
        return NULL;
      }

      ATermAppl NewType=ATAgetArgument(VarDecl,1);
      ATermList VarList=ATmakeList1((ATerm)VarDecl);
      ATermTable NewAllowedVars=gstcAddVars2Table(CopyAllowedVars,VarList);
      if (!NewAllowedVars)
      {
        ATtableDestroy(CopyAllowedVars);
        ATtableDestroy(CopyDeclaredVars);
        return NULL;
      }
      ATermTable NewDeclaredVars=gstcAddVars2Table(CopyDeclaredVars,VarList);
      if (!NewDeclaredVars)
      {
        ATtableDestroy(CopyAllowedVars);
        ATtableDestroy(CopyDeclaredVars);
        return NULL;
      }
      ATermAppl Data=ATAgetArgument(*DataTerm,2);

      ATermAppl ResType=gstcTraverseVarConsTypeD(NewDeclaredVars,NewAllowedVars,&Data,data::unknown_sort(),FreeVars,strict_ambiguous,warn_upcasting);
      ATtableDestroy(CopyAllowedVars);
      ATtableDestroy(CopyDeclaredVars);

      if (!ResType)
      {
        return NULL;
      }
      if (gstcTypeMatchA(sort_bool::bool_(),ResType))
      {
        NewType=sort_set::set_(sort_expression(NewType));
        *DataTerm = ATsetArgument(*DataTerm, (ATerm)gsMakeSetComp(), 0);
      }
      else if (gstcTypeMatchA(sort_nat::nat(),ResType))
      {
        NewType=sort_bag::bag(sort_expression(NewType));
        *DataTerm = ATsetArgument(*DataTerm, (ATerm)gsMakeBagComp(), 0);
      }
      else
      {
        return NULL;
      }

      if (!(NewType=gstcTypeMatchA(NewType,PosType)))
      {
        gsErrorMsg("a set or bag comprehension of type %P does not match possible type %P (while typechecking %P)\n",ATAgetArgument(VarDecl,1),PosType,*DataTerm);
        return NULL;
      }

      if (FreeVars)
      {
        gstcRemoveVars(FreeVars,VarList);
      }
      *DataTerm=ATsetArgument(*DataTerm,(ATerm)Data,2);
      return NewType;
    }

    if (gsIsForall(BindingOperator) || gsIsExists(BindingOperator))
    {
      ATermList VarList=ATLgetArgument(*DataTerm,1);
      ATermTable NewAllowedVars=gstcAddVars2Table(CopyAllowedVars,VarList);
      if (!NewAllowedVars)
      {
        ATtableDestroy(CopyAllowedVars);
        ATtableDestroy(CopyDeclaredVars);
        return NULL;
      }
      ATermTable NewDeclaredVars=gstcAddVars2Table(CopyDeclaredVars,VarList);
      if (!NewDeclaredVars)
      {
        ATtableDestroy(CopyAllowedVars);
        ATtableDestroy(CopyDeclaredVars);
        return NULL;
      }

      ATermAppl Data=ATAgetArgument(*DataTerm,2);
      if (!gstcTypeMatchA(sort_bool::bool_(),PosType))
      {
        ATtableDestroy(CopyAllowedVars);
        ATtableDestroy(CopyDeclaredVars);
        return NULL;
      }
      ATermAppl NewType=gstcTraverseVarConsTypeD(NewDeclaredVars,NewAllowedVars,&Data,sort_bool::bool_(),FreeVars,strict_ambiguous,warn_upcasting);
      ATtableDestroy(CopyAllowedVars);
      ATtableDestroy(CopyDeclaredVars);

      if (!NewType)
      {
        return NULL;
      }
      if (!gstcTypeMatchA(sort_bool::bool_(),NewType))
      {
        return NULL;
      }

      if (FreeVars)
      {
        gstcRemoveVars(FreeVars,VarList);
      }
      *DataTerm=ATsetArgument(*DataTerm,(ATerm)Data,2);
      return sort_bool::bool_();
    }

    if (gsIsLambda(BindingOperator))
    {
      ATermList VarList=ATLgetArgument(*DataTerm,1);
      ATermTable NewAllowedVars=gstcAddVars2Table(CopyAllowedVars,VarList);
      if (!NewAllowedVars)
      {
        ATtableDestroy(CopyAllowedVars);
        ATtableDestroy(CopyDeclaredVars);
        return NULL;
      }
      ATermTable NewDeclaredVars=gstcAddVars2Table(CopyDeclaredVars,VarList);
      if (!NewDeclaredVars)
      {
        ATtableDestroy(CopyAllowedVars);
        ATtableDestroy(CopyDeclaredVars);
        return NULL;
      }

      ATermList ArgTypes=gstcGetVarTypes(VarList);
      ATermAppl NewType=gstcUnArrowProd(ArgTypes,PosType);
      if (!NewType)
      {
        ATtableDestroy(CopyAllowedVars);
        ATtableDestroy(CopyDeclaredVars);
        gsErrorMsg("no functions with arguments %P among %P (while typechecking %P)\n", ArgTypes,PosType,*DataTerm);
        return NULL;
      }
      ATermAppl Data=ATAgetArgument(*DataTerm,2);

      NewType=gstcTraverseVarConsTypeD(NewDeclaredVars,NewAllowedVars,&Data,NewType,FreeVars,strict_ambiguous,warn_upcasting);

      if (gsDebug)
      {
        std::cerr << "Result of gstcTraverseVarConsTypeD: DataTerm " << pp(Data) << "\n";
      }

      ATtableDestroy(CopyAllowedVars);
      ATtableDestroy(CopyDeclaredVars);

      if (FreeVars)
      {
        gstcRemoveVars(FreeVars,VarList);
      }
      if (!NewType)
      {
        return NULL;
      }
      *DataTerm=ATsetArgument(*DataTerm,(ATerm)Data,2);
      return gsMakeSortArrow(ArgTypes,NewType);
    }
  }

  if (gsIsWhr(*DataTerm))
  {
    ATermList WhereVarList=ATmakeList0();
    ATermList NewWhereList=ATmakeList0();
    for (ATermList WhereList=ATLgetArgument(*DataTerm,1); !ATisEmpty(WhereList); WhereList=ATgetNext(WhereList))
    {
      ATermAppl WhereElem=ATAgetFirst(WhereList);
      ATermAppl WhereTerm=ATAgetArgument(WhereElem,1);
      ATermAppl WhereType=gstcTraverseVarConsTypeD(DeclaredVars,AllowedVars,&WhereTerm,data::unknown_sort(),FreeVars,strict_ambiguous,warn_upcasting);
      if (!WhereType)
      {
        return NULL;
      }

      ATermAppl NewWhereVar=NULL;
      if (gsIsDataVarId(ATAgetArgument(WhereElem,0)))
      {
        // The variable in WhereElem is type checked, and a proper variable.
        NewWhereVar=ATAgetArgument(WhereElem,0);
      }
      else
      {
        // The variable in WhereElem is just a string and needs to be transformed to a DataVarId.
        NewWhereVar=gsMakeDataVarId(ATAgetArgument(WhereElem,0),WhereType);
      }
      WhereVarList=ATinsert(WhereVarList,(ATerm)NewWhereVar);
      NewWhereList=ATinsert(NewWhereList,(ATerm)gsMakeDataVarIdInit(NewWhereVar,WhereTerm));
    }
    NewWhereList=ATreverse(NewWhereList);

    ATermTable CopyAllowedVars=ATtableCreate(63,50);
    gstcATermTableCopy(AllowedVars,CopyAllowedVars);
    ATermTable CopyDeclaredVars=ATtableCreate(63,50);
    //if(AllowedVars!=DeclaredVars)
    gstcATermTableCopy(DeclaredVars,CopyDeclaredVars);

    ATermList VarList=ATreverse(WhereVarList);
    ATermTable NewAllowedVars=gstcAddVars2Table(CopyAllowedVars,VarList);
    if (!NewAllowedVars)
    {
      ATtableDestroy(CopyAllowedVars);
      ATtableDestroy(CopyDeclaredVars);
      return NULL;
    }
    ATermTable NewDeclaredVars=gstcAddVars2Table(CopyDeclaredVars,VarList);
    if (!NewDeclaredVars)
    {
      ATtableDestroy(CopyAllowedVars);
      ATtableDestroy(CopyDeclaredVars);
      return NULL;
    }

    ATermAppl Data=ATAgetArgument(*DataTerm,0);
    ATermAppl NewType=gstcTraverseVarConsTypeD(NewDeclaredVars,NewAllowedVars,&Data,PosType,FreeVars,strict_ambiguous,warn_upcasting);
    ATtableDestroy(CopyAllowedVars);
    ATtableDestroy(CopyDeclaredVars);

    if (!NewType)
    {
      return NULL;
    }
    if (FreeVars)
    {
      gstcRemoveVars(FreeVars,VarList);
    }
    *DataTerm=gsMakeWhr(Data,NewWhereList);
    return NewType;
  }

  if (gsIsDataAppl(*DataTerm))
  {
    //arguments
    ATermList Arguments=ATLgetArgument(*DataTerm,1);
    size_t nArguments=ATgetLength(Arguments);

    //The following is needed to check enumerations
    ATermAppl Arg0 = ATAgetArgument(*DataTerm,0);
    if (gsIsOpId(Arg0) || gsIsId(Arg0))
    {
      ATermAppl Name = ATAgetArgument(Arg0,0);
      if (Name == sort_list::list_enumeration_name())
      {
        ATermAppl Type=gstcUnList(PosType);
        if (!Type)
        {
          gsErrorMsg("not possible to cast %s to %P (while typechecking %P)\n", "list", PosType,Arguments);
          return NULL;
        }

        ATermList OldArguments=Arguments;

        //First time to determine the common type only!
        ATermList NewArguments=ATmakeList0();
        bool Type_is_stable=true;
        bool first_time=true;
        for (; !ATisEmpty(Arguments); Arguments=ATgetNext(Arguments))
        {
          ATermAppl Argument=ATAgetFirst(Arguments);
          ATermAppl Type0=gstcTraverseVarConsTypeD(DeclaredVars,AllowedVars,&Argument,Type,FreeVars,strict_ambiguous,warn_upcasting);
          if (!Type0)
          {
            return NULL;
          }
          NewArguments=ATinsert(NewArguments,(ATerm)Argument);
          Type_is_stable=first_time||(Type==Type0);
          first_time=false;
          Type=Type0;
        }
        Arguments=OldArguments;

        //Second time to do the real work, but only if the elements in the list have different types.
        if (!Type_is_stable)
        {
          NewArguments=ATmakeList0();
          for (; !ATisEmpty(Arguments); Arguments=ATgetNext(Arguments))
          {
            ATermAppl Argument=ATAgetFirst(Arguments);
            ATermAppl Type0=gstcTraverseVarConsTypeD(DeclaredVars,AllowedVars,&Argument,Type,FreeVars,strict_ambiguous,warn_upcasting);
            if (!Type0)
            {
              return NULL;
            }
            NewArguments=ATinsert(NewArguments,(ATerm)Argument);
            Type=Type0;
          }
        }
        Arguments=ATreverse(NewArguments);

        Type=sort_list::list(sort_expression(Type));
        *DataTerm=sort_list::list_enumeration(sort_expression(Type), atermpp::aterm_list(Arguments));
        return Type;
      }
      if (Name == sort_set::set_enumeration_name())
      {
        ATermAppl Type=gstcUnSet(PosType);
        if (!Type)
        {
          gsErrorMsg("not possible to cast set to %P (while typechecking %P)\n", PosType,Arguments);
          return NULL;
        }

        ATermList OldArguments=Arguments;

        //First time to determine the common type only (which will be NewType)!
        ATermAppl NewType=NULL;
        for (; !ATisEmpty(Arguments); Arguments=ATgetNext(Arguments))
        {
          ATermAppl Argument=ATAgetFirst(Arguments);
          ATermAppl Type0=gstcTraverseVarConsTypeD(DeclaredVars,AllowedVars,&Argument,Type,FreeVars,strict_ambiguous,warn_upcasting);
          if (!Type0)
          {
            gsErrorMsg("not possible to cast element to %P (while typechecking %P)\n", Type,Argument);
            return NULL;
          }

          ATermAppl OldNewType=NewType;
          if (NewType==NULL)
          {
            NewType=Type0;
          }
          else
          {
            NewType=gstcMaximumType(NewType,Type0);
          }

          if (NewType==NULL)
          {
            gsErrorMsg("Set contains incompatible elements of sorts %P and %P (while typechecking %P)\n", OldNewType,Type0,Argument);
            return NULL;
          }
        }

        // Type is now the most generic type to be used.
        assert(Type!=NULL);
        Type=NewType;
        Arguments=OldArguments;

        //Second time to do the real work.
        ATermList NewArguments=ATmakeList0();
        for (; !ATisEmpty(Arguments); Arguments=ATgetNext(Arguments))
        {
          ATermAppl Argument=ATAgetFirst(Arguments);
          ATermAppl Type0=gstcTraverseVarConsTypeD(DeclaredVars,AllowedVars,&Argument,Type,FreeVars,strict_ambiguous,warn_upcasting);
          if (!Type0)
          {
            gsErrorMsg("not possible to cast element to %P (while typechecking %P)\n", Type,Argument);
            return NULL;
          }
          NewArguments=ATinsert(NewArguments,(ATerm)Argument);
          Type=Type0;
        }
        Arguments=ATreverse(NewArguments);
        Type=sort_set::set_(sort_expression(Type));
        *DataTerm=sort_set::set_enumeration(sort_expression(Type),atermpp::aterm_list(Arguments));
        return Type;
      }
      if (Name == sort_bag::bag_enumeration_name())
      {
        ATermAppl Type=gstcUnBag(PosType);
        if (!Type)
        {
          gsErrorMsg("not possible to cast bag to %P (while typechecking %P)\n", PosType,Arguments);
          return NULL;
        }

        ATermList OldArguments=Arguments;

        //First time to determine the common type only!
        ATermAppl NewType=NULL;
        for (; !ATisEmpty(Arguments); Arguments=ATgetNext(Arguments))
        {
          ATermAppl Argument0=ATAgetFirst(Arguments);
          Arguments=ATgetNext(Arguments);
          ATermAppl Argument1=ATAgetFirst(Arguments);
          ATermAppl Type0=gstcTraverseVarConsTypeD(DeclaredVars,AllowedVars,&Argument0,Type,FreeVars,strict_ambiguous,warn_upcasting);
          if (!Type0)
          {
            gsErrorMsg("not possible to cast %s to %P (while typechecking %P)\n", "element", Type,Argument0);
            return NULL;
          }
          ATermAppl Type1=gstcTraverseVarConsTypeD(DeclaredVars,AllowedVars,&Argument1,sort_nat::nat(),FreeVars,strict_ambiguous,warn_upcasting);
          if (!Type1)
          {
            gsErrorMsg("not possible to cast number to %P (while typechecking %P)\n",
                       static_cast<ATermAppl>(sort_nat::nat()),Argument1);
            return NULL;
          }
          ATermAppl OldNewType=NewType;
          if (NewType==NULL)
          {
            NewType=Type0;
          }
          else
          {
            NewType=gstcMaximumType(NewType,Type0);
          }
          if (NewType==NULL)
          {
            gsErrorMsg("Bag contains incompatible elements of sorts %P and %P (while typechecking %P)\n",
                       OldNewType,Type0,Argument0);
            return NULL;
          }
        }
        assert(Type!=NULL);
        Type=NewType;
        Arguments=OldArguments;

        //Second time to do the real work.
        ATermList NewArguments=ATmakeList0();
        for (; !ATisEmpty(Arguments); Arguments=ATgetNext(Arguments))
        {
          ATermAppl Argument0=ATAgetFirst(Arguments);
          Arguments=ATgetNext(Arguments);
          ATermAppl Argument1=ATAgetFirst(Arguments);
          ATermAppl Type0=gstcTraverseVarConsTypeD(DeclaredVars,AllowedVars,&Argument0,Type,FreeVars,strict_ambiguous,warn_upcasting);
          if (!Type0)
          {
            gsErrorMsg("not possible to cast %s to %P (while typechecking %P)\n", "element", Type,Argument0);
            return NULL;
          }
          ATermAppl Type1=gstcTraverseVarConsTypeD(DeclaredVars,AllowedVars,&Argument1,sort_nat::nat(),FreeVars,strict_ambiguous,warn_upcasting);
          if (!Type1)
          {
            gsErrorMsg("not possible to cast %s to %P (while typechecking %P)\n", "number", static_cast<ATermAppl>(sort_nat::nat()),Argument1);
            return NULL;
          }
          NewArguments=ATinsert(NewArguments,(ATerm)Argument0);
          NewArguments=ATinsert(NewArguments,(ATerm)Argument1);
          Type=Type0;
        }
        Arguments=ATreverse(NewArguments);
        Type=sort_bag::bag(sort_expression(Type));
        *DataTerm=sort_bag::bag_enumeration(sort_expression(Type), atermpp::aterm_list(Arguments));
        return Type;
      }
    }

    ATermList NewArgumentTypes=ATmakeList0();
    ATermList NewArguments=ATmakeList0();

    for (; !ATisEmpty(Arguments); Arguments=ATgetNext(Arguments))
    {
      ATermAppl Arg=ATAgetFirst(Arguments);
      ATermAppl Type=gstcTraverseVarConsTypeD(DeclaredVars,AllowedVars,&Arg,data::unknown_sort(),FreeVars,false,warn_upcasting);
      if (!Type)
      {
        return NULL;
      }
      NewArguments=ATinsert(NewArguments,(ATerm)Arg);
      NewArgumentTypes=ATinsert(NewArgumentTypes,(ATerm)Type);
    }
    Arguments=ATreverse(NewArguments);
    ATermList ArgumentTypes=ATreverse(NewArgumentTypes);

    //function
    ATermAppl Data=ATAgetArgument(*DataTerm,0);
    ATermAppl NewType=gstcTraverseVarConsTypeDN(DeclaredVars,AllowedVars,
                      &Data,data::unknown_sort()/*gsMakeSortArrow(ArgumentTypes,PosType)*/,
                      FreeVars,false,nArguments,warn_upcasting);
    if (gsDebug)
    {
      std::cerr << "Result of gstcTraverseVarConsTypeD: DataTerm " << pp(Data) << "\n";
    }

    if (!NewType)
    {
      if (was_ambiguous)
      {
        was_ambiguous=false;
      }
      else if (gsIsOpId(Data)||gsIsDataVarId(Data))
      {
        gstcErrorMsgCannotCast(ATAgetArgument(Data,1),Arguments,ArgumentTypes);
      }
      gsErrorMsg("type error while trying to cast %P to type %P\n",gsMakeDataAppl(Data,Arguments),PosType);
      return NULL;
    }

    //it is possible that:
    //1) a cast has happened
    //2) some parameter Types became sharper.
    //we do the arguments again with the types.

    if (gsIsSortArrow(gstcUnwindType(NewType)))
    {
      ATermList NeededArgumentTypes=ATLgetArgument(gstcUnwindType(NewType),0);

      if (gsDebug)
      {
        std::cerr << "Arguments again: NeededArgumentTypes: " << pp(NeededArgumentTypes) <<
                  ", ArgumentTypes: " << pp(ArgumentTypes) << "\n";
      }

      //arguments again
      ATermList NewArgumentTypes=ATmakeList0();
      ATermList NewArguments=ATmakeList0();
      for (; !ATisEmpty(Arguments); Arguments=ATgetNext(Arguments),
           ArgumentTypes=ATgetNext(ArgumentTypes),NeededArgumentTypes=ATgetNext(NeededArgumentTypes))
      {
        ATermAppl Arg=ATAgetFirst(Arguments);
        ATermAppl NeededType=ATAgetFirst(NeededArgumentTypes);
        ATermAppl Type=ATAgetFirst(ArgumentTypes);

        if (!gstcEqTypesA(NeededType,Type))
        {
          //upcasting
          ATermAppl CastedNewType=gstcUpCastNumericType(NeededType,Type,&Arg,warn_upcasting);
          if (CastedNewType)
          {
            Type=CastedNewType;
          }
        }
        if (!gstcEqTypesA(NeededType,Type))
        {
          if (gsDebug)
          {
            std::cerr << "Doing again on " << pp(Arg) << ", Type: " << pp(Type) << ", Needed type: " << pp(NeededType) << "\n";
          }
          ATermAppl NewArgType=gstcTypeMatchA(NeededType,Type);
          if (!NewArgType)
          {
            NewArgType=gstcTypeMatchA(NeededType,gstcExpandNumTypesUp(Type));
          }
          if (!NewArgType)
          {
            NewArgType=NeededType;
          }
          NewArgType=gstcTraverseVarConsTypeD(DeclaredVars,AllowedVars,&Arg,NewArgType,FreeVars,strict_ambiguous,warn_upcasting);
          if (gsDebug)
          {
            std::cerr << "Result of Doing again gstcTraverseVarConsTypeD: DataTerm " << pp(Arg) << "\n";
          }
          if (!NewArgType)
          {
            gsErrorMsg("needed type %P does not match possible type %P (while typechecking %P in %P)\n",NeededType,Type,Arg,*DataTerm);
            return NULL;
          }
          Type=NewArgType;
        }
        NewArguments=ATinsert(NewArguments,(ATerm)Arg);
        NewArgumentTypes=ATinsert(NewArgumentTypes,(ATerm)Type);
      }
      Arguments=ATreverse(NewArguments);
      ArgumentTypes=ATreverse(NewArgumentTypes);
    }

    //the function again
    NewType=gstcTraverseVarConsTypeDN(DeclaredVars,AllowedVars,
                                      &Data,gsMakeSortArrow(ArgumentTypes,PosType),FreeVars,strict_ambiguous,nArguments,warn_upcasting);

    if (gsDebug)
    {
      std::cerr << "Result of gstcTraverseVarConsTypeDN: DataTerm " << pp(Data) << "\n";
    }

    if (!NewType)
    {
      if (was_ambiguous)
      {
        was_ambiguous=false;
      }
      else
      {
        gstcErrorMsgCannotCast(ATAgetArgument(Data,1),Arguments,ArgumentTypes);
      }
      gsErrorMsg("type error while trying to cast %P to type %P\n",gsMakeDataAppl(Data,Arguments),PosType);
      return NULL;
    }

    if (gsDebug)
    {
      std::cerr << "Arguments once more: Arguments " << pp(Arguments) << ", ArgumentTypes: " <<
                pp(ArgumentTypes) << ", NewType: " << pp(NewType) << "\n";
    }

    //and the arguments once more
    if (gsIsSortArrow(gstcUnwindType(NewType)))
    {
      ATermList NeededArgumentTypes=ATLgetArgument(gstcUnwindType(NewType),0);
      ATermList NewArgumentTypes=ATmakeList0();
      ATermList NewArguments=ATmakeList0();
      for (; !ATisEmpty(Arguments); Arguments=ATgetNext(Arguments),
           ArgumentTypes=ATgetNext(ArgumentTypes),NeededArgumentTypes=ATgetNext(NeededArgumentTypes))
      {
        ATermAppl Arg=ATAgetFirst(Arguments);
        ATermAppl NeededType=ATAgetFirst(NeededArgumentTypes);
        ATermAppl Type=ATAgetFirst(ArgumentTypes);

        if (!gstcEqTypesA(NeededType,Type))
        {
          //upcasting
          ATermAppl CastedNewType=gstcUpCastNumericType(NeededType,Type,&Arg,warn_upcasting);
          if (CastedNewType)
          {
            Type=CastedNewType;
          }
        }
        if (!gstcEqTypesA(NeededType,Type))
        {
          if (gsDebug)
          {
            std::cerr << "Doing again on " << pp(Arg) << ", Type: " << pp(Type) << ", Needed type: " << pp(NeededType) << "\n";
          }
          ATermAppl NewArgType=gstcTypeMatchA(NeededType,Type);
          if (!NewArgType)
          {
            NewArgType=gstcTypeMatchA(NeededType,gstcExpandNumTypesUp(Type));
          }
          if (!NewArgType)
          {
            NewArgType=NeededType;
          }
          NewArgType=gstcTraverseVarConsTypeD(DeclaredVars,AllowedVars,&Arg,NewArgType,FreeVars,strict_ambiguous,warn_upcasting);
          if (!NewArgType)
          {
            gsErrorMsg("needed type %P does not match possible type %P (while typechecking %P in %P)\n",NeededType,Type,Arg,*DataTerm);
            return NULL;
          }
          Type=NewArgType;
        }

        NewArguments=ATinsert(NewArguments,(ATerm)Arg);
        NewArgumentTypes=ATinsert(NewArgumentTypes,(ATerm)Type);
      }
      Arguments=ATreverse(NewArguments);
      ArgumentTypes=ATreverse(NewArgumentTypes);
    }

    if (gsDebug)
    {
      std::cerr << "Arguments after once more: Arguments " << pp(Arguments) << ", ArgumentTypes: " << pp(ArgumentTypes) << "\n";
    }

    *DataTerm=gsMakeDataAppl(Data,Arguments);

    if (gsIsSortArrow(gstcUnwindType(NewType)))
    {
      return ATAgetArgument(gstcUnwindType(NewType),1);
    }

    if (gstcHasUnknown(gstcUnArrowProd(ArgumentTypes,NewType)))
    {
      gsErrorMsg("Fail to properly type %P\n",*DataTerm);
      return NULL;
    }
    return gstcUnArrowProd(ArgumentTypes,NewType);
  }

  if (gsIsId(*DataTerm)||gsIsOpId(*DataTerm)||gsIsDataVarId(*DataTerm))
  {
    ATermAppl Name=ATAgetArgument(*DataTerm,0);
    if (gsIsNumericString(gsATermAppl2String(Name)))
    {
      ATermAppl Sort=sort_int::int_();
      if (gstcIsPos(Name))
      {
        Sort=sort_pos::pos();
      }
      else if (gstcIsNat(Name))
      {
        Sort=sort_nat::nat();
      }
      *DataTerm=gsMakeOpId(Name,Sort);

      if (gstcTypeMatchA(Sort,PosType))
      {
        return Sort;
      }

      //upcasting
      ATermAppl CastedNewType=gstcUpCastNumericType(PosType,Sort,DataTerm,warn_upcasting);
      if (!CastedNewType)
      {
        gsErrorMsg("cannot (up)cast number %P to type %P\n",*DataTerm, PosType);
        return NULL;
      }
      return CastedNewType;
    }

    ATermAppl Type=ATAtableGet(DeclaredVars,(ATerm)Name);
    if (Type)
    {
      if (gsDebug)
      {
        std::cerr << "Recognised declared variable " << pp(Name) << ", Type: " << pp(Type) << "\n";
      }
      *DataTerm=gsMakeDataVarId(Name,Type);

      if (!ATAtableGet(AllowedVars,(ATerm)Name))
      {
        gsErrorMsg("variable %P occurs freely in the right-hand-side or condition of an equation, but not in the left-hand-side\n", Name);
        return NULL;
      }

      ATermAppl NewType=gstcTypeMatchA(Type,PosType);
      if (NewType)
      {
        Type=NewType;
      }
      else
      {
        //upcasting
        ATermAppl CastedNewType=gstcUpCastNumericType(PosType,Type,DataTerm,warn_upcasting);
        if (!CastedNewType)
        {
          gsErrorMsg("cannot (up)cast variable %P to type %P\n",*DataTerm,PosType);
          return NULL;
        }

        Type=CastedNewType;
      }

      //Add to free variables list
      if (FreeVars)
      {
        ATtablePut(FreeVars, (ATerm)Name, (ATerm)Type);
      }

      return Type;
    }

    if ((Type=ATAtableGet(context.constants,(ATerm)Name)))
    {
      ATermAppl NewType=gstcTypeMatchA(Type,PosType);
      if (NewType)
      {
        Type=NewType;
        *DataTerm=gsMakeOpId(Name,Type);
        return Type;
      }
      else
      {
        // The type cannot be unified. Try upcasting the type.
        *DataTerm=gsMakeOpId(Name,Type);
        ATermAppl NewType=gstcUpCastNumericType(PosType,Type,DataTerm,warn_upcasting);
        if (NewType==NULL)
        {
          gsErrorMsg("no constant %P with type %P\n",*DataTerm,PosType);
          return NULL;
        }
        else
        {
          return NewType;
        }
      }
    }

    ATermList ParList=ATLtableGet(gssystem.constants,(ATerm)Name);
    if (ParList)
    {
      ATermList NewParList=ATmakeList0();
      for (; !ATisEmpty(ParList); ParList=ATgetNext(ParList))
      {
        ATermAppl Par=ATAgetFirst(ParList);
        if ((Par=gstcTypeMatchA(Par,PosType)))
        {
          NewParList=ATinsert(NewParList,(ATerm)Par);
        }
      }
      ParList=ATreverse(NewParList);
      if (ATisEmpty(ParList))
      {
        gsErrorMsg("no system constant %P with type %P\n",*DataTerm,PosType);
        return NULL;
      }

      if (ATgetLength(ParList)==1)
      {
        Type=ATAgetFirst(ParList);
        *DataTerm=gsMakeOpId(Name,Type);
        return Type;
      }
      else
      {
        //gsWarningMsg("ambiguous system constant %T\n",Name);
        *DataTerm=gsMakeOpId(Name,data::unknown_sort());
        return data::unknown_sort();
      }
    }

    ATermList ParListS=ATLtableGet(gssystem.functions,(ATerm)Name);
    ParList=ATLtableGet(context.functions,(ATerm)Name);
    if (!ParList)
    {
      ParList=ParListS;
    }
    else if (ParListS)
    {
      ParList=ATconcat(ParListS,ParList);
    }

    if (!ParList)
    {
      gsErrorMsg("unknown operation %P\n",Name);
      return NULL;
    }

    if (ATgetLength(ParList)==1)
    {
      ATermAppl Type=ATAgetFirst(ParList);
      *DataTerm=gsMakeOpId(Name,Type);
      ATermAppl NewType=gstcUpCastNumericType(PosType,Type,DataTerm,warn_upcasting);
      if (NewType==NULL)
      {
        gsErrorMsg("no constant %P with type %P\n",*DataTerm,PosType);
        return NULL;
      }
      return NewType;
    }
    else
    {
      return gstcTraverseVarConsTypeDN(DeclaredVars, AllowedVars, DataTerm, PosType, FreeVars, strict_ambiguous, ATERM_NON_EXISTING_POSITION, warn_upcasting);
    }
  }

  // if(gsIsDataVarId(*DataTerm)){
  //   return ATAgetArgument(*DataTerm,1);
  // }

  return Result;
}

static ATermAppl gstcTraverseVarConsTypeDN(
  ATermTable DeclaredVars,
  ATermTable AllowedVars,
  ATermAppl* DataTerm,
  ATermAppl PosType,
  ATermTable FreeVars,
  const bool strict_ambiguous,
  const size_t nFactPars,
  const bool warn_upcasting)
{
  // ATERM_NON_EXISTING_POSITION for nFactPars means the number of arguments is not known.
  if (gsDebug)
  {
    std::cerr << "gstcTraverseVarConsTypeDN: DataTerm ";
    ATfprintf(stderr,"%t",*DataTerm);
    std::cerr << " with PosType " << pp(PosType) << ", nFactPars " << nFactPars << "\n";
  }
  if (gsIsId(*DataTerm)||gsIsOpId(*DataTerm))
  {
    ATermAppl Name=ATAgetArgument(*DataTerm,0);
    bool variable=false;
    ATermAppl Type=ATAtableGet(DeclaredVars,(ATerm)Name);
    if (Type)
    {
      const sort_expression Type1(gstcUnwindType(Type));
      if (is_function_sort(Type1)?(function_sort(Type1).domain().size()==nFactPars):(nFactPars==0))
      {
        variable=true;
        if (!ATAtableGet(AllowedVars,(ATerm)Name))
        {
          gsErrorMsg("variable %P occurs freely in the right-hand-side or condition of an equation, but not in the left-hand-side\n", Name);
          return NULL;
        }

        //Add to free variables list
        if (FreeVars)
        {
          ATtablePut(FreeVars, (ATerm)Name, (ATerm)Type);
        }
      }
      else
      {
        Type=NULL;
      }
    }
    ATermList ParList;

    if (nFactPars==0)
    {
      if ((Type=ATAtableGet(DeclaredVars,(ATerm)Name)))
      {
        if (!gstcTypeMatchA(Type,PosType))
        {
          gsErrorMsg("the type %P of variable %P is incompatible with %P (typechecking %P)\n",Type,Name,PosType,*DataTerm);
          return NULL;
        }
        *DataTerm=gsMakeDataVarId(Name,Type);
        return Type;
      }
      else if ((Type=ATAtableGet(context.constants,(ATerm)Name)))
      {
        if (!gstcTypeMatchA(Type,PosType))
        {
          gsErrorMsg("the type %P of constant %P is incompatible with %P (typechecking %P)\n",Type,Name,PosType,*DataTerm);
          return NULL;
        }
        *DataTerm=gsMakeOpId(Name,Type);
        return Type;
      }
      else
      {
        if ((ParList=ATLtableGet(gssystem.constants,(ATerm)Name)))
        {
          if (ATgetLength(ParList)==1)
          {
            ATermAppl Type=ATAgetFirst(ParList);
            *DataTerm=gsMakeOpId(Name,Type);
            return Type;
          }
          else
          {
            gsWarningMsg("ambiguous system constant %P\n",Name);
            *DataTerm=gsMakeOpId(Name,data::unknown_sort());
            return Type;
          }
        }
        else
        {
          gsErrorMsg("unknown constant %P\n",Name);
          return NULL;
        }
      }
    }

    if (Type)
    {
      ParList=ATmakeList1((ATerm)gstcUnwindType(Type));
    }
    else
    {
      ATermList ParListS=ATLtableGet(gssystem.functions,(ATerm)Name);
      ParList=ATLtableGet(context.functions,(ATerm)Name);
      if (!ParList)
      {
        ParList=ParListS;
      }
      else if (ParListS)
      {
        ParList=ATconcat(ParListS,ParList);
      }
    }

    if (!ParList)
    {
      if (nFactPars!=ATERM_NON_EXISTING_POSITION)
      {
        gsErrorMsg("unknown operation %P with %d parameter%s\n",Name, nFactPars, (nFactPars != 1)?"s":"");
      }
      else
      {
        gsErrorMsg("unknown operation %P\n",Name);
      }
      return NULL;
    }
    if (gsDebug)
    {
      std::cerr << "Possible types for Op/Var " << pp(Name) << " with " << nFactPars <<
                " argument are (ParList: " << pp(ParList) << "; PosType: " << pp(PosType) << ")\n";
    }

    ATermList CandidateParList=ParList;

    {
      // filter ParList keeping only functions A_0#...#A_nFactPars->A
      ATermList NewParList;
      if (nFactPars!=ATERM_NON_EXISTING_POSITION)
      {
        NewParList=ATmakeList0();
        for (; !ATisEmpty(ParList); ParList=ATgetNext(ParList))
        {
          ATermAppl Par=ATAgetFirst(ParList);
          if (!gsIsSortArrow(Par))
          {
            continue;
          }
          if ((ATgetLength(ATLgetArgument(Par,0))!=nFactPars))
          {
            continue;
          }
          NewParList=ATinsert(NewParList,(ATerm)Par);
        }
        ParList=ATreverse(NewParList);
      }

      if (!ATisEmpty(ParList))
      {
        CandidateParList=ParList;
      }

      // filter ParList keeping only functions of the right type
      ATermList BackupParList=ParList;
      NewParList=ATmakeList0();
      for (; !ATisEmpty(ParList); ParList=ATgetNext(ParList))
      {
        ATermAppl Par=ATAgetFirst(ParList);
        if ((Par=gstcTypeMatchA(Par,PosType)))
        {
          NewParList=ATinsertUnique(NewParList,(ATerm)Par);
        }
      }
      NewParList=ATreverse(NewParList);

      if (gsDebug)
      {
        std::cerr << "Possible matches w/o casting for Op/Var " << pp(Name) << " with "<< nFactPars <<               " argument are (ParList: " << pp(NewParList) << "; PosType: " << pp(PosType) << "\n";
      }

      if (ATisEmpty(NewParList))
      {
        //Ok, this looks like a type error. We are not that strict.
        //Pos can be Nat, or even Int...
        //So lets make PosType more liberal
        //We change every Pos to NotInferred(Pos,Nat,Int)...
        //and get the list. Then we take the min of the list.

        ParList=BackupParList;
        if (gsDebug)
        {
          std::cerr << "Trying casting for Op " << pp(Name) << " with " << nFactPars << " argument (ParList: " <<                             pp(ParList) << "; PosType: " << pp(PosType) << "\n";
        }
        PosType=gstcExpandNumTypesUp(PosType);
        for (; !ATisEmpty(ParList); ParList=ATgetNext(ParList))
        {
          ATermAppl Par=ATAgetFirst(ParList);
          if ((Par=gstcTypeMatchA(Par,PosType)))
          {
            NewParList=ATinsertUnique(NewParList,(ATerm)Par);
          }
        }
        NewParList=ATreverse(NewParList);
        if (gsDebug)
        {
          std::cerr << "The result of casting is " << pp(NewParList) << "\n";
        }
        if (ATgetLength(NewParList)>1)
        {
          NewParList=ATmakeList1((ATerm)gstcMinType(NewParList));
        }
      }

      if (ATisEmpty(NewParList))
      {
        //Ok, casting of the arguments did not help.
        //Let's try to be more relaxed about the result, e.g. returning Pos or Nat is not a bad idea for int.

        ParList=BackupParList;
        if (gsDebug)
        {
          std::cerr << "Trying result casting for Op " << pp(Name) << " with " << nFactPars << " argument (ParList: "                       << "; PosType: " << pp(PosType) << "\n";
        }
        PosType=gstcExpandNumTypesDown(gstcExpandNumTypesUp(PosType));
        for (; !ATisEmpty(ParList); ParList=ATgetNext(ParList))
        {
          ATermAppl Par=ATAgetFirst(ParList);
          if ((Par=gstcTypeMatchA(Par,PosType)))
          {
            NewParList=ATinsertUnique(NewParList,(ATerm)Par);
          }
        }
        NewParList=ATreverse(NewParList);
        if (gsDebug)
        {
          std::cerr << "The result of casting is " << pp(NewParList) << "\n";
        }
        if (ATgetLength(NewParList)>1)
        {
          NewParList=ATmakeList1((ATerm)gstcMinType(NewParList));
        }
      }

      ParList=NewParList;
    }

    if (ATisEmpty(ParList))
    {
      //provide some information to the upper layer for a better error message
      ATermAppl Sort;
      if (ATgetLength(CandidateParList)==1)
      {
        Sort=ATAgetFirst(CandidateParList);
      }
      else
      {
        Sort=multiple_possible_sorts(atermpp::aterm_list(CandidateParList));
      }
      *DataTerm=gsMakeOpId(Name,Sort);
      if (nFactPars!=ATERM_NON_EXISTING_POSITION) gsErrorMsg("unknown operation/variable %P with %d argument%s that matches type %P\n",
            Name, nFactPars, (nFactPars != 1)?"s":"", PosType);
      else
      {
        gsErrorMsg("unknown operation/variable %P that matches type %P\n",Name,PosType);
      }
      return NULL;
    }

    if (ATgetLength(ParList)==1)
    {
      ATermAppl Type=ATAgetFirst(ParList);
      ATermAppl OldType=Type;
      if (gstcHasUnknown(Type))
      {
        Type=gstcTypeMatchA(Type,PosType);
      }

      if (gstcHasUnknown(Type) && gsIsOpId(*DataTerm))
      {
        Type=gstcTypeMatchA(Type,ATAgetArgument(*DataTerm,1));
      }
      if (Type==NULL)
      {
        gsErrorMsg("fail to match sort %P with %P\n",OldType,PosType);
        return NULL;
      }

      if (ATisEqual(static_cast<ATermAppl>(data::detail::if_symbol()),ATAgetArgument(*DataTerm,0)))
      {
        if (gsDebug)
        {
          std::cerr << "Doing if matching Type " << pp(Type) << ", PosType " << pp(PosType) << "\n";
        }
        ATermAppl NewType=gstcMatchIf(Type);
        if (!NewType)
        {
          gsErrorMsg("the function if has incompatible argument types %P (while typechecking %P)\n",Type,*DataTerm);
          return NULL;
        }
        Type=NewType;
      }

      if (ATisEqual(static_cast<ATermAppl>(data::detail::equal_symbol()),ATAgetArgument(*DataTerm,0))
          || ATisEqual(static_cast<ATermAppl>(data::detail::not_equal_symbol()),ATAgetArgument(*DataTerm,0))
          || ATisEqual(static_cast<ATermAppl>(data::detail::less_symbol()),ATAgetArgument(*DataTerm,0))
          || ATisEqual(static_cast<ATermAppl>(data::detail::less_equal_symbol()),ATAgetArgument(*DataTerm,0))
          || ATisEqual(static_cast<ATermAppl>(data::detail::greater_symbol()),ATAgetArgument(*DataTerm,0))
          || ATisEqual(static_cast<ATermAppl>(data::detail::greater_equal_symbol()),ATAgetArgument(*DataTerm,0))
         )
      {
        if (gsDebug)
        {
          std::cerr << "Doing ==, !=, <, <=, >= or > matching Type " << pp(Type) << ", PosType " << pp(PosType) << "\n";
        }
        ATermAppl NewType=gstcMatchEqNeqComparison(Type);
        if (!NewType)
        {
          gsErrorMsg("the function %P has incompatible argument types %P (while typechecking %P)\n",ATAgetArgument(*DataTerm,0),Type,*DataTerm);
          return NULL;
        }
        Type=NewType;
      }

      if (ATisEqual(static_cast<ATermAppl>(sort_list::cons_name()),ATAgetArgument(*DataTerm,0)))
      {
        if (gsDebug)
        {
          std::cerr << "Doing |> matching Type " << pp(Type) << ", PosType " << pp(PosType) << "\n";
        }
        ATermAppl NewType=gstcMatchListOpCons(Type);
        if (!NewType)
        {
          gsErrorMsg("the function |> has incompatible argument types %P (while typechecking %P)\n",Type,*DataTerm);
          return NULL;
        }
        Type=NewType;
      }

      if (ATisEqual(static_cast<ATermAppl>(sort_list::snoc_name()),ATAgetArgument(*DataTerm,0)))
      {
        if (gsDebug)
        {
          std::cerr << "Doing <| matching Type " << pp(Type) << ", PosType " << pp(PosType) << "\n";
        }
        ATermAppl NewType=gstcMatchListOpSnoc(Type);
        if (!NewType)
        {
          gsErrorMsg("the function <| has incompatible argument types %P (while typechecking %P)\n",Type,*DataTerm);
          return NULL;
        }
        Type=NewType;
      }

      if (ATisEqual(static_cast<ATermAppl>(sort_list::concat_name()),ATAgetArgument(*DataTerm,0)))
      {
        if (gsDebug)
        {
          std::cerr << "Doing ++ matching Type " << pp(Type) << ", PosType " << pp(PosType) << "\n";
        }
        ATermAppl NewType=gstcMatchListOpConcat(Type);
        if (!NewType)
        {
          gsErrorMsg("the function |> has incompatible argument types %P (while typechecking %P)\n",Type,*DataTerm);
          return NULL;
        }
        Type=NewType;
      }

      if (ATisEqual(static_cast<ATermAppl>(sort_list::element_at_name()),ATAgetArgument(*DataTerm,0)))
      {
        if (gsDebug)
        {
          std::cerr << "Doing @ matching Type " << pp(Type) << ", PosType " << pp(PosType) << ", DataTerm: " << pp(*DataTerm) << "\n";
        }
<<<<<<< HEAD
        if(gstcTypeMatchA(Type,sort_int::int_())) return sort_int::int_();
      }

      // Try Upcasting to Real
      if(gstcTypeMatchA(NeededType,sort_real::real_()))
      {
        if(gstcTypeMatchA(Type,sort_pos::pos()))
        { 
          ATermAppl OldPar=*Par;
          *Par=gsMakeDataAppl(sort_real::creal(),ATmakeList2((ATerm)gsMakeDataAppl(sort_int::cint(),
                                    ATmakeList1((ATerm)gsMakeDataAppl(sort_nat::cnat(),ATmakeList1((ATerm)*Par)))),
                                           // (ATerm)gsMakeOpId(ATmakeAppl0(ATmakeAFun("1",0,ATtrue)),(ATermAppl)sort_pos::pos()))); 
                                           (ATerm)(ATermAppl)sort_pos::c1())); 
          if(warn_upcasting) { was_warning_upcasting=true; gsWarningMsg("Upcasting %P to sort Real by applying Pos2Real to it.\n",OldPar);}
          return sort_real::real_();
        }
        if(gstcTypeMatchA(Type,sort_nat::nat()))
        {
          ATermAppl OldPar=*Par;
          *Par=gsMakeDataAppl(sort_real::creal(),ATmakeList2((ATerm)gsMakeDataAppl(sort_int::cint(),ATmakeList1((ATerm)*Par)),
                                    // (ATerm)gsMakeOpId(ATmakeAppl0(ATmakeAFun("1",0,ATtrue)),(ATermAppl)sort_pos::pos()))); 
                                    (ATerm)(ATermAppl)(sort_pos::c1())));
          if(warn_upcasting) { was_warning_upcasting=true; gsWarningMsg("Upcasting %P to sort Real by applying Nat2Real to it.",OldPar);}
          return sort_real::real_();
        }
        if(gstcTypeMatchA(Type,sort_int::int_()))
        {
          ATermAppl OldPar=*Par;
          *Par=gsMakeDataAppl(sort_real::creal(),ATmakeList2((ATerm)*Par,(ATerm)
                                    // (ATerm)gsMakeOpId(ATmakeAppl0(ATmakeAFun("1",0,ATtrue)),(ATermAppl)sort_pos::pos())));
                                    (ATermAppl)data_expression(sort_pos::c1())));
          if(warn_upcasting) { was_warning_upcasting=true; gsWarningMsg("Upcasting %P to sort Real by applying Int2Real to it.\n",OldPar);}
          return sort_real::real_();
=======
        ATermAppl NewType=gstcMatchListOpEltAt(Type);
        if (!NewType)
        {
          gsErrorMsg("the function @ has incompatible argument types %P (while typechecking %P)\n",Type,*DataTerm);
          return NULL;
        }
        Type=NewType;
      }

      if (ATisEqual(static_cast<ATermAppl>(sort_list::head_name()),ATAgetArgument(*DataTerm,0))||
          ATisEqual(static_cast<ATermAppl>(sort_list::rhead_name()),ATAgetArgument(*DataTerm,0)))
      {
        if (gsDebug)
        {
          std::cerr << "Doing {R,L}head matching Type " << pp(Type) << ", PosType " << pp(PosType) << "\n";
        }
// Type==NULL
        ATermAppl NewType=gstcMatchListOpHead(Type);
        if (!NewType)
        {
          gsErrorMsg("the function {R,L}head has incompatible argument types %P (while typechecking %P)\n",Type,*DataTerm);
          return NULL;
>>>>>>> c1964886
        }
        Type=NewType;
      }

      if (ATisEqual(static_cast<ATermAppl>(sort_list::tail_name()),ATAgetArgument(*DataTerm,0))||
          ATisEqual(static_cast<ATermAppl>(sort_list::rtail_name()),ATAgetArgument(*DataTerm,0)))
      {
        if (gsDebug)
        {
          std::cerr << "Doing {R,L}tail matching Type " << pp(Type) << ", PosType " << pp(PosType) << "\n";
        }
        ATermAppl NewType=gstcMatchListOpTail(Type);
        if (!NewType)
        {
          gsErrorMsg("the function {R,L}tail has incompatible argument types %P (while typechecking %P)\n",Type,*DataTerm);
          return NULL;
        }
        Type=NewType;
      }

      if (ATisEqual(static_cast<ATermAppl>(sort_bag::set2bag_name()),ATAgetArgument(*DataTerm,0)))
      {
        if (gsDebug)
        {
          std::cerr << "Doing Set2Bag matching Type " << pp(Type) << ", PosType " << pp(PosType) << "\n";
        }
        ATermAppl NewType=gstcMatchSetOpSet2Bag(Type);
        if (!NewType)
        {
          gsErrorMsg("the function Set2Bag has incompatible argument types %P (while typechecking %P)\n",Type,*DataTerm);
          return NULL;
        }
        Type=NewType;
      }

      if (ATisEqual(static_cast<ATermAppl>(sort_list::in_name()),ATAgetArgument(*DataTerm,0)))
      {
        if (gsDebug)
        {
          std::cerr << "Doing {List,Set,Bag} matching Type " << pp(Type) << ", PosType " << pp(PosType) << "\n";
        }
        ATermAppl NewType=gstcMatchListSetBagOpIn(Type);
        if (!NewType)
        {
          gsErrorMsg("the function {List,Set,Bag}In has incompatible argument types %P (while typechecking %P)\n",Type,*DataTerm);
          return NULL;
        }
        Type=NewType;
      }

      if (ATisEqual(static_cast<ATermAppl>(sort_set::setunion_name()),ATAgetArgument(*DataTerm,0))||
          ATisEqual(static_cast<ATermAppl>(sort_set::setdifference_name()),ATAgetArgument(*DataTerm,0))||
          ATisEqual(static_cast<ATermAppl>(sort_set::setintersection_name()),ATAgetArgument(*DataTerm,0)))
      {
        if (gsDebug)
        {
          std::cerr << "Doing {Set,Bag}{Union,Difference,Intersect} matching Type " << pp(Type) << ", PosType " << pp(PosType) << "\n";
        }
        ATermAppl NewType=gstcMatchSetBagOpUnionDiffIntersect(Type);
        if (!NewType)
        {
          gsErrorMsg("the function {Set,Bag}{Union,Difference,Intersect} has incompatible argument types %P (while typechecking %P)\n",Type,*DataTerm);
          return NULL;
        }
        Type=NewType;
      }

      if (ATisEqual(static_cast<ATermAppl>(sort_set::setcomplement_name()),ATAgetArgument(*DataTerm,0)))
      {
        if (gsDebug)
        {
          std::cerr << "Doing SetCompl matching Type " << pp(Type) << ", PosType " << pp(PosType) << "\n";
        }
        ATermAppl NewType=gstcMatchSetOpSetCompl(Type);
        if (!NewType)
        {
          gsErrorMsg("the function SetCompl has incompatible argument types %P (while typechecking %P)\n",Type,*DataTerm);
          return NULL;
        }
        Type=NewType;
      }

      if (ATisEqual(static_cast<ATermAppl>(sort_bag::bag2set_name()),ATAgetArgument(*DataTerm,0)))
      {
        if (gsDebug)
        {
          std::cerr << "Doing Bag2Set matching Type " << pp(Type) << ", PosType " << pp(PosType) << "\n";
        }
        ATermAppl NewType=gstcMatchBagOpBag2Set(Type);
        if (!NewType)
        {
          gsErrorMsg("the function Bag2Set has incompatible argument types %P (while typechecking %P)\n",Type,*DataTerm);
          return NULL;
        }
        Type=NewType;
      }

      if (ATisEqual(static_cast<ATermAppl>(sort_bag::bagcount_name()),ATAgetArgument(*DataTerm,0)))
      {
        if (gsDebug)
        {
          std::cerr << "Doing BagCount matching Type " << pp(Type) << ", PosType " << pp(PosType) << "\n";
        }
        ATermAppl NewType=gstcMatchBagOpBagCount(Type);
        if (!NewType)
        {
          gsErrorMsg("the function BagCount has incompatible argument types %P (while typechecking %P)\n",Type,*DataTerm);
          return NULL;
        }
        Type=NewType;
      }


      if (ATisEqual(static_cast<ATermAppl>(data::function_update_name()),ATAgetArgument(*DataTerm,0)))
      {
        if (gsDebug)
        {
          std::cerr << "Doing FuncUpdate matching Type " << pp(Type) << ", PosType " << pp(PosType) << "\n";
        }
        ATermAppl NewType=gstcMatchFuncUpdate(Type);
        if (!NewType)
        {
          gsErrorMsg("function update has incompatible argument types %P (while typechecking %P)\n",Type,*DataTerm);
          return NULL;
        }
        Type=NewType;
      }


      *DataTerm=gsMakeOpId(Name,Type);
      if (variable)
      {
        *DataTerm=gsMakeDataVarId(Name,Type);
      }

      assert(Type);
      return Type;
    }
    else
    {
      was_ambiguous=true;
      if (strict_ambiguous)
      {
        if (gsDebug)
        {
          std::cerr << "ambiguous operation " << pp(Name) << " (ParList " << pp(ParList) << ")\n";
        }
        if (nFactPars!=ATERM_NON_EXISTING_POSITION)
        {
          gsErrorMsg("ambiguous operation %P with %d parameter%s\n", Name, nFactPars, (nFactPars != 1)?"s":"");
        }
        else
        {
          gsErrorMsg("ambiguous operation %P\n", Name);
        }
        return NULL;
      }
      else
      {
        //*DataTerm=gsMakeOpId(Name,data::unknown_sort());
        //if(variable) *DataTerm=gsMakeDataVarId(Name,data::unknown_sort());
        return data::unknown_sort();
      }
    }
  }
  else
  {
    return gstcTraverseVarConsTypeD(DeclaredVars,AllowedVars,DataTerm,PosType,FreeVars,strict_ambiguous,warn_upcasting);
  }
}

// ================================================================================
// Phase 2 -- type inference
// ================================================================================
static ATermList gstcGetNotInferredList(ATermList TypeListList)
{
  //we get: List of Lists of SortExpressions
  //Outer list: possible parameter types 0..nPosParsVectors-1
  //inner lists: parameter types vectors 0..nFormPars-1

  //we constuct 1 vector (list) of sort expressions (NotInferred if ambiguous)
  //0..nFormPars-1

  ATermList Result=ATmakeList0();
  size_t nFormPars=ATgetLength((ATermList)ATgetFirst(TypeListList));
  ATermList* Pars = NULL;
  if (nFormPars > 0)
  {
    Pars = (ATermList*) malloc(nFormPars*sizeof(ATermList));
  }
  //DECLA(ATermList,Pars,nFormPars);
  for (size_t i=0; i<nFormPars; i++)
  {
    Pars[i]=ATmakeList0();
  }

  for (; !ATisEmpty(TypeListList); TypeListList=ATgetNext(TypeListList))
  {
    ATermList TypeList=ATLgetFirst(TypeListList);
    for (size_t i=0; i<nFormPars; TypeList=ATgetNext(TypeList),i++)
    {
      Pars[i]=gstcInsertType(Pars[i],ATAgetFirst(TypeList));
    }
  }

  for (size_t i=nFormPars; i>0; i--)
  {
    ATermAppl Sort;
    if (ATgetLength(Pars[i-1])==1)
    {
      Sort=ATAgetFirst(Pars[i-1]);
    }
    else
    {
      Sort=multiple_possible_sorts(atermpp::aterm_list(ATreverse(Pars[i-1])));
    }
    Result=ATinsert(Result,(ATerm)Sort);
  }
  free(Pars);
  return Result;
}

static ATermAppl gstcUpCastNumericType(ATermAppl NeededType, ATermAppl Type, ATermAppl* Par, bool warn_upcasting)
{
  // Makes upcasting from Type to Needed Type for Par. Returns the resulting type.
  // Moreover, *Par is extended with the required type transformations.

  if (gsDebug)
  {
    std::cerr << "gstcUpCastNumericType " << pp(NeededType) << " -- " << pp(Type) << "\n";
  }

  if (data::is_unknown_sort(data::sort_expression(Type)))
  {
    return Type;
  }
  if (data::is_unknown_sort(data::sort_expression(NeededType)))
  {
    return Type;
  }
  if (gstcEqTypesA(NeededType,Type))
  {
    return Type;
  }

  if (warn_upcasting && gsIsOpId(*Par) && gsIsNumericString(gsATermAppl2String(ATAgetArgument(*Par,0))))
  {
    warn_upcasting=false;
  }

  // Try Upcasting to Pos
  if (gstcTypeMatchA(NeededType,sort_pos::pos()))
  {
    if (gstcTypeMatchA(Type,sort_pos::pos()))
    {
      return sort_pos::pos();
    }
  }

  // Try Upcasting to Nat
  if (gstcTypeMatchA(NeededType,sort_nat::nat()))
  {
    if (gstcTypeMatchA(Type,sort_pos::pos()))
    {
      ATermAppl OldPar=*Par;
      *Par=gsMakeDataAppl(sort_nat::cnat(),ATmakeList1((ATerm)*Par));
      if (warn_upcasting)
      {
        was_warning_upcasting=true;
        gsWarningMsg("Upcasting %P to sort Nat by applying Pos2Nat to it.\n",OldPar);
      }
      return sort_nat::nat();
    }
    if (gstcTypeMatchA(Type,sort_nat::nat()))
    {
      return sort_nat::nat();
    }
  }

  // Try Upcasting to Int
  if (gstcTypeMatchA(NeededType,sort_int::int_()))
  {
    if (gstcTypeMatchA(Type,sort_pos::pos()))
    {
      ATermAppl OldPar=*Par;
      *Par=gsMakeDataAppl(sort_int::cint(),ATmakeList1((ATerm)gsMakeDataAppl(sort_nat::cnat(),ATmakeList1((ATerm)*Par))));
      if (warn_upcasting)
      {
        was_warning_upcasting=true;
        gsWarningMsg("Upcasting %P to sort Int by applying Pos2Int to it.\n",OldPar);
      }
      return sort_int::int_();
    }
    if (gstcTypeMatchA(Type,sort_nat::nat()))
    {
      ATermAppl OldPar=*Par;
      *Par=gsMakeDataAppl(sort_int::cint(),ATmakeList1((ATerm)*Par));
      if (warn_upcasting)
      {
        was_warning_upcasting=true;
        gsWarningMsg("Upcasting %P to sort Int by applying Nat2Int to it.\n",OldPar);
      }
      return sort_int::int_();
    }
    if (gstcTypeMatchA(Type,sort_int::int_()))
    {
      return sort_int::int_();
    }
  }

  // Try Upcasting to Real
  if (gstcTypeMatchA(NeededType,sort_real::real_()))
  {
    if (gstcTypeMatchA(Type,sort_pos::pos()))
    {
      ATermAppl OldPar=*Par;
      *Par=gsMakeDataAppl(sort_real::creal(),ATmakeList2((ATerm)gsMakeDataAppl(sort_int::cint(),
                          ATmakeList1((ATerm)gsMakeDataAppl(sort_nat::cnat(),ATmakeList1((ATerm)*Par)))),
                          // (ATerm)gsMakeOpId(ATmakeAppl0(ATmakeAFun("1",0,ATtrue)),(ATermAppl)sort_pos::pos())));
                          (ATerm)(ATermAppl)sort_pos::c1()));
      if (warn_upcasting)
      {
        was_warning_upcasting=true;
        gsWarningMsg("Upcasting %P to sort Real by applying Pos2Real to it.\n",OldPar);
      }
      return sort_real::real_();
    }
    if (gstcTypeMatchA(Type,sort_nat::nat()))
    {
      ATermAppl OldPar=*Par;
      *Par=gsMakeDataAppl(sort_real::creal(),ATmakeList2((ATerm)gsMakeDataAppl(sort_int::cint(),ATmakeList1((ATerm)*Par)),
                          // (ATerm)gsMakeOpId(ATmakeAppl0(ATmakeAFun("1",0,ATtrue)),(ATermAppl)sort_pos::pos())));
                          (ATerm)(ATermAppl)(sort_pos::c1())));
      if (warn_upcasting)
      {
        was_warning_upcasting=true;
        gsWarningMsg("Upcasting %P to sort Real by applying Nat2Real to it.",OldPar);
      }
      return sort_real::real_();
    }
    if (gstcTypeMatchA(Type,sort_int::int_()))
    {
      ATermAppl OldPar=*Par;
      *Par=gsMakeDataAppl(sort_real::creal(),ATmakeList2((ATerm)*Par,(ATerm)
                          // (ATerm)gsMakeOpId(ATmakeAppl0(ATmakeAFun("1",0,ATtrue)),(ATermAppl)sort_pos::pos())));
                          (ATermAppl)data_expression(sort_pos::c1())));
      if (warn_upcasting)
      {
        was_warning_upcasting=true;
        gsWarningMsg("Upcasting %P to sort Real by applying Int2Real to it.\n",OldPar);
      }
      return sort_real::real_();
    }
    if (gstcTypeMatchA(Type,sort_real::real_()))
    {
      return sort_real::real_();
    }
  }

  return NULL;
}

static ATermList gstcInsertType(ATermList TypeList, ATermAppl Type)
{
  for (ATermList OldTypeList=TypeList; !ATisEmpty(OldTypeList); OldTypeList=ATgetNext(OldTypeList))
  {
    if (gstcEqTypesA(ATAgetFirst(OldTypeList),Type))
    {
      return TypeList;
    }
  }
  return ATinsert(TypeList,(ATerm)Type);
}

static ATermList gstcTypeListsIntersect(ATermList TypeListList1, ATermList TypeListList2)
{
  // returns the intersection of the 2 type list lists

  // if (gsDebug) { std::cerr << "gstcTypesIntersect:  TypeListList1 %T;    TypeListList2: %T\n",TypeListList1,TypeListList2);

  ATermList Result=ATmakeList0();

  for (; !ATisEmpty(TypeListList2); TypeListList2=ATgetNext(TypeListList2))
  {
    ATermList TypeList2=ATLgetFirst(TypeListList2);
    if (gstcInTypesL(TypeList2,TypeListList1))
    {
      Result=ATinsert(Result,(ATerm)TypeList2);
    }
  }
  return ATreverse(Result);
}

static ATermList gstcAdjustNotInferredList(ATermList PosTypeList, ATermList TypeListList)
{
  // PosTypeList -- List of Sortexpressions (possibly NotInferred(List Sortexpr))
  // TypeListList -- List of (Lists of Types)
  // returns: PosTypeList, adjusted to the elements of TypeListList
  // NULL if cannot be ajusted.

  // if (gsDebug) { std::cerr << "gstcAdjustNotInferredList: PosTypeList %T;    TypeListList:%T \n",PosTypeList,TypeListList);

  //if PosTypeList has only normal types -- check if it is in TypeListList,
  //if so return PosTypeList, otherwise return NULL
  if (!gstcIsNotInferredL(PosTypeList))
  {
    if (gstcInTypesL(PosTypeList,TypeListList))
    {
      return PosTypeList;
    }
    else
    {
      return NULL;
    }
  }

  //Filter TypeListList to contain only compatible with TypeList lists of parameters.
  ATermList NewTypeListList=ATmakeList0();
  for (; !ATisEmpty(TypeListList); TypeListList=ATgetNext(TypeListList))
  {
    ATermList TypeList=ATLgetFirst(TypeListList);
    if (gstcIsTypeAllowedL(TypeList,PosTypeList))
    {
      NewTypeListList=ATinsert(NewTypeListList,(ATerm)TypeList);
    }
  }
  if (ATisEmpty(NewTypeListList))
  {
    return NULL;
  }
  if (ATgetLength(NewTypeListList)==1)
  {
    return ATLgetFirst(NewTypeListList);
  }

  // otherwise return not inferred.
  return gstcGetNotInferredList(ATreverse(NewTypeListList));
}

static ATbool gstcIsTypeAllowedL(ATermList TypeList, ATermList PosTypeList)
{
  //Checks if TypeList is allowed by PosTypeList (each respective element)
  assert(ATgetLength(TypeList)==ATgetLength(PosTypeList));
  for (; !ATisEmpty(TypeList); TypeList=ATgetNext(TypeList),PosTypeList=ATgetNext(PosTypeList))
    if (!gstcIsTypeAllowedA(ATAgetFirst(TypeList),ATAgetFirst(PosTypeList)))
    {
      return ATfalse;
    }
  return ATtrue;
}

static ATbool gstcIsTypeAllowedA(ATermAppl Type, ATermAppl PosType)
{
  //Checks if Type is allowed by PosType
  if (data::is_unknown_sort(data::sort_expression(PosType)))
  {
    return ATtrue;
  }
  if (gsIsSortsPossible(PosType))
  {
    return gstcInTypesA(Type,ATLgetArgument(PosType,0));
  }

  //PosType is a normal type
  return gstcEqTypesA(Type,PosType);
}

static ATermAppl gstcTypeMatchA(ATermAppl Type, ATermAppl PosType)
{
  // Checks if Type and PosType match by instantiating unknown sorts.
  // It returns the matching instantiation of Type. If matching fails,
  // it returns NULL.

  if (gsDebug)
  {
    std::cerr << "gstcTypeMatchA Type: " << pp(Type) << ";    PosType: " << pp(PosType) << " \n";
  }

  if (data::is_unknown_sort(Type))
  {
    return PosType;
  }
  if (data::is_unknown_sort(PosType) || gstcEqTypesA(Type,PosType))
  {
    return Type;
  }
  if (gsIsSortsPossible(Type) && !gsIsSortsPossible(PosType))
  {
    ATermAppl TmpType=PosType;
    PosType=Type;
    Type=TmpType;
  }
  if (gsIsSortsPossible(PosType))
  {
    ATermList NewTypeList=ATmakeList0();
    for (ATermList PosTypeList=ATLgetArgument(PosType,0); !ATisEmpty(PosTypeList); PosTypeList=ATgetNext(PosTypeList))
    {
      ATermAppl NewPosType=ATAgetFirst(PosTypeList);
      if (gsDebug)
      {
        std::cerr << "Matching candidate gstcTypeMatchA Type: " << pp(Type) << ";    PosType: "
                  << pp(PosType) << " New Type: " << pp(NewPosType) << "\n";
      }

      if ((NewPosType=gstcTypeMatchA(Type,NewPosType)))
      {
        if (gsDebug)
        {
          std::cerr << "Match gstcTypeMatchA Type: " << pp(Type) << ";    PosType: " << pp(PosType) <<
                    " New Type: " << pp(NewPosType) << "\n";
        }
        NewTypeList=ATinsert(NewTypeList,(ATerm)NewPosType);
      }
    }
    if (ATisEmpty(NewTypeList))
    {
      if (gsDebug)
      {
        std::cerr << "No match gstcTypeMatchA Type: " << pp(Type) << ";    PosType: " << pp(PosType) << " \n";
      }
      return NULL;
    }

    if (ATisEmpty(ATgetNext(NewTypeList)))
    {
      return ATAgetFirst(NewTypeList);
    }

    return multiple_possible_sorts(atermpp::aterm_list(ATreverse(NewTypeList)));
  }

  //PosType is a normal type
  //if(!gstcHasUnknown(Type)) return NULL;

  if (gsIsSortId(Type))
  {
    Type=gstcUnwindType(Type);
  }
  if (gsIsSortId(PosType))
  {
    PosType=gstcUnwindType(PosType);
  }
  if (gsIsSortCons(Type))
  {
    ATermAppl ConsType = ATAgetArgument(Type, 0);
    if (gsIsSortList(ConsType))
    {
      if (!sort_list::is_list(sort_expression(PosType)))
      {
        return NULL;
      }
      ATermAppl Res=gstcTypeMatchA(ATAgetArgument(Type,1),ATAgetArgument(PosType,1));
      if (!Res)
      {
        return NULL;
      }
      return sort_list::list(sort_expression(Res));
    }

    if (gsIsSortSet(ConsType))
    {
      if (!sort_set::is_set(sort_expression(PosType)))
      {
        return NULL;
      }
      else
      {
        ATermAppl Res=gstcTypeMatchA(ATAgetArgument(Type,1),ATAgetArgument(PosType,1));
        if (!Res)
        {
          return NULL;
        }
        return sort_set::set_(sort_expression(Res));
      }
    }

    if (gsIsSortBag(ConsType))
    {
      if (!sort_bag::is_bag(sort_expression(PosType)))
      {
        return NULL;
      }
      else
      {
        ATermAppl Res=gstcTypeMatchA(ATAgetArgument(Type,1),ATAgetArgument(PosType,1));
        if (!Res)
        {
          return NULL;
        }
        return sort_bag::bag(sort_expression(Res));
      }
    }
  }

  if (gsIsSortArrow(Type))
  {
    if (!gsIsSortArrow(PosType))
    {
      return NULL;
    }
    else
    {
      ATermList ArgTypes=gstcTypeMatchL(ATLgetArgument(Type,0),ATLgetArgument(PosType,0));
      if (!ArgTypes)
      {
        return NULL;
      }
      ATermAppl ResType=gstcTypeMatchA(ATAgetArgument(Type,1),ATAgetArgument(PosType,1));
      if (!ResType)
      {
        return NULL;
      }
      Type=gsMakeSortArrow(ArgTypes,ResType);
      if (gsDebug)
      {
        std::cerr << "gstcTypeMatchA Done: Type: " << pp(Type) << ";    PosType: " << pp(PosType) << "\n";
      }
      return Type;
    }
  }

  return NULL;
}

static ATermList gstcTypeMatchL(ATermList TypeList, ATermList PosTypeList)
{
  if (gsDebug)
  {
    std::cerr << "gstcTypeMatchL TypeList: " << pp(TypeList) << ";    PosTypeList: " <<
              pp(PosTypeList) << "\n";
  }

  if (ATgetLength(TypeList)!=ATgetLength(PosTypeList))
  {
    return NULL;
  }

  ATermList Result=ATmakeList0();
  for (; !ATisEmpty(TypeList); TypeList=ATgetNext(TypeList),PosTypeList=ATgetNext(PosTypeList))
  {
    ATermAppl Type=gstcTypeMatchA(ATAgetFirst(TypeList),ATAgetFirst(PosTypeList));
    if (!Type)
    {
      return NULL;
    }
    Result=ATinsert(Result,(ATerm)gstcTypeMatchA(ATAgetFirst(TypeList),ATAgetFirst(PosTypeList)));
  }
  return ATreverse(Result);
}

static ATbool gstcIsNotInferredL(ATermList TypeList)
{
  for (; !ATisEmpty(TypeList); TypeList=ATgetNext(TypeList))
  {
    ATermAppl Type=ATAgetFirst(TypeList);
    if (is_unknown_sort(Type) || is_multiple_possible_sorts(Type))
    {
      return ATtrue;
    }
  }
  return ATfalse;
}

static ATermAppl gstcUnwindType(ATermAppl Type)
{
  // if (gsDebug) { std::cerr << "gstcUnwindType Type: " << pp(Type) << "\n"; } Becomes too verbose.

  if (gsIsSortCons(Type))
  {
    return ATsetArgument(Type,(ATerm)gstcUnwindType(ATAgetArgument(Type,1)),1);
  }
  if (gsIsSortArrow(Type))
  {
    Type=ATsetArgument(Type,(ATerm)gstcUnwindType(ATAgetArgument(Type,1)),1);
    ATermList Args=ATLgetArgument(Type,0);
    ATermList NewArgs=ATmakeList0();
    for (; !ATisEmpty(Args); Args=ATgetNext(Args))
    {
      NewArgs=ATinsert(NewArgs,(ATerm)gstcUnwindType(ATAgetFirst(Args)));
    }
    NewArgs=ATreverse(NewArgs);
    Type=ATsetArgument(Type,(ATerm)NewArgs,0);
    return Type;
  }

  if (gsIsSortId(Type))
  {
    ATermAppl Value=ATAtableGet(context.defined_sorts,(ATerm)ATAgetArgument(Type,0));
    if (!Value)
    {
      return Type;
    }
    return gstcUnwindType(Value);
  }

  return Type;
}

static ATermAppl gstcUnSet(ATermAppl PosType)
{
  //select Set(Type), elements, return their list of arguments.
  if (gsIsSortId(PosType))
  {
    PosType=gstcUnwindType(PosType);
  }
  if (sort_set::is_set(sort_expression(PosType)))
  {
    return ATAgetArgument(PosType,1);
  }
  if (data::is_unknown_sort(data::sort_expression(PosType)))
  {
    return PosType;
  }

  ATermList NewPosTypes=ATmakeList0();
  if (gsIsSortsPossible(PosType))
  {
    for (ATermList PosTypes=ATLgetArgument(PosType,0); !ATisEmpty(PosTypes); PosTypes=ATgetNext(PosTypes))
    {
      ATermAppl NewPosType=ATAgetFirst(PosTypes);
      if (gsIsSortId(NewPosType))
      {
        NewPosType=gstcUnwindType(NewPosType);
      }
      if (sort_set::is_set(sort_expression(NewPosType)))
      {
        NewPosType=ATAgetArgument(NewPosType,1);
      }
      else if (!data::is_unknown_sort(data::sort_expression(NewPosType)))
      {
        continue;
      }
      NewPosTypes=ATinsert(NewPosTypes,(ATerm)NewPosType);
    }
    NewPosTypes=ATreverse(NewPosTypes);
    return multiple_possible_sorts(atermpp::aterm_list(NewPosTypes));
  }
  return NULL;
}

static ATermAppl gstcUnBag(ATermAppl PosType)
{
  //select Bag(Type), elements, return their list of arguments.
  if (gsIsSortId(PosType))
  {
    PosType=gstcUnwindType(PosType);
  }
  if (sort_bag::is_bag(sort_expression(PosType)))
  {
    return ATAgetArgument(PosType,1);
  }
  if (data::is_unknown_sort(data::sort_expression(PosType)))
  {
    return PosType;
  }

  ATermList NewPosTypes=ATmakeList0();
  if (gsIsSortsPossible(PosType))
  {
    for (ATermList PosTypes=ATLgetArgument(PosType,0); !ATisEmpty(PosTypes); PosTypes=ATgetNext(PosTypes))
    {
      ATermAppl NewPosType=ATAgetFirst(PosTypes);
      if (gsIsSortId(NewPosType))
      {
        NewPosType=gstcUnwindType(NewPosType);
      }
      if (sort_bag::is_bag(sort_expression(NewPosType)))
      {
        NewPosType=ATAgetArgument(NewPosType,1);
      }
      else if (!data::is_unknown_sort(data::sort_expression(NewPosType)))
      {
        continue;
      }
      NewPosTypes=ATinsert(NewPosTypes,(ATerm)NewPosType);
    }
    NewPosTypes=ATreverse(NewPosTypes);
    return multiple_possible_sorts(atermpp::aterm_list(NewPosTypes));
  }
  return NULL;
}

static ATermAppl gstcUnList(ATermAppl PosType)
{
  //select List(Type), elements, return their list of arguments.
  if (gsIsSortId(PosType))
  {
    PosType=gstcUnwindType(PosType);
  }
  if (sort_list::is_list(sort_expression(PosType)))
  {
    return ATAgetArgument(PosType,1);
  }
  if (data::is_unknown_sort(data::sort_expression(PosType)))
  {
    return PosType;
  }

  ATermList NewPosTypes=ATmakeList0();
  if (gsIsSortsPossible(PosType))
  {
    for (ATermList PosTypes=ATLgetArgument(PosType,0); !ATisEmpty(PosTypes); PosTypes=ATgetNext(PosTypes))
    {
      ATermAppl NewPosType=ATAgetFirst(PosTypes);
      if (gsIsSortId(NewPosType))
      {
        NewPosType=gstcUnwindType(NewPosType);
      }
      if (sort_list::is_list(sort_expression(NewPosType)))
      {
        NewPosType=ATAgetArgument(NewPosType,1);
      }
      else if (!data::is_unknown_sort(data::sort_expression(NewPosType)))
      {
        continue;
      }
      NewPosTypes=ATinsert(NewPosTypes,(ATerm)NewPosType);
    }
    NewPosTypes=ATreverse(NewPosTypes);
    return multiple_possible_sorts(atermpp::aterm_list(NewPosTypes));
  }
  return NULL;
}

static ATermAppl gstcUnArrowProd(ATermList ArgTypes, ATermAppl PosType)
{
  //Filter PosType to contain only functions ArgTypes -> TypeX
  //return TypeX if unique, the set of TypeX as NotInferred if many, NULL otherwise

  // if (gsDebug) { std::cerr << "gstcUnArrowProd: ArgTypes %T with PosType %T\n",ArgTypes,PosType);

  if (gsIsSortId(PosType))
  {
    PosType=gstcUnwindType(PosType);
  }
  if (gsIsSortArrow(PosType))
  {
    ATermList PosArgTypes=ATLgetArgument(PosType,0);

    // if (gsDebug) { std::cerr << "gstcUnArrowProd: PosArgTypes %T \n",PosArgTypes);

    if (ATgetLength(PosArgTypes)!=ATgetLength(ArgTypes))
    {
      return NULL;
    }
    if (gstcTypeMatchL(PosArgTypes,ArgTypes))
    {
      return ATAgetArgument(PosType,1);
    }
  }
  if (data::is_unknown_sort(data::sort_expression(PosType)))
  {
    return PosType;
  }

  ATermList NewPosTypes=ATmakeList0();
  if (gsIsSortsPossible(PosType))
  {
    for (ATermList PosTypes=ATLgetArgument(PosType,0); !ATisEmpty(PosTypes); PosTypes=ATgetNext(PosTypes))
    {
      ATermAppl NewPosType=ATAgetFirst(PosTypes);
      if (gsIsSortId(NewPosType))
      {
        NewPosType=gstcUnwindType(NewPosType);
      }
      if (gsIsSortArrow(PosType))
      {
        ATermList PosArgTypes=ATLgetArgument(PosType,0);
        if (ATgetLength(PosArgTypes)!=ATgetLength(ArgTypes))
        {
          continue;
        }
        if (gstcTypeMatchL(PosArgTypes,ArgTypes))
        {
          NewPosType=ATAgetArgument(NewPosType,1);
        }
      }
      else if (!data::is_unknown_sort(data::sort_expression(NewPosType)))
      {
        continue;
      }
      NewPosTypes=ATinsertUnique(NewPosTypes,(ATerm)NewPosType);
    }
    NewPosTypes=ATreverse(NewPosTypes);
    return multiple_possible_sorts(atermpp::aterm_list(NewPosTypes));
  }
  return NULL;
}

static ATermList gstcGetVarTypes(ATermList VarDecls)
{
  ATermList Result=ATmakeList0();
  for (; !ATisEmpty(VarDecls); VarDecls=ATgetNext(VarDecls))
  {
    Result=ATinsert(Result,(ATerm)ATAgetArgument(ATAgetFirst(VarDecls),1));
  }
  return ATreverse(Result);
}

static ATbool gstcHasUnknown(ATermAppl Type)
{
  if (data::is_unknown_sort(data::sort_expression(Type)))
  {
    return ATtrue;
  }
  if (gsIsSortId(Type))
  {
    return ATfalse;
  }
  if (gsIsSortCons(Type))
  {
    return gstcHasUnknown(ATAgetArgument(Type,1));
  }
  if (gsIsSortStruct(Type))
  {
    return ATfalse;
  }

  if (gsIsSortArrow(Type))
  {
    for (ATermList TypeList=ATLgetArgument(Type,0); !ATisEmpty(TypeList); TypeList=ATgetNext(TypeList))
      if (gstcHasUnknown(ATAgetFirst(TypeList)))
      {
        return ATtrue;
      }
    return gstcHasUnknown(ATAgetArgument(Type,1));
  }

  return ATtrue;
}

static ATbool gstcIsNumericType(ATermAppl Type)
{
  //returns true if Type is Bool,Pos,Nat,Int or Real
  //otherwise return fase
  if (data::is_unknown_sort(data::sort_expression(Type)))
  {
    return ATfalse;
  }
  return (ATbool)(sort_bool::is_bool(sort_expression(Type))||
                  sort_pos::is_pos(sort_expression(Type))||
                  sort_nat::is_nat(sort_expression(Type))||
                  sort_int::is_int(sort_expression(Type))||
                  sort_real::is_real(sort_expression(Type)));
}

static ATermAppl gstcMaximumType(ATermAppl Type1, ATermAppl Type2)
{
  // if Type1 is convertible into Type2 or vice versa, the most general
  // of these types are returned. If not conversion is possible the result
  // is NULL. Conversions only apply between numerical types
  if (gstcEqTypesA(Type1,Type2))
  {
    return Type1;
  }
  if (data::is_unknown_sort(data::sort_expression(Type1)))
  {
    return Type2;
  }
  if (data::is_unknown_sort(data::sort_expression(Type2)))
  {
    return Type1;
  }
  if (gstcEqTypesA(Type1,sort_real::real_()))
  {
    if (gstcEqTypesA(Type2,sort_int::int_()))
    {
      return Type1;
    }
    if (gstcEqTypesA(Type2,sort_nat::nat()))
    {
      return Type1;
    }
    if (gstcEqTypesA(Type2,sort_pos::pos()))
    {
      return Type1;
    }
    return NULL;
  }
  if (gstcEqTypesA(Type1,sort_int::int_()))
  {
    if (gstcEqTypesA(Type2,sort_real::real_()))
    {
      return Type2;
    }
    if (gstcEqTypesA(Type2,sort_nat::nat()))
    {
      return Type1;
    }
    if (gstcEqTypesA(Type2,sort_pos::pos()))
    {
      return Type1;
    }
    return NULL;
  }
  if (gstcEqTypesA(Type1,sort_nat::nat()))
  {
    if (gstcEqTypesA(Type2,sort_real::real_()))
    {
      return Type2;
    }
    if (gstcEqTypesA(Type2,sort_int::int_()))
    {
      return Type2;
    }
    if (gstcEqTypesA(Type2,sort_pos::pos()))
    {
      return Type1;
    }
    return NULL;
  }
  if (gstcEqTypesA(Type1,sort_pos::pos()))
  {
    if (gstcEqTypesA(Type2,sort_real::real_()))
    {
      return Type2;
    }
    if (gstcEqTypesA(Type2,sort_int::int_()))
    {
      return Type2;
    }
    if (gstcEqTypesA(Type2,sort_nat::nat()))
    {
      return Type2;
    }
    return NULL;
  }
  return NULL;
}

static ATermAppl gstcExpandNumTypesUp(ATermAppl Type)
{
  //Expand Pos.. to possible bigger types.
  if (data::is_unknown_sort(data::sort_expression(Type)))
  {
    return Type;
  }
  if (gstcEqTypesA(sort_pos::pos(),Type))
  {
    return multiple_possible_sorts(atermpp::make_list(sort_pos::pos(), sort_nat::nat(), sort_int::int_(),sort_real::real_()));
  }
  if (gstcEqTypesA(sort_nat::nat(),Type))
  {
    return multiple_possible_sorts(atermpp::make_list(sort_nat::nat(), sort_int::int_(),sort_real::real_()));
  }
  if (gstcEqTypesA(sort_int::int_(),Type))
  {
    return multiple_possible_sorts(atermpp::make_list(sort_int::int_(), sort_real::real_()));
  }
  if (gsIsSortId(Type))
  {
    return Type;
  }
  if (gsIsSortCons(Type))
  {
    return ATsetArgument(Type,(ATerm)gstcExpandNumTypesUp(ATAgetArgument(Type,1)),1);
  }
  if (gsIsSortStruct(Type))
  {
    return Type;
  }

  if (gsIsSortArrow(Type))
  {
    //the argument types, and if the resulting type is SortArrow -- recursively
    ATermList NewTypeList=ATmakeList0();
    for (ATermList TypeList=ATLgetArgument(Type,0); !ATisEmpty(TypeList); TypeList=ATgetNext(TypeList))
    {
      NewTypeList=ATinsert(NewTypeList,(ATerm)gstcExpandNumTypesUp(gstcUnwindType(ATAgetFirst(TypeList))));
    }
    ATermAppl ResultType=ATAgetArgument(Type,1);
    if (!gsIsSortArrow(ResultType))
    {
      return ATsetArgument(Type,(ATerm)ATreverse(NewTypeList),0);
    }
    else
    {
      return gsMakeSortArrow(ATreverse(NewTypeList),gstcExpandNumTypesUp(gstcUnwindType(ResultType)));
    }
  }

  return Type;
}

static ATermAppl gstcExpandNumTypesDown(ATermAppl Type)
{
  // Expand Numeric types down
  if (data::is_unknown_sort(data::sort_expression(Type)))
  {
    return Type;
  }
  if (gsIsSortId(Type))
  {
    Type=gstcUnwindType(Type);
  }

  ATbool function=ATfalse;
  ATermList Args=NULL;
  if (gsIsSortArrow(Type))
  {
    function=ATtrue;
    Args=ATLgetArgument(Type,0);
    Type=ATAgetArgument(Type,1);
  }

  if (gstcEqTypesA(sort_real::real_(),Type))
  {
    Type=multiple_possible_sorts(atermpp::make_list(sort_pos::pos(),sort_nat::nat(),sort_int::int_(),sort_real::real_()));
  }
  if (gstcEqTypesA(sort_int::int_(),Type))
  {
    Type=multiple_possible_sorts(atermpp::make_list(sort_pos::pos(),sort_nat::nat(),sort_int::int_()));
  }
  if (gstcEqTypesA(sort_nat::nat(),Type))
  {
    Type=multiple_possible_sorts(atermpp::make_list(sort_pos::pos(),sort_nat::nat()));
  }

  return (function)?gsMakeSortArrow(Args,Type):Type;
}

static ATermAppl gstcMinType(ATermList TypeList)
{
  return ATAgetFirst(TypeList);
}


// =========================== MultiActions
static ATbool gstcMActIn(ATermList MAct, ATermList MActs)
{
  //returns true if MAct is in MActs
  for (; !ATisEmpty(MActs); MActs=ATgetNext(MActs))
    if (gstcMActEq(MAct,ATLgetFirst(MActs)))
    {
      return ATtrue;
    }

  return ATfalse;
}

static ATbool gstcMActEq(ATermList MAct1, ATermList MAct2)
{
  //returns true if the two multiactions are equal.
  if (ATgetLength(MAct1)!=ATgetLength(MAct2))
  {
    return ATfalse;
  }
  if (ATisEmpty(MAct1))
  {
    return ATtrue;
  }
  ATermAppl Act1=ATAgetFirst(MAct1);
  MAct1=ATgetNext(MAct1);

  //remove Act1 once from MAct2. if not there -- return ATfalse.
  ATermList NewMAct2=ATmakeList0();
  for (; !ATisEmpty(MAct2); MAct2=ATgetNext(MAct2))
  {
    ATermAppl Act2=ATAgetFirst(MAct2);
    if (ATisEqual(Act1,Act2))
    {
      MAct2=ATconcat(ATreverse(NewMAct2),ATgetNext(MAct2));
      goto gstcMActEq_found;
    }
    else
    {
      NewMAct2=ATinsert(NewMAct2,(ATerm)Act2);
    }
  }
  return ATfalse;
gstcMActEq_found:
  return gstcMActEq(MAct1,MAct2);
}

static ATbool gstcMActSubEq(ATermList MAct1, ATermList MAct2)
{
  //returns true if MAct1 is a submultiaction of MAct2.
  if (ATgetLength(MAct1)>ATgetLength(MAct2))
  {
    return ATfalse;
  }
  if (ATisEmpty(MAct1))
  {
    return ATtrue;
  }
  ATermAppl Act1=ATAgetFirst(MAct1);
  MAct1=ATgetNext(MAct1);

  //remove Act1 once from MAct2. if not there -- return ATfalse.
  ATermList NewMAct2=ATmakeList0();
  for (; !ATisEmpty(MAct2); MAct2=ATgetNext(MAct2))
  {
    ATermAppl Act2=ATAgetFirst(MAct2);
    if (ATisEqual(Act1,Act2))
    {
      MAct2=ATconcat(ATreverse(NewMAct2),ATgetNext(MAct2));
      goto gstcMActSubEqMA_found;
    }
    else
    {
      NewMAct2=ATinsert(NewMAct2,(ATerm)Act2);
    }
  }
  return ATfalse;
gstcMActSubEqMA_found:
  return gstcMActSubEq(MAct1,MAct2);
}

static ATermAppl gstcUnifyMinType(ATermAppl Type1, ATermAppl Type2)
{
  //Find the minimal type that Unifies the 2. If not possible, return NULL.
  ATermAppl Res=gstcTypeMatchA(Type1,Type2);
  if (!Res)
  {
    Res=gstcTypeMatchA(Type1,gstcExpandNumTypesUp(Type2));
    if (!Res)
    {
      Res=gstcTypeMatchA(Type2,gstcExpandNumTypesUp(Type1));
    }
    if (!Res)
    {
      if (gsDebug)
      {
        std::cerr << "gstcUnifyMinType: No match: Type1 " << pp(Type1) << "; Type2 " << pp(Type2) << "; \n";
      }
      return NULL;
    }
  }

  if (gsIsSortsPossible(Res))
  {
    Res=ATAgetFirst(ATLgetArgument(Res,0));
  }
  if (gsDebug)
  {
    std::cerr << "gstcUnifyMinType: Type1 " << pp(Type1) << "; Type2 " << pp(Type2) << "; Res: " << pp(Res) << "\n";
  }
  return Res;
}

static ATermAppl gstcMatchIf(ATermAppl Type)
{
  //tries to sort out the types for if.
  //If some of the parameters are Pos,Nat, or Int do upcasting

  assert(gsIsSortArrow(Type));
  ATermList Args=ATLgetArgument(Type,0);
  ATermAppl Res=ATAgetArgument(Type,1);
  assert((ATgetLength(Args)==3));
  //assert(gsIsBool(ATAgetFirst(Args)));
  Args=ATgetNext(Args);

  if (!(Res=gstcUnifyMinType(Res,ATAgetFirst(Args))))
  {
    return NULL;
  }
  Args=ATgetNext(Args);
  if (!(Res=gstcUnifyMinType(Res,ATAgetFirst(Args))))
  {
    return NULL;
  }

  return gsMakeSortArrow(ATmakeList3((ATerm)static_cast<ATermAppl>(sort_bool::bool_()),(ATerm)Res,(ATerm)Res),Res);
}

static ATermAppl gstcMatchEqNeqComparison(ATermAppl Type)
{
  //tries to sort out the types for ==, !=, <, <=, >= and >.
  //If some of the parameters are Pos,Nat, or Int do upcasting.

  assert(gsIsSortArrow(Type));
  ATermList Args=ATLgetArgument(Type,0);
  assert((ATgetLength(Args)==2));
  ATermAppl Arg1=ATAgetFirst(Args);
  Args=ATgetNext(Args);
  ATermAppl Arg2=ATAgetFirst(Args);

  ATermAppl Arg=gstcUnifyMinType(Arg1,Arg2);
  if (!Arg)
  {
    return NULL;
  }

  return gsMakeSortArrow(ATmakeList2((ATerm)Arg,(ATerm)Arg),sort_bool::bool_());
}

static ATermAppl gstcMatchListOpCons(ATermAppl Type)
{
  //tries to sort out the types of Cons operations (SxList(S)->List(S))
  //If some of the parameters are Pos,Nat, or Int do upcasting.

  // if (gsDebug) { std::cerr << "gstcMatchListOpCons: Type %T \n",Type);

  assert(gsIsSortArrow(Type));
  ATermAppl Res=ATAgetArgument(Type,1);
  if (gsIsSortId(Res))
  {
    Res=gstcUnwindType(Res);
  }
  assert(sort_list::is_list(sort_expression(gstcUnwindType(Res))));
  Res=ATAgetArgument(Res,1);
  ATermList Args=ATLgetArgument(Type,0);
  assert((ATgetLength(Args)==2));
  ATermAppl Arg1=ATAgetFirst(Args);
  Args=ATgetNext(Args);
  ATermAppl Arg2=ATAgetFirst(Args);
  if (gsIsSortId(Arg2))
  {
    Arg2=gstcUnwindType(Arg2);
  }
  assert(sort_list::is_list(sort_expression(Arg2)));
  Arg2=ATAgetArgument(Arg2,1);

  Res=gstcUnifyMinType(Res,Arg1);
  if (!Res)
  {
    return NULL;
  }

  Res=gstcUnifyMinType(Res,Arg2);
  if (!Res)
  {
    return NULL;
  }

  return gsMakeSortArrow(ATmakeList2((ATerm)Res,(ATerm)static_cast<ATermAppl>(sort_list::list(sort_expression(Res)))),sort_list::list(sort_expression(Res)));
}

static ATermAppl gstcMatchListOpSnoc(ATermAppl Type)
{
  //tries to sort out the types of Cons operations (SxList(S)->List(S))
  //If some of the parameters are Pos,Nat, or Int do upcasting.

  assert(gsIsSortArrow(Type));
  ATermAppl Res=ATAgetArgument(Type,1);
  if (gsIsSortId(Res))
  {
    Res=gstcUnwindType(Res);
  }
  assert(sort_list::is_list(sort_expression(Res)));
  Res=ATAgetArgument(Res,1);
  ATermList Args=ATLgetArgument(Type,0);
  assert((ATgetLength(Args)==2));
  ATermAppl Arg1=ATAgetFirst(Args);
  if (gsIsSortId(Arg1))
  {
    Arg1=gstcUnwindType(Arg1);
  }
  assert(sort_list::is_list(sort_expression(Arg1)));
  Arg1=ATAgetArgument(Arg1,1);

  Args=ATgetNext(Args);
  ATermAppl Arg2=ATAgetFirst(Args);

  Res=gstcUnifyMinType(Res,Arg1);
  if (!Res)
  {
    return NULL;
  }

  Res=gstcUnifyMinType(Res,Arg2);
  if (!Res)
  {
    return NULL;
  }

  return gsMakeSortArrow(ATmakeList2((ATerm)static_cast<ATermAppl>(sort_list::list(sort_expression(Res))),(ATerm)Res),sort_list::list(sort_expression(Res)));
}

static ATermAppl gstcMatchListOpConcat(ATermAppl Type)
{
  //tries to sort out the types of Concat operations (List(S)xList(S)->List(S))
  //If some of the parameters are Pos,Nat, or Int do upcasting.

  assert(gsIsSortArrow(Type));
  ATermAppl Res=ATAgetArgument(Type,1);
  if (gsIsSortId(Res))
  {
    Res=gstcUnwindType(Res);
  }
  assert(sort_list::is_list(sort_expression(Res)));
  Res=ATAgetArgument(Res,1);
  ATermList Args=ATLgetArgument(Type,0);
  assert((ATgetLength(Args)==2));

  ATermAppl Arg1=ATAgetFirst(Args);
  if (gsIsSortId(Arg1))
  {
    Arg1=gstcUnwindType(Arg1);
  }
  assert(sort_list::is_list(sort_expression(Arg1)));
  Arg1=ATAgetArgument(Arg1,1);

  Args=ATgetNext(Args);

  ATermAppl Arg2=ATAgetFirst(Args);
  if (gsIsSortId(Arg2))
  {
    Arg2=gstcUnwindType(Arg2);
  }
  assert(sort_list::is_list(sort_expression(Arg2)));
  Arg2=ATAgetArgument(Arg2,1);

  Res=gstcUnifyMinType(Res,Arg1);
  if (!Res)
  {
    return NULL;
  }

  Res=gstcUnifyMinType(Res,Arg2);
  if (!Res)
  {
    return NULL;
  }

  return gsMakeSortArrow(ATmakeList2((ATerm)static_cast<ATermAppl>(sort_list::list(sort_expression(Res))),(ATerm)static_cast<ATermAppl>(sort_list::list(sort_expression(Res)))),sort_list::list(sort_expression(Res)));
}

static ATermAppl gstcMatchListOpEltAt(ATermAppl Type)
{
  //tries to sort out the types of EltAt operations (List(S)xNat->S)
  //If some of the parameters are Pos,Nat, or Int do upcasting.

  assert(gsIsSortArrow(Type));
  ATermAppl Res=ATAgetArgument(Type,1);
  ATermList Args=ATLgetArgument(Type,0);
  assert((ATgetLength(Args)==2));

  ATermAppl Arg1=ATAgetFirst(Args);
  if (gsIsSortId(Arg1))
  {
    Arg1=gstcUnwindType(Arg1);
  }
  assert(sort_list::is_list(sort_expression(Arg1)));
  Arg1=ATAgetArgument(Arg1,1);

  Res=gstcUnifyMinType(Res,Arg1);
  if (!Res)
  {
    return NULL;
  }

  //assert((gsIsSortNat(ATAgetFirst(ATgetNext(Args))));

  return gsMakeSortArrow(ATmakeList2((ATerm)static_cast<ATermAppl>(sort_list::list(sort_expression(Res))),(ATerm)static_cast<ATermAppl>(sort_nat::nat())),Res);
}

static ATermAppl gstcMatchListOpHead(ATermAppl Type)
{
  //tries to sort out the types of Cons operations (SxList(S)->List(S))
  //If some of the parameters are Pos,Nat, or Int do upcasting.

  assert(gsIsSortArrow(Type));
  ATermAppl Res=ATAgetArgument(Type,1);
  ATermList Args=ATLgetArgument(Type,0);
  assert((ATgetLength(Args)==1));
  ATermAppl Arg=ATAgetFirst(Args);
  if (gsIsSortId(Arg))
  {
    Arg=gstcUnwindType(Arg);
  }
  assert(sort_list::is_list(sort_expression(Arg)));
  Arg=ATAgetArgument(Arg,1);

  Res=gstcUnifyMinType(Res,Arg);
  if (!Res)
  {
    return NULL;
  }

  return gsMakeSortArrow(ATmakeList1((ATerm)static_cast<ATermAppl>(sort_list::list(sort_expression(Res)))),Res);
}

static ATermAppl gstcMatchListOpTail(ATermAppl Type)
{
  //tries to sort out the types of Cons operations (SxList(S)->List(S))
  //If some of the parameters are Pos,Nat, or Int do upcasting.

  assert(gsIsSortArrow(Type));
  ATermAppl Res=ATAgetArgument(Type,1);
  if (gsIsSortId(Res))
  {
    Res=gstcUnwindType(Res);
  }
  assert(sort_list::is_list(sort_expression(Res)));
  Res=ATAgetArgument(Res,1);
  ATermList Args=ATLgetArgument(Type,0);
  assert((ATgetLength(Args)==1));
  ATermAppl Arg=ATAgetFirst(Args);
  if (gsIsSortId(Arg))
  {
    Arg=gstcUnwindType(Arg);
  }
  assert(sort_list::is_list(sort_expression(Arg)));
  Arg=ATAgetArgument(Arg,1);

  Res=gstcUnifyMinType(Res,Arg);
  if (!Res)
  {
    return NULL;
  }

  return gsMakeSortArrow(ATmakeList1((ATerm)static_cast<ATermAppl>(sort_list::list(sort_expression(Res)))),sort_list::list(sort_expression(Res)));
}

//Sets
static ATermAppl gstcMatchSetOpSet2Bag(ATermAppl Type)
{
  //tries to sort out the types of Set2Bag (Set(S)->Bag(s))
  //If some of the parameters are Pos,Nat, or Int do upcasting.

  assert(gsIsSortArrow(Type));

  ATermAppl Res=ATAgetArgument(Type,1);
  if (gsIsSortId(Res))
  {
    Res=gstcUnwindType(Res);
  }
  assert(sort_bag::is_bag(sort_expression(Res)));
  Res=ATAgetArgument(Res,1);

  ATermList Args=ATLgetArgument(Type,0);
  assert((ATgetLength(Args)==1));

  ATermAppl Arg=ATAgetFirst(Args);
  if (gsIsSortId(Arg))
  {
    Arg=gstcUnwindType(Arg);
  }
  assert(sort_set::is_set(sort_expression(Arg)));
  Arg=ATAgetArgument(Arg,1);

  Arg=gstcUnifyMinType(Arg,Res);
  if (!Arg)
  {
    return NULL;
  }

  return gsMakeSortArrow(ATmakeList1((ATerm)static_cast<ATermAppl>(sort_set::set_(sort_expression(Arg)))),sort_bag::bag(sort_expression(Arg)));
}

static ATermAppl gstcMatchListSetBagOpIn(ATermAppl Type)
{
  //tries to sort out the type of EltIn (SxList(S)->Bool or SxSet(S)->Bool or SxBag(S)->Bool)
  //If some of the parameters are Pos,Nat, or Int do upcasting.

  assert(gsIsSortArrow(Type));
  //assert(gsIsBool(ATAgetArgument(Type,1)));
  ATermList Args=ATLgetArgument(Type,0);
  assert((ATgetLength(Args)==2));

  ATermAppl Arg1=ATAgetFirst(Args);

  Args=ATgetNext(Args);
  ATermAppl Arg2=ATAgetFirst(Args);
  if (gsIsSortId(Arg2))
  {
    Arg2=gstcUnwindType(Arg2);
  }
  assert(gsIsSortCons(Arg2));
  ATermAppl Arg2s=ATAgetArgument(Arg2,1);

  ATermAppl Arg=gstcUnifyMinType(Arg1,Arg2s);
  if (!Arg)
  {
    return NULL;
  }

  return gsMakeSortArrow(ATmakeList2((ATerm)Arg,(ATerm)ATsetArgument(Arg2,(ATerm)Arg,1)),sort_bool::bool_());
}

static ATermAppl gstcMatchSetBagOpUnionDiffIntersect(ATermAppl Type)
{
  //tries to sort out the types of Set or Bag Union, Diff or Intersect
  //operations (Set(S)xSet(S)->Set(S)). It can also be that this operation is
  //performed on numbers. In this case we do nothing.
  //If some of the parameters are Pos,Nat, or Int do upcasting.

  assert(gsIsSortArrow(Type));
  ATermAppl Res=ATAgetArgument(Type,1);
  if (gsIsSortId(Res))
  {
    Res=gstcUnwindType(Res);
  }
  if (gstcIsNumericType(Res))
  {
    return Type;
  }
  assert(sort_set::is_set(sort_expression(Res))||sort_bag::is_bag(sort_expression(Res)));
  ATermList Args=ATLgetArgument(Type,0);
  assert((ATgetLength(Args)==2));

  ATermAppl Arg1=ATAgetFirst(Args);
  if (gsIsSortId(Arg1))
  {
    Arg1=gstcUnwindType(Arg1);
  }
  if (gstcIsNumericType(Arg1))
  {
    return Type;
  }
  assert(sort_set::is_set(sort_expression(Arg1))||sort_bag::is_bag(sort_expression(Arg1)));

  Args=ATgetNext(Args);

  ATermAppl Arg2=ATAgetFirst(Args);
  if (gsIsSortId(Arg2))
  {
    Arg2=gstcUnwindType(Arg2);
  }
  if (gstcIsNumericType(Arg2))
  {
    return Type;
  }
  assert(sort_set::is_set(sort_expression(Arg2))||sort_bag::is_bag(sort_expression(Arg2)));

  Res=gstcUnifyMinType(Res,Arg1);
  if (!Res)
  {
    return NULL;
  }

  Res=gstcUnifyMinType(Res,Arg2);
  if (!Res)
  {
    return NULL;
  }

  return gsMakeSortArrow(ATmakeList2((ATerm)Res,(ATerm)Res),Res);
}

static ATermAppl gstcMatchSetOpSetCompl(ATermAppl Type)
{
  //tries to sort out the types of SetCompl operation (Set(S)->Set(S))
  //If some of the parameters are Pos,Nat, or Int do upcasting.

  assert(gsIsSortArrow(Type));
  ATermAppl Res=ATAgetArgument(Type,1);
  if (gsIsSortId(Res))
  {
    Res=gstcUnwindType(Res);
  }
  if (gstcIsNumericType(Res))
  {
    return Type;
  }
  assert(sort_set::is_set(sort_expression(Res)));
  Res=ATAgetArgument(Res,1);
  ATermList Args=ATLgetArgument(Type,0);
  assert((ATgetLength(Args)==1));

  ATermAppl Arg=ATAgetFirst(Args);
  if (gsIsSortId(Arg))
  {
    Arg=gstcUnwindType(Arg);
  }
  if (gstcIsNumericType(Arg))
  {
    return Type;
  }
  assert(sort_set::is_set(sort_expression(Arg)));
  Arg=ATAgetArgument(Arg,1);

  Res=gstcUnifyMinType(Res,Arg);
  if (!Res)
  {
    return NULL;
  }

  return gsMakeSortArrow(ATmakeList1((ATerm)static_cast<ATermAppl>(sort_set::set_(sort_expression(Res)))),sort_set::set_(sort_expression(Res)));
}

//Bags
static ATermAppl gstcMatchBagOpBag2Set(ATermAppl Type)
{
  //tries to sort out the types of Bag2Set (Bag(S)->Set(S))
  //If some of the parameters are Pos,Nat, or Int do upcasting.

  assert(gsIsSortArrow(Type));

  ATermAppl Res=ATAgetArgument(Type,1);
  if (gsIsSortId(Res))
  {
    Res=gstcUnwindType(Res);
  }
  assert(sort_set::is_set(sort_expression(Res)));
  Res=ATAgetArgument(Res,1);

  ATermList Args=ATLgetArgument(Type,0);
  assert((ATgetLength(Args)==1));

  ATermAppl Arg=ATAgetFirst(Args);
  if (gsIsSortId(Arg))
  {
    Arg=gstcUnwindType(Arg);
  }
  assert(sort_bag::is_bag(sort_expression(Arg)));
  Arg=ATAgetArgument(Arg,1);

  Arg=gstcUnifyMinType(Arg,Res);
  if (!Arg)
  {
    return NULL;
  }

  return gsMakeSortArrow(ATmakeList1((ATerm)static_cast<ATermAppl>(sort_bag::bag(sort_expression(Arg)))),sort_set::set_(sort_expression(Arg)));
}

static ATermAppl gstcMatchBagOpBagCount(ATermAppl Type)
{
  //tries to sort out the types of BagCount (SxBag(S)->Nat)
  //If some of the parameters are Pos,Nat, or Int do upcasting.

  //If the second argument is not a Bag, don't match

  if (!gsIsSortArrow(Type))
  {
    return Type;
  }
  //assert(gsIsNat(ATAgetArgument(Type,1)));
  ATermList Args=ATLgetArgument(Type,0);
  if (!(ATgetLength(Args)==2))
  {
    return Type;
  }

  ATermAppl Arg1=ATAgetFirst(Args);

  Args=ATgetNext(Args);
  ATermAppl Arg2=ATAgetFirst(Args);
  if (gsIsSortId(Arg2))
  {
    Arg2=gstcUnwindType(Arg2);
  }
  if (!sort_bag::is_bag(sort_expression(Arg2)))
  {
    return Type;
  }
  Arg2=ATAgetArgument(Arg2,1);

  ATermAppl Arg=gstcUnifyMinType(Arg1,Arg2);
  if (!Arg)
  {
    return NULL;
  }

  return gsMakeSortArrow(ATmakeList2((ATerm)Arg,(ATerm)static_cast<ATermAppl>(sort_bag::bag(sort_expression(Arg)))),sort_nat::nat());
}


static ATermAppl gstcMatchFuncUpdate(ATermAppl Type)
{
  //tries to sort out the types of FuncUpdate ((A->B)xAxB->(A->B))
  //If some of the parameters are Pos,Nat, or Int do upcasting.

  assert(gsIsSortArrow(Type));
  ATermList Args=ATLgetArgument(Type,0);
  assert((ATgetLength(Args)==3));
  ATermAppl Arg1=ATAgetFirst(Args);
  assert(gsIsSortArrow(Arg1));
  Args=ATgetNext(Args);
  ATermAppl Arg2=ATAgetFirst(Args);
  Args=ATgetNext(Args);
  ATermAppl Arg3=ATAgetFirst(Args);
  ATermAppl Res=ATAgetArgument(Type,1);
  assert(gsIsSortArrow(Res));

  Arg1=gstcUnifyMinType(Arg1,Res);
  if (!Arg1)
  {
    return NULL;
  }

  // determine A and B from Arg1:
  ATermList LA=ATLgetArgument(Arg1,0);
  assert((ATgetLength(LA)==1));
  ATermAppl A=ATAgetFirst(LA);
  ATermAppl B=ATAgetArgument(Arg1,1);

  if (!gstcUnifyMinType(A,Arg2))
  {
    return NULL;
  }
  if (!gstcUnifyMinType(B,Arg3))
  {
    return NULL;
  }

  return gsMakeSortArrow(ATmakeList3((ATerm)Arg1,(ATerm)A,(ATerm)B),Arg1);
}

static void gstcErrorMsgCannotCast(ATermAppl CandidateType, ATermList Arguments, ATermList ArgumentTypes)
{
  //prints more information about impossible cast.
  //at this point we know that Arguments cannot be cast to CandidateType. We need to find out why and print.
  assert(ATgetLength(Arguments)==ATgetLength(ArgumentTypes));

  // if (gsDebug) { std::cerr << "CandidateType: %T, Arguments %T, ArgumentTypes %T\n",CandidateType,Arguments,ArgumentTypes);

  ATermList CandidateList;
  if (gsIsSortsPossible(CandidateType))
  {
    CandidateList=ATLgetArgument(CandidateType,0);
  }
  else
  {
    CandidateList=ATmakeList1((ATerm)CandidateType);
  }

  ATermList NewCandidateList=ATmakeList0();
  for (ATermList l=CandidateList; !ATisEmpty(l); l=ATgetNext(l))
  {
    ATermAppl Candidate=ATAgetFirst(l);
    if (!gsIsSortArrow(Candidate))
    {
      continue;
    }
    NewCandidateList=ATinsert(NewCandidateList,(ATerm)ATLgetArgument(Candidate,0));
  }
  CandidateList=ATreverse(NewCandidateList);

  //CandidateList=gstcTraverseListList(CandidateList);
  ATermList CurrentCandidateList=CandidateList;
  CandidateList=ATmakeList0();
  while (true)
  {
    ATermList NewCurrentCandidateList=ATmakeList0();
    ATermList NewList=ATmakeList0();
    for (ATermList l=CurrentCandidateList; !ATisEmpty(l); l=ATgetNext(l))
    {
      ATermList List=ATLgetFirst(l);
      if (!ATisEmpty(List))
      {
        NewList=ATinsert(NewList,(ATerm)ATAgetFirst(List));
        NewCurrentCandidateList=ATinsertUnique(NewCurrentCandidateList,(ATerm)ATgetNext(List));
      }
      else
      {
        NewCurrentCandidateList=ATinsert(NewCurrentCandidateList,(ATerm)ATmakeList0());
      }
    }
    if (ATisEmpty(NewList))
    {
      break;
    }
    CurrentCandidateList=ATreverse(NewCurrentCandidateList);
    CandidateList=ATinsert(CandidateList,(ATerm)ATreverse(NewList));
  }
  CandidateList=ATreverse(CandidateList);

  for (ATermList l=Arguments, m=ArgumentTypes, n=CandidateList; !(ATisEmpty(l)||ATisEmpty(m)||ATisEmpty(n)); l=ATgetNext(l), m=ATgetNext(m), n=ATgetNext(n))
  {
    ATermList PosTypes=ATLgetFirst(n);
    ATermAppl NeededType=ATAgetFirst(m);
    bool found=true;
    for (ATermList k=PosTypes; !ATisEmpty(k); k=ATgetNext(k))
    {
      if (gstcTypeMatchA(ATAgetFirst(k),NeededType))
      {
        found=false;
        break;
      }
    }
    if (found)
    {
      ATermAppl Sort;
      if (ATgetLength(PosTypes)==1)
      {
        Sort=ATAgetFirst(PosTypes);
      }
      else
      {
        Sort=multiple_possible_sorts(atermpp::aterm_list(PosTypes));
      }
      gsErrorMsg("this is, for instance, because cannot cast %P to type %P\n",ATAgetFirst(l),Sort);
      break;
    }
  }
}

//===================================
// Type checking modal formulas
//===================================

static ATermAppl gstcTraverseStateFrm(ATermTable Vars, ATermTable StateVars, ATermAppl StateFrm)
{
  if (gsDebug)
  {
    std::cerr << "gstcTraverseStateFrm: " + pp(StateFrm) + "\n";
  }

  if (gsIsStateTrue(StateFrm) || gsIsStateFalse(StateFrm) || gsIsStateDelay(StateFrm) || gsIsStateYaled(StateFrm))
  {
    return StateFrm;
  }

  if (gsIsStateNot(StateFrm))
  {
    ATermAppl NewArg=gstcTraverseStateFrm(Vars,StateVars,ATAgetArgument(StateFrm,0));
    if (!NewArg)
    {
      return NULL;
    }
    return ATsetArgument(StateFrm,(ATerm)NewArg,0);
  }

  if (gsIsStateAnd(StateFrm) || gsIsStateOr(StateFrm) || gsIsStateImp(StateFrm))
  {
    ATermAppl NewArg1=gstcTraverseStateFrm(Vars,StateVars,ATAgetArgument(StateFrm,0));
    if (!NewArg1)
    {
      return NULL;
    }
    ATermAppl NewArg2=gstcTraverseStateFrm(Vars,StateVars,ATAgetArgument(StateFrm,1));
    if (!NewArg2)
    {
      return NULL;
    }
    return ATsetArgument(ATsetArgument(StateFrm,(ATerm)NewArg1,0),(ATerm)NewArg2,1);
  }

  if (gsIsStateForall(StateFrm) || gsIsStateExists(StateFrm))
  {
    ATermTable CopyVars=ATtableCreate(63,50);
    gstcATermTableCopy(Vars,CopyVars);

    ATermList VarList=ATLgetArgument(StateFrm,0);
    ATermTable NewVars=gstcAddVars2Table(CopyVars,VarList);
    if (!NewVars)
    {
      ATtableDestroy(CopyVars);
      return NULL;
    }

    ATermAppl NewArg2=gstcTraverseStateFrm(NewVars,StateVars,ATAgetArgument(StateFrm,1));
    if (!NewArg2)
    {
      return NULL;
    }
    ATtableDestroy(CopyVars);

    return ATsetArgument(StateFrm,(ATerm)NewArg2,1);
  }

  if (gsIsStateMust(StateFrm) || gsIsStateMay(StateFrm))
  {
    ATermAppl RegFrm=gstcTraverseRegFrm(Vars,ATAgetArgument(StateFrm,0));
    if (!RegFrm)
    {
      return NULL;
    }
    ATermAppl NewArg2=gstcTraverseStateFrm(Vars,StateVars,ATAgetArgument(StateFrm,1));
    if (!NewArg2)
    {
      return NULL;
    }
    return ATsetArgument(ATsetArgument(StateFrm,(ATerm)RegFrm,0),(ATerm)NewArg2,1);
  }

  if (gsIsStateDelayTimed(StateFrm) || gsIsStateYaledTimed(StateFrm))
  {
    ATermAppl Time=ATAgetArgument(StateFrm,0);
    ATermAppl NewType=gstcTraverseVarConsTypeD(Vars,Vars,&Time,gstcExpandNumTypesDown(sort_real::real_()));
    if (!NewType)
    {
      return NULL;
    }

    if (!gstcTypeMatchA(sort_real::real_(),NewType))
    {
      //upcasting
      ATermAppl CastedNewType=gstcUpCastNumericType(sort_real::real_(),NewType,&Time);
      if (!CastedNewType)
      {
        gsErrorMsg("cannot (up)cast time value %P to type Real (typechecking state formula %P)\n",Time,StateFrm);
        return NULL;
      }
    }
    return ATsetArgument(StateFrm,(ATerm)Time,0);
  }

  if (gsIsStateVar(StateFrm))
  {
    ATermAppl StateVarName=ATAgetArgument(StateFrm,0);
    ATermList TypeList=ATLtableGet(StateVars,(ATerm)StateVarName);
    if (!TypeList)
    {
      gsErrorMsg("undefined state variable %P (typechecking state formula %P)\n",StateVarName,StateFrm);
      return NULL;
    }

    ATermList Pars=ATLgetArgument(StateFrm,1);
    if (ATgetLength(TypeList)!=ATgetLength(Pars))
    {
      gsErrorMsg("incorrect number of parameters for state variable %P (typechecking state formula %P)\n",StateVarName,StateFrm);
      return NULL;
    }

    ATermList r=ATmakeList0();
    ATbool success=ATtrue;
    for (; !ATisEmpty(Pars); Pars=ATgetNext(Pars),TypeList=ATgetNext(TypeList))
    {
      ATermAppl Par=ATAgetFirst(Pars);
      ATermAppl ParType=ATAgetFirst(TypeList);
      ATermAppl NewParType=gstcTraverseVarConsTypeD(Vars,Vars,&Par,gstcExpandNumTypesDown(ParType));
      if (!NewParType)
      {
        gsErrorMsg("typechecking %P\n",StateFrm);
        success=ATfalse;
        break;
      }

      if (!gstcTypeMatchA(ParType,NewParType))
      {
        //upcasting
        NewParType=gstcUpCastNumericType(ParType,NewParType,&Par);
        if (!NewParType)
        {
          gsErrorMsg("cannot (up)cast %P to type %P (typechecking state formula %P)\n",Par,ParType,StateFrm);
          success=ATfalse;
          break;
        }
      }

      r=ATinsert(r,(ATerm)Par);
    }

    if (!success)
    {
      return NULL;
    }

    return ATsetArgument(StateFrm,(ATerm)ATreverse(r),1);

  }

  if (gsIsStateNu(StateFrm) || gsIsStateMu(StateFrm))
  {
    ATermTable CopyStateVars=ATtableCreate(63,50);
    gstcATermTableCopy(StateVars,CopyStateVars);

    // Make the new state variable:
    ATermTable FormPars=ATtableCreate(63,50);
    ATermList r=ATmakeList0();
    ATermList t=ATmakeList0();
    ATbool success=ATtrue;
    for (ATermList l=ATLgetArgument(StateFrm,1); !ATisEmpty(l); l=ATgetNext(l))
    {
      ATermAppl o=ATAgetFirst(l);

      ATermAppl VarName=ATAgetArgument(ATAgetArgument(o,0),0);
      if (ATAtableGet(FormPars,(ATerm)VarName))
      {
        gsErrorMsg("non-unique formal parameter %P (typechecking %P)\n",VarName,StateFrm);
        success=ATfalse;
        break;
      }

      ATermAppl VarType=ATAgetArgument(ATAgetArgument(o,0),1);
      if (!gstcIsSortExprDeclared(VarType))
      {
        gsErrorMsg("type error occurred while typechecking %P\n",StateFrm);
        success=ATfalse;
        break;
      }

      ATtablePut(FormPars,(ATerm)VarName, (ATerm)VarType);

      ATermAppl VarInit=ATAgetArgument(o,1);
      ATermAppl VarInitType=gstcTraverseVarConsTypeD(Vars,Vars,&VarInit,gstcExpandNumTypesDown(VarType));
      if (!VarInitType)
      {
        gsErrorMsg("typechecking %P\n",StateFrm);
        success=ATfalse;
        break;
      }

      if (!gstcTypeMatchA(VarType,VarInitType))
      {
        //upcasting
        VarInitType=gstcUpCastNumericType(VarType,VarInitType,&VarInit);
        if (!VarInitType)
        {
          gsErrorMsg("cannot (up)cast %P to type %P (typechecking state formula %P)\n",VarInit,VarType,StateFrm);
          success=ATfalse;
          break;
        }
      }

      r=ATinsert(r,(ATerm)ATsetArgument(o,(ATerm)VarInit,1));
      t=ATinsert(t,(ATerm)VarType);
    }

    if (!success)
    {
      ATtableDestroy(CopyStateVars);
      ATtableDestroy(FormPars);
      return NULL;
    }

    StateFrm=ATsetArgument(StateFrm,(ATerm)ATreverse(r),1);
    ATermTable CopyVars=ATtableCreate(63,50);
    gstcATermTableCopy(Vars,CopyVars);
    gstcATermTableCopy(FormPars,CopyVars);
    ATtableDestroy(FormPars);

    ATtablePut(CopyStateVars,(ATerm)ATAgetArgument(StateFrm,0),(ATerm)ATreverse(t));
    ATermAppl NewArg=gstcTraverseStateFrm(CopyVars,CopyStateVars,ATAgetArgument(StateFrm,2));
    ATtableDestroy(CopyStateVars);
    ATtableDestroy(CopyVars);
    if (!NewArg)
    {
      gsErrorMsg("while typechecking %P\n",StateFrm);
      return NULL;
    }
    return ATsetArgument(StateFrm,(ATerm)NewArg,2);
  }

  if (gsIsDataExpr(StateFrm))
  {
    ATermAppl Type=gstcTraverseVarConsTypeD(Vars, Vars, &StateFrm, sort_bool::bool_());
    if (!Type)
    {
      return NULL;
    }
    return StateFrm;
  }

  assert(0);
  return NULL;
}

static ATermAppl gstcTraverseRegFrm(ATermTable Vars, ATermAppl RegFrm)
{
  if (gsDebug)
  {
    std::cerr << "gstcTraverseRegFrm: " + pp(RegFrm) + "\n";
  }
  if (gsIsRegNil(RegFrm))
  {
    return RegFrm;
  }

  if (gsIsRegSeq(RegFrm) || gsIsRegAlt(RegFrm))
  {
    ATermAppl NewArg1=gstcTraverseRegFrm(Vars,ATAgetArgument(RegFrm,0));
    if (!NewArg1)
    {
      return NULL;
    }
    ATermAppl NewArg2=gstcTraverseRegFrm(Vars,ATAgetArgument(RegFrm,1));
    if (!NewArg2)
    {
      return NULL;
    }
    return ATsetArgument(ATsetArgument(RegFrm,(ATerm)NewArg1,0),(ATerm)NewArg2,1);
  }

  if (gsIsRegTrans(RegFrm) || gsIsRegTransOrNil(RegFrm))
  {
    ATermAppl NewArg=gstcTraverseRegFrm(Vars,ATAgetArgument(RegFrm,0));
    if (!NewArg)
    {
      return NULL;
    }
    return ATsetArgument(RegFrm,(ATerm)NewArg,0);
  }

  if (gsIsActFrm(RegFrm))
  {
    return gstcTraverseActFrm(Vars, RegFrm);
  }

  assert(0);
  return NULL;
}

static ATermAppl gstcTraverseActFrm(ATermTable Vars, ATermAppl ActFrm)
{
  if (gsDebug)
  {
    std::cerr << "gstcTraverseActFrm: " + pp(ActFrm) + "\n";
  }


  if (gsIsActTrue(ActFrm) || gsIsActFalse(ActFrm))
  {
    return ActFrm;
  }

  if (gsIsActNot(ActFrm))
  {
    ATermAppl NewArg=gstcTraverseActFrm(Vars,ATAgetArgument(ActFrm,0));
    if (!NewArg)
    {
      return NULL;
    }
    return ATsetArgument(ActFrm,(ATerm)NewArg,0);
  }

  if (gsIsActAnd(ActFrm) || gsIsActOr(ActFrm) || gsIsActImp(ActFrm))
  {
    ATermAppl NewArg1=gstcTraverseActFrm(Vars,ATAgetArgument(ActFrm,0));
    if (!NewArg1)
    {
      return NULL;
    }
    ATermAppl NewArg2=gstcTraverseActFrm(Vars,ATAgetArgument(ActFrm,1));
    if (!NewArg2)
    {
      return NULL;
    }
    return ATsetArgument(ATsetArgument(ActFrm,(ATerm)NewArg1,0),(ATerm)NewArg2,1);
  }

  if (gsIsActForall(ActFrm) || gsIsActExists(ActFrm))
  {
    ATermTable CopyVars=ATtableCreate(63,50);
    gstcATermTableCopy(Vars,CopyVars);

    ATermList VarList=ATLgetArgument(ActFrm,0);
    ATermTable NewVars=gstcAddVars2Table(CopyVars,VarList);
    if (!NewVars)
    {
      ATtableDestroy(CopyVars);
      return NULL;
    }

    ATermAppl NewArg2=gstcTraverseActFrm(NewVars,ATAgetArgument(ActFrm,1));
    if (!NewArg2)
    {
      return NULL;
    }
    ATtableDestroy(CopyVars);

    return ATsetArgument(ActFrm,(ATerm)NewArg2,1);
  }

  if (gsIsActAt(ActFrm))
  {
    ATermAppl NewArg1=gstcTraverseActFrm(Vars,ATAgetArgument(ActFrm,0));
    if (!NewArg1)
    {
      return NULL;
    }

    ATermAppl Time=ATAgetArgument(ActFrm,1);
    ATermAppl NewType=gstcTraverseVarConsTypeD(Vars,Vars,&Time,gstcExpandNumTypesDown(sort_real::real_()));
    if (!NewType)
    {
      return NULL;
    }

    if (!gstcTypeMatchA(sort_real::real_(),NewType))
    {
      //upcasting
      ATermAppl CastedNewType=gstcUpCastNumericType(sort_real::real_(),NewType,&Time);
      if (!CastedNewType)
      {
        gsErrorMsg("cannot (up)cast time value %P to type Real (typechecking action formula %P)\n",Time,ActFrm);
        return NULL;
      }
    }
    return ATsetArgument(ATsetArgument(ActFrm,(ATerm)NewArg1,0),(ATerm)Time,1);
  }

  if (gsIsMultAct(ActFrm))
  {
    ATermList r=ATmakeList0();
    for (ATermList l=ATLgetArgument(ActFrm,0); !ATisEmpty(l); l=ATgetNext(l))
    {
      ATermAppl o=ATAgetFirst(l);
      assert(gsIsParamId(o));
      o=gstcTraverseActProcVarConstP(Vars,o);
      if (!o)
      {
        return NULL;
      }
      r=ATinsert(r,(ATerm)o);
    }
    return ATsetArgument(ActFrm,(ATerm)ATreverse(r),0);
  }

  if (gsIsDataExpr(ActFrm))
  {
    ATermAppl Type=gstcTraverseVarConsTypeD(Vars, Vars, &ActFrm, sort_bool::bool_());
    if (!Type)
    {
      return NULL;
    }
    return ActFrm;
  }

  assert(0);
  return NULL;
}

}
}<|MERGE_RESOLUTION|>--- conflicted
+++ resolved
@@ -37,219 +37,6 @@
 using namespace mcrl2::core::detail;
 using namespace mcrl2::data;
 
-<<<<<<< HEAD
-namespace mcrl2 {
-  namespace core {
-
-    // Static data
-
-    static bool was_warning_upcasting=false;
-    static bool was_ambiguous=false;
-
-    // system constants and functions
-    typedef struct {
-      ATermTable constants;		//name -> Set(sort expression)
-      ATermTable functions;		//name -> Set(sort expression)
-    } gsSystem;
-    static gsSystem gssystem;
-
-    static ATermList list_minus(ATermList l, ATermList m);
-    static ATermList list_minus(ATermList l, ATermList m){
-      ATermList n = ATmakeList0();
-      for (; !ATisEmpty(l); l=ATgetNext(l))
-        if ( ATindexOf(m,ATgetFirst(l),0) < 0 )
-          n = ATinsert(n,ATgetFirst(l));
-      return ATreverse(n);
-    }
-
-    // the static context of the spec will be checked and used, not transformed
-    typedef struct {
-      ATermIndexedSet basic_sorts;
-      ATermTable defined_sorts;	//name -> sort expression
-      ATermTable constants;		//name -> Set(sort expression)
-      ATermTable functions;		//name -> Set(sort expression)
-      ATermTable actions;	        //name -> Set(List(sort expression)) because of action polymorphism
-      //ATermIndexedSet typedactions;	//name#type
-      ATermTable processes;	        //name -> Set(List(sort expression)) bacause of process polymorphism
-      //ATermIndexedSet typedprocesses: use keys of body.proc_parsa
-      ATermTable glob_vars;		//name -> Type: global variables (for proc, pbes and init)
-      ATermTable PBs;
-    } Context;
-    static Context context;
-
-    // the body may be transformed
-    typedef struct {
-      ATermList equations;
-      //ATermTable proc_freevars;     //name#type -> List(Vars)
-      ATermTable proc_pars;	        //name#type -> List(Vars)
-      ATermTable proc_bodies;	//name#type -> rhs
-      //ATermAppl init;             //in the hash tables proc_pars and proc_bodies with key "init#[]" (beware when writing)
-    } Body;
-    static Body body;
-
-    // Static function declarations
-    static void gstcDataInit(void);
-    static void gstcDataDestroy(void);
-    static ATbool gstcReadInSorts (ATermList);
-    static ATbool gstcReadInConstructors(ATermList NewSorts=NULL);
-    static ATbool gstcReadInFuncs(ATermList, ATermList);
-    static ATbool gstcReadInActs (ATermList);
-    static ATbool gstcReadInProcsAndInit (ATermList, ATermAppl);
-    static ATbool gstcReadInPBESAndInit(ATermAppl, ATermAppl);
-
-    static ATbool gstcTransformVarConsTypeData(void);
-    static ATbool gstcTransformActProcVarConst(void);
-    static ATbool gstcTransformPBESVarConst(void);
-
-    static ATermList gstcWriteProcs(ATermList);
-    static ATermList gstcWritePBES(ATermList);
-
-    static ATbool gstcInTypesA(ATermAppl, ATermList);
-    static ATbool gstcEqTypesA(ATermAppl, ATermAppl);
-    static ATbool gstcInTypesL(ATermList, ATermList);
-    static ATbool gstcEqTypesL(ATermList, ATermList);
-
-    static ATbool gstcIsSortDeclared(ATermAppl SortName);
-    static ATbool gstcIsSortExprDeclared(ATermAppl SortExpr);
-    static ATbool gstcIsSortExprListDeclared(ATermList SortExprList);
-    static ATbool gstcReadInSortStruct(ATermAppl);
-    static ATbool gstcAddConstant(ATermAppl, const char*);
-    static ATbool gstcAddFunction(ATermAppl, const char*, bool allow_double_decls=false);
-
-    static void gstcAddSystemConstant(ATermAppl);
-    static void gstcAddSystemFunction(ATermAppl);
-
-    static void gstcATermTableCopy(ATermTable Vars, ATermTable CopyVars);
-
-    static ATermTable gstcAddVars2Table(ATermTable,ATermList);
-    static ATermTable gstcRemoveVars(ATermTable Vars, ATermList VarDecls);
-    static ATbool gstcVarsUnique(ATermList VarDecls);
-    static ATermAppl gstcRewrActProc(ATermTable, ATermAppl, bool is_pbes=false);
-    static inline ATermAppl gstcMakeActionOrProc(ATbool, ATermAppl, ATermList, ATermList);
-    static ATermAppl gstcTraverseActProcVarConstP(ATermTable, ATermAppl);
-    static ATermAppl gstcTraversePBESVarConstPB(ATermTable, ATermAppl);
-    static ATermAppl gstcTraverseVarConsTypeD(ATermTable DeclaredVars, ATermTable AllowedVars, ATermAppl *, ATermAppl, ATermTable FreeVars=NULL, bool strict_ambiguous=true, bool warn_upcasting=false);
-    static ATermAppl gstcTraverseVarConsTypeDN(ATermTable DeclaredVars, ATermTable AllowedVars, ATermAppl* , ATermAppl, ATermTable FreeVars=NULL, bool strict_ambiguous=true, int nPars = -1, bool warn_upcasting=false);
-
-    static ATermList gstcInsertType(ATermList TypeList, ATermAppl Type);
-
-    static inline ATbool gstcIsPos(ATermAppl Number) {char c=gsATermAppl2String(Number)[0]; return (ATbool) (isdigit(c) && c>'0');}
-    static inline ATbool gstcIsNat(ATermAppl Number) {return (ATbool) isdigit(gsATermAppl2String(Number)[0]);}
-
-    static inline ATermAppl INIT_KEY(void){return gsMakeProcVarId(gsString2ATermAppl("init"),ATmakeList0());}
-
-    static ATermAppl gstcUpCastNumericType(ATermAppl NeededType, ATermAppl Type, ATermAppl *Par, bool warn_upcasting=false);
-    static ATermAppl gstcMaximumType(ATermAppl Type1, ATermAppl Type2);
-
-    static ATermList gstcGetNotInferredList(ATermList TypeListList);
-    static ATermList gstcAdjustNotInferredList(ATermList TypeList, ATermList TypeListList);
-    static ATbool gstcIsNotInferredL(ATermList TypeListList);
-    static ATbool gstcIsTypeAllowedA(ATermAppl Type, ATermAppl PosType);
-    static ATbool gstcIsTypeAllowedL(ATermList TypeList, ATermList PosTypeList);
-    static ATermAppl gstcUnwindType(ATermAppl Type);
-    static ATermAppl gstcUnSet(ATermAppl PosType);
-    static ATermAppl gstcUnBag(ATermAppl PosType);
-    static ATermAppl gstcUnList(ATermAppl PosType);
-    static ATermAppl gstcUnArrowProd(ATermList ArgTypes, ATermAppl PosType);
-    static ATermList gstcTypeListsIntersect(ATermList TypeListList1, ATermList TypeListList2);
-    static ATermList gstcGetVarTypes(ATermList VarDecls);
-    static ATermAppl gstcTypeMatchA(ATermAppl Type, ATermAppl PosType);
-    static ATermList gstcTypeMatchL(ATermList TypeList, ATermList PosTypeList);
-    static ATbool gstcHasUnknown(ATermAppl Type);
-    static ATbool gstcIsNumericType(ATermAppl Type);
-    static ATermAppl gstcExpandNumTypesUp(ATermAppl Type);
-    static ATermAppl gstcExpandNumTypesDown(ATermAppl Type);
-    static ATermAppl gstcMinType(ATermList TypeList);
-    static ATbool gstcMActIn(ATermList MAct, ATermList MActs);
-    static ATbool gstcMActEq(ATermList MAct1, ATermList MAct2);
-    static ATbool gstcMActSubEq(ATermList MAct1, ATermList MAct2);
-    static ATermAppl gstcUnifyMinType(ATermAppl Type1, ATermAppl Type2);
-    static ATermAppl gstcMatchIf(ATermAppl Type);
-    static ATermAppl gstcMatchEqNeqComparison(ATermAppl Type);
-    static ATermAppl gstcMatchListOpCons(ATermAppl Type);
-    static ATermAppl gstcMatchListOpSnoc(ATermAppl Type);
-    static ATermAppl gstcMatchListOpConcat(ATermAppl Type);
-    static ATermAppl gstcMatchListOpEltAt(ATermAppl Type);
-    static ATermAppl gstcMatchListOpHead(ATermAppl Type);
-    static ATermAppl gstcMatchListOpTail(ATermAppl Type);
-    static ATermAppl gstcMatchSetOpSet2Bag(ATermAppl Type);
-    static ATermAppl gstcMatchListSetBagOpIn(ATermAppl Type);
-    static ATermAppl gstcMatchSetBagOpUnionDiffIntersect(ATermAppl Type);
-    static ATermAppl gstcMatchSetOpSetCompl(ATermAppl Type);
-    static ATermAppl gstcMatchBagOpBag2Set(ATermAppl Type);
-    static ATermAppl gstcMatchBagOpBagCount(ATermAppl Type);
-    static ATermAppl gstcMatchFuncUpdate(ATermAppl Type);
-
-
-    static void gstcErrorMsgCannotCast(ATermAppl CandidateType, ATermList Arguments, ATermList ArgumentTypes);
-
-    // Typechecking modal formulas
-    static ATermAppl gstcTraverseStateFrm(ATermTable Vars, ATermTable StateVars, ATermAppl StateFrm);
-    static ATermAppl gstcTraverseRegFrm(ATermTable Vars, ATermAppl RegFrm);
-    static ATermAppl gstcTraverseActFrm(ATermTable Vars, ATermAppl ActFrm);
-
-
-    static ATermAppl gstcFoldSortRefs(ATermAppl Spec);
-    //Pre: Spec is a specification that adheres to the internal syntax after
-    //     type checking
-    //Ret: Spec in which all sort references are maximally folded, i.e.:
-    //     - sort references to SortId's and SortArrow's are removed from the
-    //       rest of Spec (including the other sort references) by means of
-    //       forward substitition
-    //     - other sort references are removed from the rest of Spec by means of
-    //       backward substitution
-    //     - self references are removed, i.e. sort references of the form A = A
-
-    static ATermList gstcFoldSortRefsInSortRefs(ATermList SortRefs);
-    //Pre: SortRefs is a list of sort references
-    //Ret: SortRefs in which all sort references are maximally folded
-
-    static void gstcSplitSortDecls(ATermList SortDecls, ATermList *PSortIds,
-                                   ATermList *PSortRefs);
-    //Pre: SortDecls is a list of SortId's and SortRef's
-    //Post:*PSortIds and *PSortRefs contain the SortId's and SortRef's from
-    //     SortDecls, in the same order
-
-    static ATermAppl gstcUpdateSortSpec(ATermAppl Spec, ATermAppl SortSpec);
-    //Pre: Spec and SortSpec are resp. specifications and sort specifications that
-    //     adhere to the internal syntax after type checking
-    //Ret: Spec in which the sort specification is replaced by SortSpec
-
-    ///\brief Increases the value of each key in map
-    ///\param[in] m A mapping from an ATerm to a boolean
-    ///\return m in which all values are negated
-    static inline atermpp::map<atermpp::aterm,bool> neg_values(atermpp::map<atermpp::aterm,bool> m) {
-      for ( atermpp::map<atermpp::aterm,bool>::iterator i = m.begin() ; i != m.end(); i++ ) {
-        m[i->first] = !i->second;
-      }
-      return m;
-    }
-
-
-    //type checking functions
-    //-----------------------
-
-    ATermAppl type_check_data_spec(ATermAppl data_spec)
-    {
-      if (gsVerbose)
-      { std::cerr << "type checking data specification...\n";
-      }
-
-      ATermAppl Result=NULL;
-      if (gsDebug) { std::cerr << "type checking phase started\n"; }
-      gstcDataInit();
-
-      if (gsDebug) { std::cerr << "type checking read-in phase started\n"; }
-
-      if(gstcReadInSorts(ATLgetArgument(ATAgetArgument(data_spec,0),0))) {
-        // Check sorts for loops
-        // Unwind sorts to enable equiv and subtype relations
-        if(gstcReadInConstructors()) {
-          if(gstcReadInFuncs(ATLgetArgument(ATAgetArgument(data_spec,1),0),
-                             ATLgetArgument(ATAgetArgument(data_spec,2),0))) {
-            body.equations=ATLgetArgument(ATAgetArgument(data_spec,3),0);
-            if (gsDebug) { std::cerr << "type checking read-in phase finished\n"; }
-=======
 namespace mcrl2
 {
 namespace core
@@ -457,7 +244,6 @@
   }
   return m;
 }
->>>>>>> c1964886
 
 
 //type checking functions
@@ -857,30 +643,6 @@
     std::cerr << "type checking of multiactions read-in phase started\n";
   }
 
-<<<<<<< HEAD
-      //XXX read-in from spec (not finished)
-      if(gstcReadInSorts(sorts)
-        && gstcReadInConstructors()
-        && gstcReadInFuncs(constructors,mappings)
-        && gstcReadInActs(action_labels)
-        )
-      {
-        if (gsDebug) { std::cerr << "type checking of multiactions read-in phase finished\n"; }
-
-        if(gsIsMultAct(mult_act))
-        {
-          ATermTable Vars=ATtableCreate(63,50);
-          ATermList r=ATmakeList0();
-          for(ATermList l=ATLgetArgument(mult_act,0);!ATisEmpty(l);l=ATgetNext(l))
-          {
-            ATermAppl o=ATAgetFirst(l);
-            assert(gsIsParamId(o));
-            o=gstcTraverseActProcVarConstP(Vars,o);
-            if(!o) goto done;
-            r=ATinsert(r,(ATerm)o);
-          }
-          Result=ATsetArgument(mult_act,(ATerm)ATreverse(r),0);
-=======
   // ATermAppl data_spec = ATAgetArgument(spec, 0);
   ATermList sorts = ATLgetArgument(ATAgetArgument(data_spec, 0), 0);
   ATermList constructors = ATLgetArgument(ATAgetArgument(data_spec, 1), 0);
@@ -903,7 +665,6 @@
     {
       ATermTable Vars=ATtableCreate(63,50);
       ATermList r=ATmakeList0();
->>>>>>> c1964886
 
       for (ATermList l=(ATermList)ATgetFirst(mult_actions) ; !ATisEmpty(l); l=ATgetNext(l))
       {
@@ -915,83 +676,7 @@
           ATtableDestroy(Vars);
           throw mcrl2::runtime_error("Typechecking action failed: "+ core::pp(ATAgetFirst(l)));
         }
-<<<<<<< HEAD
-        else 
-        {
-          gsErrorMsg("type checking of multiactions failed (%T is not a multiaction)\n",mult_act);
-        }
-      }
-      else {
-        gsErrorMsg("reading from LPS failed\n");
-      }
-      gstcDataDestroy();
-      return Result;
-    }
-
-    ATermList type_check_mult_actions(ATermList mult_actions, ATermAppl spec)
-    {
-      if (gsDebug)
-      { std::cerr << "type checking multiactions...\n";
-      }
-      //check correctness of the multi-action in mult_act using
-      //the process specification or LPS in spec
-      assert (gsIsProcSpec(spec) || gsIsLinProcSpec(spec));
-
-      if (gsDebug) { std::cerr << "type checking phase started\n"; }
-      gstcDataInit();
-
-      if (gsDebug) { std::cerr << "type checking of multiactions read-in phase started\n"; }
-
-      ATermAppl data_spec = ATAgetArgument(spec, 0);
-      ATermList sorts = ATLgetArgument(ATAgetArgument(data_spec, 0), 0);
-      ATermList constructors = ATLgetArgument(ATAgetArgument(data_spec, 1), 0);
-      ATermList mappings = ATLgetArgument(ATAgetArgument(data_spec, 2), 0);
-      ATermList action_labels = ATLgetArgument(ATAgetArgument(spec, 1), 0);
-
-      //XXX read-in from spec (not finished)
-      ATermList result=ATempty;
-      if (gstcReadInSorts(sorts)
-          && gstcReadInConstructors()
-          && gstcReadInFuncs(constructors,mappings)
-          && gstcReadInActs(action_labels))
-      {
-        if (gsDebug) { std::cerr << "type checking of multiactions read-in phase finished\n"; }
-
-        for(; !ATisEmpty(mult_actions); mult_actions=ATgetNext(mult_actions))
-        { 
-          ATermTable Vars=ATtableCreate(63,50);
-          ATermList r=ATmakeList0();
-          
-          for(ATermList l=(ATermList)ATgetFirst(mult_actions) ;!ATisEmpty(l);l=ATgetNext(l))
-          {
-            ATermAppl o=ATAgetFirst(l);
-            assert(gsIsParamId(o));
-            o=gstcTraverseActProcVarConstP(Vars,o);
-            if (!o) 
-            { 
-              ATtableDestroy(Vars);
-              throw mcrl2::runtime_error("Typechecking action failed: "+ core::pp(ATAgetFirst(l)));
-            }
-            r=ATinsert(r,(ATerm)o);
-          }
-          result = ATinsert(result,(ATerm)ATreverse(r));
-        }
-      }
-      else 
-      {
-        throw mcrl2::runtime_error("reading data/action specification failed");
-      }
-      gstcDataDestroy();
-      return ATreverse(result);
-    }
-
-    ATermAppl type_check_proc_expr(ATermAppl proc_expr, ATermAppl spec)
-    {
-      if (gsVerbose)
-      { std::cerr << "type checking process expression...\n";
-=======
         r=ATinsert(r,(ATerm)o);
->>>>>>> c1964886
       }
       result = ATinsert(result,(ATerm)ATreverse(r));
     }
@@ -1072,22 +757,10 @@
         {
           gsWarningMsg("ignoring the previous error(s), the formula will be typechecked without action label information\n");
         }
-<<<<<<< HEAD
-      }
-      else {
-        gsErrorMsg("reading sorts from LPS failed\n");
-      }
-      gstcDataDestroy();
-      return Result;
-    }
-
-    ATermAppl type_check_action_rename_spec(ATermAppl ar_spec, ATermAppl lps_spec){
-=======
         if (gsDebug)
         {
           std::cerr << "type checking of state formulas read-in phase finished\n";
         }
->>>>>>> c1964886
 
         ATermTable Vars=ATtableCreate(63,50);
         Result=gstcTraverseStateFrm(Vars,Vars,state_frm);
@@ -1900,231 +1573,6 @@
     return false;
   }
 
-<<<<<<< HEAD
-    // ========= main processing functions
-    void gstcDataInit(void){
-      gssystem.constants=ATtableCreate(63,50);
-      gssystem.functions=ATtableCreate(63,50);
-      context.basic_sorts=ATindexedSetCreate(63,50);
-      context.defined_sorts=ATtableCreate(63,50);
-      context.constants=ATtableCreate(63,50);
-      context.functions=ATtableCreate(63,50);
-      context.actions=ATtableCreate(63,50);
-      context.processes=ATtableCreate(63,50);
-      context.PBs=ATtableCreate(63,50);
-      context.glob_vars=ATtableCreate(63,50);
-      body.proc_pars=ATtableCreate(63,50);
-      body.proc_bodies=ATtableCreate(63,50);
-      body.equations = ATmakeList0();
-      ATprotectList(&body.equations);
-
-      //Creation of operation identifiers for system defined operations.
-      //Bool
-      gstcAddSystemConstant(sort_bool::true_());
-      gstcAddSystemConstant(sort_bool::false_());
-      gstcAddSystemFunction(sort_bool::not_());
-      gstcAddSystemFunction(sort_bool::and_());
-      gstcAddSystemFunction(sort_bool::or_());
-      gstcAddSystemFunction(sort_bool::implies());
-      gstcAddSystemFunction(equal_to(data::unknown_sort()));
-      gstcAddSystemFunction(not_equal_to(data::unknown_sort()));
-      gstcAddSystemFunction(if_(data::unknown_sort()));
-      gstcAddSystemFunction(less(data::unknown_sort()));
-      gstcAddSystemFunction(less_equal(data::unknown_sort()));
-      gstcAddSystemFunction(greater_equal(data::unknown_sort()));
-      gstcAddSystemFunction(greater(data::unknown_sort()));
-      //Numbers
-      gstcAddSystemFunction(sort_nat::pos2nat());
-      gstcAddSystemFunction(sort_nat::cnat());
-      gstcAddSystemFunction(sort_int::pos2int());
-      gstcAddSystemFunction(sort_real::pos2real());
-      gstcAddSystemFunction(sort_nat::nat2pos());
-      gstcAddSystemFunction(sort_int::nat2int());
-      gstcAddSystemFunction(sort_int::cint());
-      gstcAddSystemFunction(sort_real::nat2real());
-      gstcAddSystemFunction(sort_int::int2pos());
-      gstcAddSystemFunction(sort_int::int2nat());
-      gstcAddSystemFunction(sort_real::int2real());
-      gstcAddSystemFunction(sort_real::creal());
-      gstcAddSystemFunction(sort_real::real2pos());
-      gstcAddSystemFunction(sort_real::real2nat());
-      gstcAddSystemFunction(sort_real::real2int());
-      gstcAddSystemConstant(sort_pos::c1());
-      //more
-      gstcAddSystemFunction(sort_real::maximum(sort_pos::pos(),sort_pos::pos()));
-      gstcAddSystemFunction(sort_real::maximum(sort_pos::pos(),sort_nat::nat()));
-      gstcAddSystemFunction(sort_real::maximum(sort_nat::nat(),sort_pos::pos()));
-      gstcAddSystemFunction(sort_real::maximum(sort_nat::nat(),sort_nat::nat()));
-      gstcAddSystemFunction(sort_real::maximum(sort_pos::pos(),sort_int::int_()));
-      gstcAddSystemFunction(sort_real::maximum(sort_int::int_(),sort_pos::pos()));
-      gstcAddSystemFunction(sort_real::maximum(sort_nat::nat(),sort_int::int_()));
-      gstcAddSystemFunction(sort_real::maximum(sort_int::int_(),sort_nat::nat()));
-      gstcAddSystemFunction(sort_real::maximum(sort_int::int_(),sort_int::int_()));
-      gstcAddSystemFunction(sort_real::maximum(sort_real::real_(),sort_real::real_()));
-      //more
-      gstcAddSystemFunction(sort_real::minimum(sort_pos::pos(), sort_pos::pos()));
-      gstcAddSystemFunction(sort_real::minimum(sort_nat::nat(), sort_nat::nat()));
-      gstcAddSystemFunction(sort_real::minimum(sort_int::int_(), sort_int::int_()));
-      gstcAddSystemFunction(sort_real::minimum(sort_real::real_(), sort_real::real_()));
-      //more
-      gstcAddSystemFunction(sort_real::abs(sort_pos::pos()));
-      gstcAddSystemFunction(sort_real::abs(sort_nat::nat()));
-      gstcAddSystemFunction(sort_real::abs(sort_int::int_()));
-      gstcAddSystemFunction(sort_real::abs(sort_real::real_()));
-      //more
-      gstcAddSystemFunction(sort_real::negate(sort_pos::pos()));
-      gstcAddSystemFunction(sort_real::negate(sort_nat::nat()));
-      gstcAddSystemFunction(sort_real::negate(sort_int::int_()));
-      gstcAddSystemFunction(sort_real::negate(sort_real::real_()));
-      gstcAddSystemFunction(sort_real::succ(sort_pos::pos()));
-      gstcAddSystemFunction(sort_real::succ(sort_nat::nat()));
-      gstcAddSystemFunction(sort_real::succ(sort_int::int_()));
-      gstcAddSystemFunction(sort_real::succ(sort_real::real_()));
-      gstcAddSystemFunction(sort_real::pred(sort_pos::pos()));
-      gstcAddSystemFunction(sort_real::pred(sort_nat::nat()));
-      gstcAddSystemFunction(sort_real::pred(sort_int::int_()));
-      gstcAddSystemFunction(sort_real::pred(sort_real::real_()));
-      gstcAddSystemFunction(sort_real::plus(sort_pos::pos(),sort_pos::pos()));
-      gstcAddSystemFunction(sort_real::plus(sort_pos::pos(),sort_nat::nat()));
-      gstcAddSystemFunction(sort_real::plus(sort_nat::nat(),sort_pos::pos()));
-      gstcAddSystemFunction(sort_real::plus(sort_nat::nat(),sort_nat::nat()));
-      gstcAddSystemFunction(sort_real::plus(sort_int::int_(),sort_int::int_()));
-      gstcAddSystemFunction(sort_real::plus(sort_real::real_(),sort_real::real_()));
-      //more
-      gstcAddSystemFunction(sort_real::minus(sort_pos::pos(), sort_pos::pos()));
-      gstcAddSystemFunction(sort_real::minus(sort_nat::nat(), sort_nat::nat()));
-      gstcAddSystemFunction(sort_real::minus(sort_int::int_(), sort_int::int_()));
-      gstcAddSystemFunction(sort_real::minus(sort_real::real_(), sort_real::real_()));
-      gstcAddSystemFunction(sort_real::times(sort_pos::pos(), sort_pos::pos()));
-      gstcAddSystemFunction(sort_real::times(sort_nat::nat(), sort_nat::nat()));
-      gstcAddSystemFunction(sort_real::times(sort_int::int_(), sort_int::int_()));
-      gstcAddSystemFunction(sort_real::times(sort_real::real_(), sort_real::real_()));
-      //more
-      gstcAddSystemFunction(sort_int::div(sort_pos::pos(), sort_pos::pos()));
-      gstcAddSystemFunction(sort_int::div(sort_nat::nat(), sort_pos::pos()));
-      gstcAddSystemFunction(sort_int::div(sort_int::int_(), sort_pos::pos()));
-      gstcAddSystemFunction(sort_int::mod(sort_pos::pos(), sort_pos::pos()));
-      gstcAddSystemFunction(sort_int::mod(sort_nat::nat(), sort_pos::pos()));
-      gstcAddSystemFunction(sort_int::mod(sort_int::int_(), sort_pos::pos()));
-      gstcAddSystemFunction(sort_real::divides(sort_pos::pos(), sort_pos::pos()));
-      gstcAddSystemFunction(sort_real::divides(sort_nat::nat(), sort_nat::nat()));
-      gstcAddSystemFunction(sort_real::divides(sort_int::int_(), sort_int::int_()));
-      gstcAddSystemFunction(sort_real::divides(sort_real::real_(), sort_real::real_()));
-      gstcAddSystemFunction(sort_real::exp(sort_pos::pos(), sort_nat::nat()));
-      gstcAddSystemFunction(sort_real::exp(sort_nat::nat(), sort_nat::nat()));
-      gstcAddSystemFunction(sort_real::exp(sort_int::int_(), sort_nat::nat()));
-      gstcAddSystemFunction(sort_real::exp(sort_real::real_(), sort_int::int_()));
-      gstcAddSystemFunction(sort_real::floor());
-      gstcAddSystemFunction(sort_real::ceil());
-      gstcAddSystemFunction(sort_real::round());
-      //Lists
-      gstcAddSystemConstant(sort_list::nil(data::unknown_sort()));
-      gstcAddSystemFunction(sort_list::cons_(data::unknown_sort()));
-      gstcAddSystemFunction(sort_list::count(data::unknown_sort()));
-      gstcAddSystemFunction(sort_list::snoc(data::unknown_sort()));
-      gstcAddSystemFunction(sort_list::concat(data::unknown_sort()));
-      gstcAddSystemFunction(sort_list::element_at(data::unknown_sort()));
-      gstcAddSystemFunction(sort_list::head(data::unknown_sort()));
-      gstcAddSystemFunction(sort_list::tail(data::unknown_sort()));
-      gstcAddSystemFunction(sort_list::rhead(data::unknown_sort()));
-      gstcAddSystemFunction(sort_list::rtail(data::unknown_sort()));
-      gstcAddSystemFunction(sort_list::in(data::unknown_sort()));
-      //Sets
-      gstcAddSystemFunction(sort_bag::set2bag(data::unknown_sort()));
-      gstcAddSystemConstant(sort_set::emptyset(data::unknown_sort()));
-      gstcAddSystemFunction(sort_set::setin(data::unknown_sort()));
-      gstcAddSystemFunction(sort_set::setunion_(data::unknown_sort()));
-      gstcAddSystemFunction(sort_set::setdifference(data::unknown_sort()));
-      gstcAddSystemFunction(sort_set::setintersection(data::unknown_sort()));
-      gstcAddSystemFunction(sort_set::setcomplement(data::unknown_sort()));
-
-      //Bags
-      gstcAddSystemFunction(sort_bag::bag2set(data::unknown_sort()));
-      gstcAddSystemConstant(sort_bag::emptybag(data::unknown_sort()));
-      gstcAddSystemFunction(sort_bag::bagin(data::unknown_sort()));
-      gstcAddSystemFunction(sort_bag::bagcount(data::unknown_sort()));
-      gstcAddSystemFunction(sort_bag::bagjoin(data::unknown_sort()));
-      gstcAddSystemFunction(sort_bag::bagdifference(data::unknown_sort()));
-      gstcAddSystemFunction(sort_bag::bagintersect(data::unknown_sort()));
-
-      // function update
-      gstcAddSystemFunction(data::function_update(data::unknown_sort(),data::unknown_sort()));
-    }
-
-    void gstcDataDestroy(void){
-      ATtableDestroy(gssystem.constants);
-      ATtableDestroy(gssystem.functions);
-      ATindexedSetDestroy(context.basic_sorts);
-      ATtableDestroy(context.defined_sorts);
-      ATtableDestroy(context.constants);
-      ATtableDestroy(context.functions);
-      ATtableDestroy(context.actions);
-      ATtableDestroy(context.processes);
-      ATtableDestroy(context.PBs);
-      ATtableDestroy(context.glob_vars);
-      ATtableDestroy(body.proc_pars);
-      ATtableDestroy(body.proc_bodies);
-      ATunprotectList(&body.equations);
-    }
-
-    static bool gstc_check_for_sort_alias_loop_through_sort_container_via_expression(
-                   const sort_expression &sort_expression_start_search,
-                   const basic_sort &end_search,
-                   std::set < basic_sort > &visited,
-                   const bool observed_a_sort_constructor);
-
-    // This function checks whether there is a path of sort aliases
-    // from start_search to end_search. 
-    // The boolean observed_a_sort_constructor indicates whether on the 
-    // current path a sort constainer or a function sort has been
-    // observed. The set visited indicates which basic sorts have been
-    // encountered on the current path. This is only used for loop  checking.
-    // The current algorithm is exponential, which is considered not too
-    // much of a problem, given that sort expressions are generally small.
-    static bool gstc_check_for_sort_alias_loop_through_sort_container(
-                   const basic_sort &start_search,
-                   const basic_sort &end_search,
-                   std::set < basic_sort > &visited,
-                   const bool observed_a_sort_constructor)
-    { ATermAppl aterm_reference=(ATermAppl)ATtableGet(context.defined_sorts,
-                                               (ATerm)static_cast<ATermAppl>(start_search.name())); 
-   
-      if (aterm_reference==NULL)
-      { // start_search is not a sort alias, and hence not a recursive sort.
-        return false;
-      }
-    
-      if (visited.find(start_search)!=visited.end())
-      { // start_search has already been encountered. end_search will not be found via this path.
-        return false;
-      }
-     
-      const sort_expression reference(aterm_reference);
-      return gstc_check_for_sort_alias_loop_through_sort_container_via_expression(reference,end_search,visited,observed_a_sort_constructor);
-    }
-
-    static bool gstc_check_for_sort_alias_loop_through_sort_container_via_expression(
-                   const sort_expression &sort_expression_start_search,
-                   const basic_sort &end_search,
-                   std::set < basic_sort > &visited,
-                   const bool observed_a_sort_constructor)
-    { 
-      if (is_basic_sort(sort_expression_start_search))
-      { const basic_sort start_search(sort_expression_start_search);
-        if (end_search==start_search)
-        { return observed_a_sort_constructor;
-        }
-        else
-        { visited.insert(start_search);
-          return gstc_check_for_sort_alias_loop_through_sort_container(start_search,end_search,visited,observed_a_sort_constructor);
-        }
-      }
-
-      if (is_container_sort(sort_expression_start_search))
-      { const container_sort start_search_container(sort_expression_start_search);
-        return gstc_check_for_sort_alias_loop_through_sort_container_via_expression(
-                           start_search_container.element_sort(),end_search,visited,true);
-=======
   visited.insert(start_search);
   const sort_expression reference(aterm_reference);
   return gstc_check_for_sort_alias_loop_through_function_sort_via_expression(reference,end_search,visited,observed_a_sort_constructor);
@@ -2174,7 +1622,6 @@
             *i,end_search,visited,true))
       {
         return true;
->>>>>>> c1964886
       }
     }
     // end_search has not been found, so:
@@ -3313,20 +2760,6 @@
     return ATtrue;
   }
 
-<<<<<<< HEAD
-    static ATermAppl gstcTraverseActProcVarConstP(ATermTable Vars, ATermAppl ProcTerm)
-    {
-      ATermAppl Result=NULL;
-      int n = ATgetArity(ATgetAFun(ProcTerm));
-      if(n==0) return ProcTerm;
-
-      //Here the code for short-hand assignments begins.
-      if(gsIsIdAssignment(ProcTerm)){
-        // if (gsDebug) { std::cerr << "typechecking a process call with short-hand assignments %T\n\n", ProcTerm);
-        ATermAppl Name=ATAgetArgument(ProcTerm,0);
-        ATermList ParList=ATLtableGet(context.processes,(ATerm)Name);
-        if (!ParList) { gsErrorMsg("process %P not declared\n", Name); return NULL; }
-=======
   assert(0);
   return Result;
 }
@@ -3335,7 +2768,6 @@
 {
   assert(gsIsOpId(OpId));
   ATbool Result=ATtrue;
->>>>>>> c1964886
 
   ATermAppl Name = function_symbol(OpId).name();
   ATermAppl Sort = function_symbol(OpId).sort();
@@ -4110,44 +3542,6 @@
     return gsMakeAtTime(NewProc,Time);
   }
 
-<<<<<<< HEAD
-      assert(0);
-      return Result;
-    }
-
-    static ATermAppl gstcTraverseVarConsTypeDN(
-                     ATermTable DeclaredVars, 
-                     ATermTable AllowedVars, 
-                     ATermAppl *DataTerm, 
-                     ATermAppl PosType, 
-                     ATermTable FreeVars, 
-                     const bool strict_ambiguous, 
-                     const int nFactPars, 
-                     const bool warn_upcasting)
-    { 
-      // -1 for nFactPars means the number of arguments is not known.
-      if (gsDebug) 
-      { 
-        std::cerr << "gstcTraverseVarConsTypeDN: DataTerm ";
-        ATfprintf(stderr,"%t",*DataTerm);
-        std::cerr << " with PosType " << pp(PosType) << ", nFactPars " << nFactPars << "\n";
-      }
-      if(gsIsId(*DataTerm)||gsIsOpId(*DataTerm))
-      { 
-        ATermAppl Name=ATAgetArgument(*DataTerm,0);
-        bool variable=false;
-        ATermAppl Type=ATAtableGet(DeclaredVars,(ATerm)Name);
-        if (Type)
-        { 
-          const sort_expression Type1(gstcUnwindType(Type));  
-          if (is_function_sort(Type1)?(function_sort(Type1).domain().size()==(unsigned int)nFactPars):(nFactPars==0))
-          { variable=true;
-            if(!ATAtableGet(AllowedVars,(ATerm)Name)) 
-            {
-              gsErrorMsg("variable %P occurs freely in the right-hand-side or condition of an equation, but not in the left-hand-side\n", Name);
-              return NULL;
-            }
-=======
   if (gsIsIfThen(ProcTerm))
   {
     ATermAppl Cond=ATAgetArgument(ProcTerm,0);
@@ -4163,7 +3557,6 @@
     }
     return gsMakeIfThen(Cond,NewThen);
   }
->>>>>>> c1964886
 
   if (gsIsIfThenElse(ProcTerm))
   {
@@ -5528,41 +4921,6 @@
         {
           std::cerr << "Doing @ matching Type " << pp(Type) << ", PosType " << pp(PosType) << ", DataTerm: " << pp(*DataTerm) << "\n";
         }
-<<<<<<< HEAD
-        if(gstcTypeMatchA(Type,sort_int::int_())) return sort_int::int_();
-      }
-
-      // Try Upcasting to Real
-      if(gstcTypeMatchA(NeededType,sort_real::real_()))
-      {
-        if(gstcTypeMatchA(Type,sort_pos::pos()))
-        { 
-          ATermAppl OldPar=*Par;
-          *Par=gsMakeDataAppl(sort_real::creal(),ATmakeList2((ATerm)gsMakeDataAppl(sort_int::cint(),
-                                    ATmakeList1((ATerm)gsMakeDataAppl(sort_nat::cnat(),ATmakeList1((ATerm)*Par)))),
-                                           // (ATerm)gsMakeOpId(ATmakeAppl0(ATmakeAFun("1",0,ATtrue)),(ATermAppl)sort_pos::pos()))); 
-                                           (ATerm)(ATermAppl)sort_pos::c1())); 
-          if(warn_upcasting) { was_warning_upcasting=true; gsWarningMsg("Upcasting %P to sort Real by applying Pos2Real to it.\n",OldPar);}
-          return sort_real::real_();
-        }
-        if(gstcTypeMatchA(Type,sort_nat::nat()))
-        {
-          ATermAppl OldPar=*Par;
-          *Par=gsMakeDataAppl(sort_real::creal(),ATmakeList2((ATerm)gsMakeDataAppl(sort_int::cint(),ATmakeList1((ATerm)*Par)),
-                                    // (ATerm)gsMakeOpId(ATmakeAppl0(ATmakeAFun("1",0,ATtrue)),(ATermAppl)sort_pos::pos()))); 
-                                    (ATerm)(ATermAppl)(sort_pos::c1())));
-          if(warn_upcasting) { was_warning_upcasting=true; gsWarningMsg("Upcasting %P to sort Real by applying Nat2Real to it.",OldPar);}
-          return sort_real::real_();
-        }
-        if(gstcTypeMatchA(Type,sort_int::int_()))
-        {
-          ATermAppl OldPar=*Par;
-          *Par=gsMakeDataAppl(sort_real::creal(),ATmakeList2((ATerm)*Par,(ATerm)
-                                    // (ATerm)gsMakeOpId(ATmakeAppl0(ATmakeAFun("1",0,ATtrue)),(ATermAppl)sort_pos::pos())));
-                                    (ATermAppl)data_expression(sort_pos::c1())));
-          if(warn_upcasting) { was_warning_upcasting=true; gsWarningMsg("Upcasting %P to sort Real by applying Int2Real to it.\n",OldPar);}
-          return sort_real::real_();
-=======
         ATermAppl NewType=gstcMatchListOpEltAt(Type);
         if (!NewType)
         {
@@ -5585,7 +4943,6 @@
         {
           gsErrorMsg("the function {R,L}head has incompatible argument types %P (while typechecking %P)\n",Type,*DataTerm);
           return NULL;
->>>>>>> c1964886
         }
         Type=NewType;
       }
