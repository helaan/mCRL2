// Author(s): Yaroslav Usenko
// Copyright: see the accompanying file COPYING or copy at
// https://svn.win.tue.nl/trac/MCRL2/browser/trunk/COPYING
//
// Distributed under the Boost Software License, Version 1.0.
// (See accompanying file LICENSE_1_0.txt or copy at
// http://www.boost.org/LICENSE_1_0.txt)
//
/// \file alphabet_reduction.cpp

#include <cstdio>
#include <cstdlib>
#include <cstring>
#include <cassert>
#include <sstream>
#include "mcrl2/core/detail/struct_core.h"
#include "mcrl2/utilities/logger.h"
#include "mcrl2/process/print.h"
#include "mcrl2/data/data_specification.h"
#include "mcrl2/process/alphabet_reduction.h"
#include "mcrl2/process/action_name_multiset.h"

using namespace mcrl2::core;
using namespace mcrl2::core::detail;
using namespace mcrl2::log;
using namespace mcrl2::data;

namespace mcrl2
{
  namespace process
  {
    namespace detail
    {

      static atermpp::function_symbol afunPair;

      static aterm_appl Pair_allow(atermpp::term_list < core::identifier_string_list > ma1, process_identifier ma2)
      {
        return aterm_appl(afunPair,(aterm)(aterm_list)ma1,(aterm)(aterm_appl)ma2);
      }


      template < class T >
      static std::multiset <T> to_multiset(const atermpp::term_list <T> l)
      {
        std::multiset <T> s;
        for (typename atermpp::term_list <T> :: const_iterator i=l.begin(); i!=l.end(); ++i)
        {
          s.insert(*i);
        }
        return s;
      }

      template < class T >
      static atermpp::term_list <T> to_list(const std::multiset <T> &l)
      {
        atermpp::term_list <T> r;
        for (typename std::multiset <T> :: const_iterator i=l.begin(); i!=l.end(); ++i)
        {
          r.push_front(*i);
        }
        return r;
      }

      template < class T >
      static atermpp::term_list <T> gsaATsortList(atermpp::term_list <T> l)
      {
        return to_list(to_multiset(l));
      }

      template < class T >
      static atermpp::term_list <T> gsaATintersectList(atermpp::term_list <T> l, atermpp::term_list <T> m)
      {
        atermpp::term_list <T> r;
        for (typename atermpp::term_list <T>::const_iterator i=l.begin(); i!=l.end(); ++i)
        {
          if (std::find(m.begin(),m.end(),*i)!=m.end())
          {
            r.push_front(*i);
          }
        }
        return reverse(r);
      }

      template < class T >
      static inline atermpp::term_list <T> remove_element(atermpp::term_list <T> l, T e)
      {
        atermpp::term_list <T> r;
        for(typename atermpp::term_list <T>::const_iterator i=l.begin(); i!=l.end(); ++i)
        {
          if (*i!=e)
          {
            r.push_front(*i);
          }
        }
        return r;
      }

      template < class T >
      static bool gsaATisDisjoint(atermpp::term_list <T>  l, atermpp::term_list <T> m)
      {
        return (gsaATintersectList(l,m)).empty();
      }

      template <class T>
      static void gsaATindexedSetPutList(std::set < T > &m, atermpp::term_list <T> l)
      {
        //add l into m
        for (typename atermpp::term_list <T>::const_iterator i=l.begin(); i!=l.end(); ++i)
        {
          m.insert(*i);
        }
      }

      static lps::action_label_list add_typeMA(identifier_string_list ma, sort_expression_list s)
      {
        //adds type s to all actions in ma
        lps::action_label_list r;
        for (identifier_string_list::const_iterator i=ma.begin(); i!=ma.end(); ++i)
        {
          r.push_front(lps::action_label(*i,s));
        }
        return gsaATsortList(r);
      }

      static atermpp::term_list < core::identifier_string_list > transform_list(const action_name_multiset_list l)
      {
        // Always insert empty list also.
        atermpp::term_list < core::identifier_string_list > result;
        result.push_front(core::identifier_string_list());

        for(action_name_multiset_list::const_iterator i=l.begin(); i!=l.end(); ++i)
        {
          result.push_front(i->names());
        }
        return reverse(result);
      }

      static action_name_multiset_list transform_list_back(const atermpp::term_list < core::identifier_string_list > l)
      {
        action_name_multiset_list result;
        for(atermpp::term_list < core::identifier_string_list >::const_iterator i=l.begin(); i!=l.end(); ++i)
        {
          // An action_name_multiset_list contains the empty multi_action by default, but it cannot be part of it.
          if (!i->empty())
          {
            result.push_front(action_name_multiset(*i));
          }
        }
        return reverse(result);
      }

      template < class T >
      static atermpp::term_list<T> merge_list(atermpp::term_list<T> l, atermpp::term_list<T> m)
      {
        std::set < T> r;
        for (typename atermpp::term_list<T>::const_iterator i=m.begin(); i!=m.end(); ++i)
        {
          r.insert(*i);
        }
        for (typename atermpp::term_list<T>::const_iterator i=l.begin(); i!=l.end(); ++i)
        {
          r.insert(*i);
        }

        atermpp::term_list<T> result;
        for (typename std::set<T>::const_iterator i=r.begin(); i!=r.end(); ++i)
        {
          result.push_front(*i);
        }
        return result;
      }

      template < class T >
        static atermpp::term_list<T>  list_minus(atermpp::term_list<T> l, atermpp::term_list<T> m)
        {
          if (m.empty())
          {
            return l;
          }
          atermpp::term_list<T> n;
          for (typename atermpp::term_list<T>::const_iterator i=l.begin(); i!=l.end(); ++i)
          {
            if (std::find(m.begin(),m.end(),*i) == m.end()) // Not found
            {
              n.push_front(*i);
            }
          }
          return reverse(n);
        }

      static lps::action_label_list list_minus_ignore_type(lps::action_label_list l, core::identifier_string_list m)
      {
        lps::action_label_list n;
        for (lps::action_label_list::const_iterator i=l.begin(); i!=l.end(); ++i)
        {
          if (std::find(m.begin(),m.end(),i->name()) == m.end())
          {
            n.push_front(*i);
          }
        }
        return reverse(n);
      }

      static std::vector < std::multiset < identifier_string > >
                 from_allow_list_to_allow_vector(const atermpp::term_list < core::identifier_string_list > V)
      {
        //returns the list of multiactions that are allowed
        std::vector < std::multiset < identifier_string > > m;
        for (atermpp::term_list < core::identifier_string_list >::const_iterator i=V.begin(); i!=V.end(); ++i)
        {
          m.push_back(detail::to_multiset(*i));
        }
        return m;
      }

      static atermpp::term_list < core::identifier_string_list >
                 from_allow_vector_to_allow_list(const std::vector < std::multiset < identifier_string > > &V)
      {
        //returns the list of multiactions that are allowed
        atermpp::term_list < core::identifier_string_list > m;
        for (std::vector < std::multiset < identifier_string > > ::const_iterator i=V.begin(); i!=V.end(); ++i)
        {
          m.push_front(detail::to_list(*i));
        }
        return m;
      }

      static size_t get_max_allowed_length(atermpp::term_list < core::identifier_string_list > V)
      {
        //returns the length of the longest allowed multiaction (min 1).
        size_t m = 1;
        for (atermpp::term_list < core::identifier_string_list >::const_iterator i=V.begin(); i!=V.end(); ++i)
        {
          size_t c=i->size();
          if (c>m)
          {
            m=c;
          }
        }
        return m;
      }

      static size_t get_max_comm_length(communication_expression_list C)
      {
        //returns the length of the longest allowed multiaction (0 if unbounded).
        size_t m = 1;
        for (communication_expression_list::const_iterator i=C.begin(); i!=C.end(); ++i)
        {
          if (gsIsNil(i->name()))  // This should be removed.
          {
            return 0;
          }
          size_t l=i->action_name().names().size();
          if (l>m)
          {
            m=l;
          }
        }
        return m;
      }

      static atermpp::term_list < core::identifier_string_list > optimize_allow_list(atermpp::term_list < core::identifier_string_list > V, atermpp::term_list < core::identifier_string_list > ul)
      {
        //returns the subset of V that is in ul
        atermpp::term_list < core::identifier_string_list > m;
        for (atermpp::term_list < core::identifier_string_list >::const_iterator i=V.begin(); i!=V.end(); ++i)
        {
          if (std::find(ul.begin(),ul.end(),*i) != ul.end())
          {
            m.push_front(*i);
          }
        }
        return reverse(m);
      }

      static atermpp::term_list < core::identifier_string_list > sort_multiactions_allow(atermpp::term_list < core::identifier_string_list > V)
      {
        //sort the user defined multiactions in V
        atermpp::term_list < core::identifier_string_list > m;
        for (atermpp::term_list < core::identifier_string_list >::const_iterator i=V.begin(); i!=V.end(); ++i)
        {
          m.push_front(gsaATsortList(*i));
        }

        return reverse(m);
      }

      static communication_expression_list sort_multiactions_comm(communication_expression_list C)
      {
        //sort the user defined multiactions in C
        communication_expression_list m;
        for (communication_expression_list::const_iterator i=C.begin(); i!=C.end(); ++i)
        {
          action_name_multiset lhs=i->action_name();
          lhs=action_name_multiset(gsaATsortList(lhs.names()));
          m.push_front(communication_expression(lhs,i->name()));
        }

        return reverse(m);
      }

      // returns true if l1 united with l2 is a subset of m
      static bool sub_multiaction(
                     const std::multiset < identifier_string > &l1,
                     const std::multiset < identifier_string > &l2,
                     const std::multiset < identifier_string > &m)
      {
        std::multiset < identifier_string >::const_iterator l1_walker=l1.begin();
        std::multiset < identifier_string >::const_iterator l2_walker=l2.begin();
        for(std::multiset < identifier_string >::const_iterator m_walker=m.begin(); m_walker!=m.end(); m_walker++)
        {
          if (l1_walker==l1.end())
          {
            if (l2_walker==l2.end())
            {
              return true;;
            }
            else
            {
              if (*m_walker==*l2_walker)
              {
                l2_walker++;  // Match found
              }
              else if (*m_walker>*l2_walker)
              {
                return false; // l2 contains an element not in m.
              }
            }
          }
          else
          {
            // l1 is not empty.
            if (l2_walker==l2.end() || *l1_walker <= *l2_walker)
            {
              if (*m_walker==*l1_walker)
              {
                l1_walker++;  // Match found
              }
              else if (*m_walker>*l1_walker)
              {
                return false; // l1 contains an element not in m.
              }
            }
            else // *l2_walker < *l1_walker
            {
              if (*m_walker==*l2_walker)
              {
                l2_walker++;  // Match found
              }
              else if (*m_walker>*l2_walker)
              {
                return false; // l2 contains an element not in m.
              }
            }
          }
        }
        return l1_walker==l1.end() && l2_walker==l2.end(); // l1 union l2 is exactly equal to m.
      }

      // Return true iff the union of l1 and l2 is a subset of one of the elements of MActL.
      static bool sub_multiaction_list(
                     const std::multiset < identifier_string > &l1,
                     const std::multiset < identifier_string > &l2,
                     const std::vector < std::multiset < identifier_string > > &MActL)
      {
        // true if multiaction MAct is in a submultiaction of a multiaction from MActL (all untyped)
        for (std::vector < std::multiset < identifier_string > >::const_iterator i=MActL.begin(); i!=MActL.end(); ++i)
        {
          if (sub_multiaction(l1,l2,*i))
          {
            return true;
          }
        }
        return false;
      }

      static bool disjoint_multiaction(core::identifier_string_list MAct,
                        atermpp::term_list < core::identifier_string_list > MActL)
      {
        // true if no part of multiaction MAct is in a submultiaction of a multiaction from MActL (all untyped)
        for (atermpp::term_list < core::identifier_string_list >::const_iterator i=MActL.begin(); i!=MActL.end(); ++i)
        {
          if (!gsaATisDisjoint(MAct,*i))
          {
            return false;
          }
        }
        return true;
      }

      static core::identifier_string_list apply_hide(core::identifier_string_list I, core::identifier_string_list MAct)
      {
        //apply hiding I to MAct
        core::identifier_string_list r;

        for (core::identifier_string_list::const_iterator i=MAct.begin(); i!=MAct.end(); ++i)
        {
          if (std::find(I.begin(),I.end(),*i)== I.end())
          {
            r.push_front(*i);
          }
        }
        return reverse(r);
      }

      static atermpp::term_list < core::identifier_string_list > extend_hide(
                    atermpp::term_list < core::identifier_string_list > V,
                    core::identifier_string_list I,
                    atermpp::term_list < core::identifier_string_list > L)
      {
        // Extend V to contain hidings of L with theta_I
        atermpp::term_list < core::identifier_string_list > r;
        for (atermpp::term_list < core::identifier_string_list >::const_iterator i=L.begin(); i!=L.end(); ++i)
        {
          core::identifier_string_list ma=*i;
          core::identifier_string_list maH=apply_hide(I,*i);
          if (((maH==core::identifier_string_list()) ||
                 std::find(V.begin(),V.end(),maH)!=V.end())
                       && std::find(r.begin(),r.end(),ma)==r.end())
          {
            r.push_front(ma);
          }
        }
        return reverse(r);
      }

      static core::identifier_string_list comm_lhs(communication_expression_list C)
      {
        core::identifier_string_list l;
        for (communication_expression_list::const_iterator i=C.begin(); i!=C.end(); ++i)
        {
          l = l + i->action_name().names();
        }
        return reverse(l);
      }

      static core::identifier_string_list comm_rhs(communication_expression_list C)
      {
        core::identifier_string_list l;
        for (communication_expression_list::const_iterator i=C.begin(); i!=C.end(); ++i)
        {
          assert(!gsIsNil(i->name()));
          l.push_front(i->name());
        }
        return reverse(l);
      }

      static bool can_split_comm(communication_expression_list C)
      {
        core::identifier_string_list lhs = comm_lhs(C);
        core::identifier_string_list rhs = comm_rhs(C);
        bool b = true;
        for (core::identifier_string_list::const_iterator i=lhs.begin(); i!=lhs.end(); ++i)
        {
          if (std::find(rhs.begin(),rhs.end(),*i) != rhs.end())
          {
            b = false;
            break;
          }
        }
        return b;
      }

      static lps::action_label_list apply_rename(lps::action_label_list l, rename_expression_list R)
      {
        //applies R to a multiaction l
        if (l.empty())
        {
          return l;
        }

        lps::action_label_list m;
        for (lps::action_label_list::const_iterator i=l.begin(); i!=l.end(); ++i)
        {
          bool b=false;
          for (rename_expression_list::const_iterator j=R.begin(); j!=R.end(); ++j)
          {
            if (i->name()==j->source())
            {
              m.push_front(lps::action_label(j->target(),i->sorts()));
              b=true;
              break;
            }
          }
          if (!b)
          {
            m.push_front(*i);
          }
        }
        return gsaATsortList(m);
      }

      static std::multiset < core::identifier_string > untypeMA_set(lps::action_label_list MAct)
      {
        std::multiset < core::identifier_string > result;
        for(lps::action_label_list::const_iterator i=MAct.begin(); i!=MAct.end(); ++i)
        {
          result.insert(i->name());
        }

        return result;
      }
    } // detail

    alphabet_reduction::action_label_list_list alphabet_reduction::filter_rename_list(action_label_list_list l, rename_expression_list R)
    {
      //apply R to all elements of l
      action_label_list_list m;
      for (action_label_list_list::const_iterator i=l.begin(); i!=l.end(); ++i)
      {
        m.push_front(detail::apply_rename(*i,R));
      }
      return reverse(m);
    }



    core::identifier_string_list alphabet_reduction::untypeMA(lps::action_label_list MAct)
    {
      if (MAct.empty())
      {
        return core::identifier_string_list();
      }

      if (untypes.count(MAct)>0)
      {
        return untypes[MAct];
      }

      core::identifier_string_list r=untypeMA(MAct.tail());
      r.push_front(MAct.front().name());
      r=detail::gsaATsortList(r);
      untypes[MAct]=r;
      return r;
    }

    atermpp::term_list < core::identifier_string_list > alphabet_reduction::untypeMAL(action_label_list_list LMAct)
    {
      //returns List of "untyped multiaction name" of List(MAct)
      std::set < core::identifier_string_list > name_set;
      for (action_label_list_list::const_iterator i=LMAct.begin(); i!=LMAct.end(); ++i)
      {
        name_set.insert(untypeMA(*i));
      }

      atermpp::term_list < core::identifier_string_list > R;
      for(std::set < core::identifier_string_list >::const_iterator j=name_set.begin(); j!=name_set.end(); ++j)
      {
        R.push_front(*j);
      }
      return R;

    }

    template <class T>
    atermpp::term_list < T > alphabet_reduction::sync_mact(atermpp::term_list < T > a, atermpp::term_list < T > b)
    {
      return detail::gsaATsortList(a+b);
    }


    alphabet_reduction::action_label_list_list alphabet_reduction::filter_block_list(
        alphabet_reduction::action_label_list_list l, core::identifier_string_list H)
    {
      //filters l not to contain untyped actions from H

      action_label_list_list m;

      for (action_label_list_list::const_iterator i=l.begin(); i!=l.end(); ++i)
      {
        bool b = true;
        core::identifier_string_list ma = untypeMA(*i);
        for (core::identifier_string_list::const_iterator j=H.begin(); j!=H.end(); ++j)
        {
          if (std::find(ma.begin(),ma.end(),*j) != ma.end())
          {
            b = false;
            break;
          }
        }
        if (b)
        {
          m.push_front(*i);
        }
      }
      return reverse(m);
    }

    alphabet_reduction::action_label_list_list alphabet_reduction::filter_hide_list(action_label_list_list l, core::identifier_string_list I)
    {
      //filters l renaming untyped actions from I to tau
      action_label_list_list m;
      for (action_label_list_list::const_iterator i=l.begin(); i!=l.end(); ++i)
      {
        lps::action_label_list new_ma;
        lps::action_label_list ma= *i;
        for (lps::action_label_list::const_iterator j=ma.begin(); j!=ma.end(); ++j)
        {
          if (std::find(I.begin(),I.end(),j->name())== I.end())
          {
            new_ma.push_front(*j);
          }
        }
        if (new_ma.size()>0 && std::find(m.begin(),m.end(),new_ma)==m.end())
        {
          m.push_front(reverse(new_ma));
        }
      }
      return reverse(m);
    }

    alphabet_reduction::action_label_list_list alphabet_reduction::filter_allow_list(
              action_label_list_list l,
              atermpp::term_list < core::identifier_string_list > V)
    {
      //filters l to contain only multiactions matching the untyped multiactions from V
      action_label_list_list m;
      for (action_label_list_list::const_iterator i=l.begin(); i!=l.end(); ++i)
      {
        if (std::find(V.begin(),V.end(),untypeMA(*i)) != V.end())
        {
          m.push_front(*i);
        }
      }
      return reverse(m);
    }

    atermpp::term_list < core::identifier_string_list > alphabet_reduction::split_allow(
           atermpp::term_list < core::identifier_string_list > V,
           atermpp::term_list < core::identifier_string_list > ulp,
           atermpp::term_list < core::identifier_string_list > ulq)
    {
      //splits V according to the 2 alphabets (see paper) and returns the first part.
      atermpp::term_list < core::identifier_string_list > m;

      std::set < core::identifier_string_list > VV;
      for (atermpp::term_list < core::identifier_string_list >::const_iterator i=V.begin(); i!=V.end(); ++i)
      {
        VV.insert(*i);
      }

      for (atermpp::term_list < core::identifier_string_list >::const_iterator i=ulp.begin(); i!=ulp.end(); ++i)
      {
        core::identifier_string_list ma=*i;
        for (atermpp::term_list < core::identifier_string_list >::const_iterator j=ulq.begin(); j!=ulq.end(); ++j)
        {
          if (VV.count(sync_mact(*i,*j))>0)
          {
            m.push_front(ma);
            break;
          }
        }
      }
      return reverse(m);
    }

    atermpp::term_list < core::identifier_string_list > alphabet_reduction::sync_list(
           const atermpp::term_list < core::identifier_string_list > l,
           const atermpp::term_list < core::identifier_string_list > m)
    {
      std::set < core::identifier_string_list > all_set;
      for (atermpp::term_list < core::identifier_string_list >::const_iterator i=l.begin(); i!=l.end(); ++i)
      {
        for (atermpp::term_list < core::identifier_string_list >::const_iterator j=m.begin(); j!=m.end(); ++j)
        {
          std::multiset < core::identifier_string > ma;
          ma.insert(i->begin(),i->end());
          ma.insert(j->begin(),j->end());
          all_set.insert(detail::to_list(ma));
        }
      }
      atermpp::term_list < core::identifier_string_list > result;
      for (std::set <  core::identifier_string_list >::const_iterator i=all_set.begin(); i!=all_set.end(); ++i)
      {
        result.push_front(*i);
      }
      return result;
    }


    alphabet_reduction::action_label_list_list alphabet_reduction::sync_list(
           const action_label_list_list l,
           const action_label_list_list m,
           size_t length/*=0*/,
           const std::vector < std::multiset < identifier_string > > &allowed/* std::vector < std::multiset < identifier_string > >() */)
    {
      std::vector < std::multiset < identifier_string > > m_untyped;
      for (action_label_list_list::const_iterator j=m.begin(); j!=m.end(); ++j)
      {
        m_untyped.push_back(detail::untypeMA_set(*j));
      }

      std::set < lps::action_label_list > all_set;
      for (action_label_list_list::const_iterator i=l.begin(); i!=l.end(); ++i)
      {
        const std::multiset < identifier_string > i_untyped = detail::untypeMA_set(*i);
        std::vector < std::multiset < identifier_string > >::const_iterator j_untyped=m_untyped.begin();
        for (action_label_list_list::const_iterator j=m.begin(); j!=m.end(); ++j,++j_untyped)
        {
          if (length==0 || i_untyped.size()+j_untyped->size()<=length)
          {
            if (allowed.empty() || detail::sub_multiaction_list(i_untyped,*j_untyped,allowed))
            {
              std::multiset < lps::action_label > ma;
              ma.insert(i->begin(),i->end());
              ma.insert(j->begin(),j->end());
              all_set.insert(detail::to_list(ma));
            }
          }
        }
      }
      action_label_list_list result;
      for (std::set < lps::action_label_list > :: const_iterator i=all_set.begin(); i!=all_set.end(); ++i)
      {
        result.push_front(*i);
      }
      return result;
    }

    /* return a list with the actions of l1, l2 and all the multiactions of l1 and l2 */
    alphabet_reduction::action_label_list_list alphabet_reduction::sync_list_ht(
                        action_label_list_list l1,
                        action_label_list_list l2,
                        bool including_products_of_actions/* =true */)
    {
      std::set < lps::action_label_list > all_set;
      for (action_label_list_list::const_iterator i=l1.begin(); i!=l1.end(); ++i)
      {
        all_set.insert(*i);
      }

      for (action_label_list_list::const_iterator j=l2.begin(); j!=l2.end(); ++j)
      {
        all_set.insert(*j);
      }

      if (including_products_of_actions)
      {
        //put the synchronization of l1 and l2 into m (if length, then not longer than length)

        for (action_label_list_list::const_iterator i=l1.begin(); i!=l1.end(); ++i)
        {
          for (action_label_list_list::const_iterator j=l2.begin(); j!=l2.end(); ++j)
          {
            all_set.insert(sync_mact(*i,*j));
          }
        }
      }
      action_label_list_list result;
      for (std::set < lps::action_label_list > :: const_iterator i=all_set.begin(); i!=all_set.end(); ++i)
      {
        result.push_front(*i);
      }
      return result;
    }

    atermpp::term_list< identifier_string_list > alphabet_reduction::apply_unrename(
                  core::identifier_string_list l,
                  rename_expression_list R)
    {
      //applies R^{-1} to a multiaction l, returns a list of multiactions.
      //As R is not a bijection, this means applying each renaming c->d in R, and leaving
      //the original in place.

      atermpp::term_list< identifier_string_list > m=make_list<identifier_string_list>(identifier_string_list());
      if (l.empty())
      {
        return m;
      }

      for (core::identifier_string_list::const_iterator i=l.begin(); i!=l.end(); ++i)
      {
        atermpp::term_list< identifier_string_list > temp;
        for (rename_expression_list::const_iterator j=R.begin(); j!=R.end(); ++j)
        {
          if (*i == j->target())
          {
            temp.push_front(make_list<identifier_string>(j->source()));
          }
        }
        temp.push_front(make_list<identifier_string>(*i));

        m = sync_list(m,temp);
      }
      return m;
    }

    atermpp::term_list < core::identifier_string_list > alphabet_reduction::apply_unrename_allow_list(atermpp::term_list < core::identifier_string_list > V, rename_expression_list R)
    {
      // This function calculates { alpha | R(alpha) in V}.
      // E.g. for R={ d->c} and V={c}, the result is {c,d}.

      atermpp::term_list< identifier_string_list > m;
      if (V.empty())
      {
        return V;
      }

      for (atermpp::term_list < core::identifier_string_list >::const_iterator i=V.begin(); i!=V.end(); ++i)
      {
        m=detail::merge_list(m,apply_unrename(*i,R));
      }

      return m;
    }

    // Establishes the possible multi_actions that can be done if the communications
    // in C are applied to the multi_action in l. If C constains a|b->c and l
    // contains actions a,b and d, then the result is typically {<a,b,d>,<c,d>}.

    alphabet_reduction::action_label_list_list alphabet_reduction::apply_comms(
                    lps::action_label_list l,
                    communication_expression_list C)
    {

      //filter out actions not in the lhs of C;
      //split the rest of l to a composition of subactions of a similar type
      //to those apply a simplified procedure??

      lps::action_label_list ll=detail::list_minus_ignore_type(l,detail::comm_lhs(C));
      if (detail::gsaATsortList(l)==detail::gsaATsortList(ll))
      {
        return make_list<lps::action_label_list>(l);  //C does not apply
      }

      l=detail::list_minus(l,ll);  //apply to the rest

      //Gives all possible results of application of C to a multiaction l.
      //Explanation: applying {a:Nat|b:Nat-c:Nat} to a|b can either give c, or a|b,
      //depending on the parameters of a and b. (in case a,b have no parameters,
      //the result is definitely c).
      //So, the result is an alphabet, not a single multiaction

      action_label_list_list m=make_list<lps::action_label_list>(lps::action_label_list());
      lps::action_label_list r=l;
      while (r.size() > 0)
      {
        lps::action_label a = r.front();
        r.pop_front();
        bool applied=false;
        for (communication_expression_list::const_iterator i=C.begin(); i!=C.end(); ++i)
        {
          const core::identifier_string_list c = i->action_name().names();
          if (std::find(c.begin(),c.end(),a.name()) !=c.end())
          {
            const sort_expression_list s = a.sorts();
            lps::action_label_list tr = r;
            bool b=true;
            const core::identifier_string_list c1 = remove_one_element(c,a.name());
            for (core::identifier_string_list::const_iterator j=c1.begin(); j!=c1.end(); ++j)
            {
              lps::action_label act(*j,s);
              if (std::find(tr.begin(),tr.end(),act) != tr.end())
              {
                tr = remove_one_element(tr,act);
              }
              else
              {
                b = false;
                break;
              }
            }
            if (b)    //can apply c -- no other c can be applied to a multiaction containing "a" (rules for C)
            {
              applied=true;
              r = tr;
              identifier_string rhs_c=i->name();
              action_label_list_list tm;
              if (!s.empty())
              {
                tm=make_list<lps::action_label_list>(detail::add_typeMA(c,s));
              }
              assert(!gsIsNil(rhs_c));
              tm=detail::merge_list(tm,make_list<lps::action_label_list>(make_list<lps::action_label>(lps::action_label(rhs_c,s))));
              m=sync_list(m,tm);
              break;
            }
          }
        }
        if (!applied)
        {
          m=sync_list(m,make_list<lps::action_label_list>(make_list<lps::action_label>(a)));
        }
      }

      if (!r.empty())
      {
        m=sync_list(m,make_list<lps::action_label_list>(r));
      }

      if (!ll.empty())
      {
        m=sync_list(make_list<lps::action_label_list>(ll),m);
      }

      return m;

    }

    atermpp::term_list < core::identifier_string_list > alphabet_reduction::extend_allow_comm_with_alpha(
             atermpp::term_list < core::identifier_string_list > V,
             communication_expression_list C,
             action_label_list_list l)
    {
      //Extend V to V1 so that \allow_V(\com_C(x))=\allow_V(\com_C(\allow_V1(x))) where l is the set of multiactions of x
      //the result is between l and empty set of multiactions. Only those ma in l are kept that C(ma)\cap V != {}

      //make V a list of multiactions actions
      atermpp::term_list < core::identifier_string_list> nV;
      for (atermpp::term_list < core::identifier_string_list >::const_iterator i=V.begin(); i!=V.end(); ++i)
      {
        nV.push_front(*i);
      }
      nV=reverse(nV);

      nV.push_front(core::identifier_string_list()); //to include possible communications to tau

      atermpp::term_list < core::identifier_string_list > r;
      for (action_label_list_list::const_iterator i=l.begin(); i!=l.end(); ++i)
      {
        core::identifier_string_list ma=untypeMA(*i);
        if (std::find(r.begin(),r.end(),ma)==r.end())
        {
          atermpp::term_list < core::identifier_string_list > mas=untypeMAL(apply_comms(*i,C));
          if (!detail::gsaATisDisjoint(nV,mas))
          {
            r.push_front(ma);
          }
        }
      }
      return reverse(r);
    }

    atermpp::term_list < core::identifier_string_list > alphabet_reduction::extend_allow_comm(atermpp::term_list < core::identifier_string_list > V, communication_expression_list C)
    {
      //Extend V to V1 so that \allow_V(\com_C(x))=\allow_V(\com_C(\allow_V1(x)))
      //the result is between l and empty set of multiactions. Only those ma in l are kept that C(ma) in V


      //create a table with the reverse mappings of the actions in ran(C)
      std::map < identifier_string, atermpp::term_list < core::identifier_string_list > > rev;

      for (communication_expression_list::const_iterator i=C.begin(); i!=C.end(); ++i)
      {
        identifier_string target=i->name();
        if (gsIsNil(target))
        {
          continue;
        }
        atermpp::term_list < core::identifier_string_list > cur;
        if (rev.count(target)>0)
        {
          cur=rev[target];
        }
        atermpp::term_list < core::identifier_string_list > temp=cur;
        temp.push_front(i->action_name().names());
        rev[target]=temp;
      }

      // for all elements of V get a set of multiactions using the reverse mapping.
      std::set < identifier_string_list > m;

      for (atermpp::term_list < core::identifier_string_list >::const_iterator i=V.begin(); i!=V.end(); ++i)
      {
        m.insert(*i);
      }

      for (atermpp::term_list < core::identifier_string_list >::const_iterator i=V.begin(); i!=V.end(); ++i)
      {
        core::identifier_string_list v=*i;
        atermpp::term_list < identifier_string_list > res=make_list<identifier_string_list >(identifier_string_list());
        for (core::identifier_string_list::const_iterator j=v.begin(); j!=v.end(); ++j)
        {
          atermpp::term_list < core::identifier_string_list >  r;
          if (rev.count(*j)>0)
          {
            r=detail::merge_list(rev[*j],make_list<core::identifier_string_list >(make_list<identifier_string>(*j)));
          }
          else
          {
            r=make_list<core::identifier_string_list >(make_list<identifier_string>(*j));
          }
          res=sync_list(res,r);
        }
        detail::gsaATindexedSetPutList(m,res);
      }

      atermpp::term_list< identifier_string_list > l;
      for(std::set < identifier_string_list >::const_iterator i=m.begin(); i!=m.end(); ++i)
      {
        l.push_front(*i);
      }

      return l;
    }

    alphabet_reduction::action_label_list_list alphabet_reduction::filter_comm_list(
              action_label_list_list l,
              communication_expression_list C)
    {

      //apply C to all elements of l

      std::set < lps::action_label_list > m;

      for (action_label_list_list::const_iterator i=l.begin(); i!=l.end(); ++i)
      {
        action_label_list_list mas=apply_comms(*i,C);
        mas=remove_one_element(mas,lps::action_label_list());
        detail::gsaATindexedSetPutList(m,mas);
      }

      action_label_list_list l1;
      for(std::set < lps::action_label_list >::const_iterator i=m.begin(); i!=m.end(); ++i)
      {
        l1.push_front(*i);
      }
      return l1;
    }

    process_expression alphabet_reduction::PushBlock(core::identifier_string_list H, process_expression a)
    {
      if (is_delta(a) || is_tau(a))
      {
        return a;
      }
      else if (lps::is_action(a))
      {
        return std::find(H.begin(),H.end(),action(a).label().name())!=H.end()?delta():a;
      }
      else if (is_process_instance(a) || is_process_instance_assignment(a))
      {
        action_label_list_list l=alphas.count(a)>0?alphas[a]:gsaGetAlpha(a);
        l = filter_block_list(l,H);
        // XXX also adjust H

        a = block(H,a);

        alphas[a]=l;

        return a;
      }
      else if (is_block(a))
      {
        return PushBlock(detail::merge_list(H,block(a).block_set()),block(a).operand());
      }
      else if (is_hide(a))
      {
        process_expression p = hide(a).operand();

        H = detail::list_minus(H,hide(a).hide_set());

        action_label_list_list l = alphas.count(a)>0?alphas[a]:gsaGetAlpha(a);
        l = filter_block_list(l,H);

        p = PushBlock(H,p);

        a = hide(hide(a).hide_set(),p);

        alphas[a]=l;

        return a;
      }
      else if (is_rename(a))
      {
        // XXX
        action_label_list_list l = alphas.count(a)>0?alphas[a]:gsaGetAlpha(a);
        a = block(H,a);
        alphas[a]=l;
        return a;
      }
      else if (is_comm(a))
      {
        communication_expression_list C = detail::sort_multiactions_comm(comm(a).comm_set());
        core::identifier_string_list lhs = detail::comm_lhs(C);
        core::identifier_string_list rhs = detail::comm_rhs(C);
        core::identifier_string_list Ha;
        core::identifier_string_list Hc;

        for (core::identifier_string_list::const_iterator i=H.begin(); i!=H.end(); ++i)
        {
          if ((std::find(lhs.begin(),lhs.end(),*i) != lhs.end()) ||
                 (std::find(rhs.begin(),rhs.end(),*i) != rhs.end()))
          {
            Ha.push_front(*i);
          }
          else
          {
            Hc.push_front(*i);
          }
        }

        if (!Hc.empty())
        {
          a = PushBlock(Hc,comm(a).operand());
          a = comm(C,a);
        }

        a = gsApplyAlpha(a);
        assert(alphas.count(a)>0);  // Unclear how to deal with this case if it occurs.
        action_label_list_list l = alphas[a];

        if (!Ha.empty())
        {
          a = block(Ha,a);
          alphas[a]=filter_block_list(l,Ha);
        }
        return a;
      }
      else if (is_allow(a))
      {
        //XXX
        action_label_list_list l = alphas.count(a)>0?alphas[a]:gsaGetAlpha(a);
        a = gsApplyAlpha(a);
        a = block(H,a);
        alphas[a]=l;
        return a;
      }
      else if (is_sum(a) || is_at(a) || is_choice(a) || is_seq(a) ||
               is_if_then(a) || is_if_then_else(a) || is_sync(a) ||
               is_merge(a) || is_left_merge(a) || is_bounded_init(a))
      {
        // Do not distribute over these operator.
        a = gsApplyAlpha(a);
        assert(alphas.count(a)>0);
        action_label_list_list l = alphas[a];
        a = block(H,a);
        alphas[a]=l;
        return a;
      }

      assert(0);
      return process_expression();
    }

    process_expression alphabet_reduction::PushHide(core::identifier_string_list I, process_expression a)
    {
      if (is_delta(a) || is_tau(a))
      {
        return a;
      }
      else if (lps::is_action(a))
      {
        return (std::find(I.begin(),I.end(),action(a).label().name())!=I.end())?tau():a;
      }
      else if (is_process_instance(a) || is_process_instance_assignment(a))
      {
        action_label_list_list l = alphas.count(a)>0?alphas[a]:gsaGetAlpha(a);
        l = filter_hide_list(l,I);
        // XXX also adjust I?

        a = gsApplyAlpha(a);

        a = hide(I,a);

        alphas[a]=l;

        return a;
      }
      else if (is_block(a))
      {
        a = gsApplyAlpha(a);
        assert(alphas.count(a)>0);
        action_label_list_list l = alphas[a];
        a = hide(I,a);
        alphas[a]=filter_hide_list(l,I);
        return a;
      }
      else if (is_hide(a))
      {
        return PushHide(detail::merge_list(I,hide(a).hide_set()),hide(a).operand());
      }
      else if (is_rename(a))
      {
        a = gsApplyAlpha(a);
        assert(alphas.count(a)>0);
        action_label_list_list l = alphas[a];
        a = hide(I,a);
        alphas[a]=filter_hide_list(l,I);
        return a;
      }
      else if (is_comm(a))
      {
        a = gsApplyAlpha(a);
        assert(alphas.count(a)>0);
        action_label_list_list l = alphas[a];
        a = hide(I,a);
        alphas[a]=filter_hide_list(l,I);
        return a;
      }
      else if (is_allow(a))
      {
        a = gsApplyAlpha(a);
        assert(alphas.count(a)>0);
        action_label_list_list l = alphas[a];
        a = hide(I,a);
        alphas[a]=filter_hide_list(l,I);
        return a;
      }
      else if (is_sum(a) || is_at(a) || is_choice(a) || is_seq(a) ||
               is_if_then(a) || is_if_then_else(a) || is_sync(a) ||
               is_merge(a) || is_left_merge(a) || is_bounded_init(a))
      {
        // Distributing hide over these operators disallows the
        // linearizer to work properly.

        a = gsApplyAlpha(a);
        assert(alphas.count(a)>0);
        action_label_list_list l = alphas[a];
        a = hide(I,a);
        alphas[a]=l;
        return a;
      }
      assert(0);
      return process_expression(); //to suppress warnings
    }

    process_expression alphabet_reduction::PushAllow(atermpp::term_list < core::identifier_string_list > V, process_expression a)
    {
      V=detail::sort_multiactions_allow(V);
      if (is_delta(a) || is_tau(a))
      {
        return a;
      }
      else if (lps::is_action(a))
      {
        if (std::find(V.begin(),V.end(),make_list<identifier_string>(lps::action(a).label().name()))==V.end())
        {
          return delta();
        }
        return gsApplyAlpha(a);
      }
      else if (is_process_instance(a) || is_process_instance_assignment(a))
      {
        process_identifier pn=is_process_instance(a)?process_instance(a).identifier():
          process_instance_assignment(a).identifier();
        bool full_alpha_know=true;
        action_label_list_list l;
        if (alphas_process_identifiers.count(pn)==0)
        {
          size_t max_len=detail::get_max_allowed_length(V);
          l = gsaGetAlpha(a,max_len,detail::from_allow_list_to_allow_vector(V));    // ZZZZZZZ
          full_alpha_know=false;
        }
        else
        {
          l=alphas_process_identifiers[pn];
          alphas[a]=l;
        }


        action_label_list_list ll=l;
        l = filter_allow_list(ll,V);
        if (full_alpha_know && detail::gsaATsortList(l)==detail::gsaATsortList(ll))         //everything from alpha(a) is allowed by V -- no need in allow
        {
          alphas[a]=l; // not to forget: put the list in the table!!!
          return a;
        }

        atermpp::term_list < core::identifier_string_list > ul=untypeMAL(l);
        V = detail::optimize_allow_list(V,ul);

        // here we create (in case pn is not recursive) a new process equation to replace allow(V,a);
        // we call it pn_allow_i, where i is such that pn_allow_i is a fresh process name.
        // the parameters are the same as in pn.
        // ADDITION 2006-09-11: if this is a pCRL process we don't do this (not to break the current linearizer)

        if (non_recursive_set.count(pn)>0 && pCRL_set.count(pn)==0)
        {
          process_identifier new_pn;
          if (subs_alpha.count(detail::Pair_allow(V,pn))==0)
          {
            //create a new
            //process name with type pn, add _i
            short i=1;
            do
            {
              std::stringstream name;
              name << core::pp(pn.name()) << "_allow_" << i;
              new_pn =process_identifier(identifier_string(name.str()),pn.variables());
              i++;
            }
            while (procs.count(new_pn)>0);

            mCRL2log(verbose) << "- created process " << pp(new_pn) << "\n";
            process_expression p=procs[pn];
            assert(p!=process_expression());
            p=PushAllow(V,p);

            procs[new_pn]=p;
            // Copy properties
            if (pCRL_set.count(pn)>0) pCRL_set.insert(new_pn);
            if (mCRL_set.count(pn)>0) mCRL_set.insert(new_pn);
            if (recursive_set.count(pn)>0) recursive_set.insert(new_pn);
            if (non_recursive_set.count(pn)>0) non_recursive_set.insert(new_pn);
            l=alphas[p];
            alphas_process_identifiers[new_pn]=l;

            // we save both direct and reverse mappings
            subs_alpha[detail::Pair_allow(V,pn)]=new_pn;
            subs_alpha_rev[new_pn]=pn;
          }
          else
          {
            new_pn=subs_alpha[detail::Pair_allow(V,pn)];
          }
          if (is_process_instance(a))
          {
            a=process_instance(new_pn,process_instance(a).actual_parameters());
          }
          else
          {
            a=process_instance_assignment(new_pn,process_instance_assignment(a).assignments());
          }
          alphas[a]=l;
        }
        else
        {
          if (non_recursive_set.count(pn)>0 && pCRL_set.count(pn)>0)
          {
<<<<<<< HEAD
            mCRL2log(warning)  
              << "This warning could indicate a forgotten (multi-)action in the following allow operation." << std::endl 
=======
            mCRL2log(warning)
              << "This warning could indicate a forgotten (multi-)action in the following allow operation." << std::endl
>>>>>>> 1c0f9828
              << "An allow operation allowing only the (multi-)action(s) from:"  << std::endl;
              //atermpp::term_list < core::identifier_string_list > l = detail::list_minus(untypeMAL(ll),V);
              for(atermpp::term_list < core::identifier_string_list >::const_iterator i=V.begin(); i!=V.end(); ++i)
              {
                // An action_name_multiset_list contains the empty multi_action by default, but it cannot be part of it.
                if (!i->empty())
<<<<<<< HEAD
                { 
=======
                {
>>>>>>> 1c0f9828
                  mCRL2log(warning) << "  "<< pp(action_name_multiset(*i)) << std::endl;
                }
              }
              //mCRL2log(warning) << std::endl;

              // << "  " << pp(detail::transform_list_back(V)) << std::endl
<<<<<<< HEAD
            mCRL2log(warning)  
              << "is applied to sequential non-directly-recursive process:" << std::endl 
              << "  " << pp(pn) << std::endl
              << "The following (multi-)action(s) are disallowed in this process:" << std::endl; 
             
=======
            mCRL2log(warning)
              << "is applied to sequential non-directly-recursive process:" << std::endl
              << "  " << pp(pn) << std::endl
              << "The following (multi-)action(s) are disallowed in this process:" << std::endl;

>>>>>>> 1c0f9828
              atermpp::term_list < core::identifier_string_list > l = detail::list_minus(untypeMAL(ll),V);
              for(atermpp::term_list < core::identifier_string_list >::const_iterator i=l.begin(); i!=l.end(); ++i)
              {
                // An action_name_multiset_list contains the empty multi_action by default, but it cannot be part of it.
                if (!i->empty())
<<<<<<< HEAD
                { 
=======
                {
>>>>>>> 1c0f9828
                  mCRL2log(warning) << "  "<< pp(action_name_multiset(*i)) << std::endl;
                }
              }
              mCRL2log(warning) << std::endl;

          }

          a = allow(detail::transform_list_back(V),a);
          alphas[a]=filter_allow_list(l,V);
        }

        return a;
      }
      else if (is_block(a))
      {
        core::identifier_string_list H=block(a).block_set();
        process_expression p=block(a).operand();

        p = PushAllow(V,p);
        assert(alphas.count(p)>0);
        action_label_list_list l = alphas[p];
        a = block(H,p);
        alphas[a]=filter_block_list(l,H);
        return a;
      }
      else if (is_hide(a))
      {
        core::identifier_string_list I=hide(a).hide_set();
        process_expression p=hide(a).operand();

        action_label_list_list l = alphas.count(p)>0?alphas[p]:gsaGetAlpha(p);
        atermpp::term_list < core::identifier_string_list > V1 = detail::extend_hide(V,I,untypeMAL(l));

        p = PushAllow(V1,p);

        assert(alphas.count(p)>0);
        l = alphas[p];
        a = hide(hide(a).hide_set(),p);
        alphas[a]=filter_hide_list(l,I);
        return a;
      }
      else if (is_rename(a))
      {
        rename_expression_list R=rename(a).rename_set();
        process_expression p=rename(a).operand();

        atermpp::term_list < core::identifier_string_list >  V1 = apply_unrename_allow_list(V,R);

        p = PushAllow(V1,p);

        assert(alphas.count(p)>0);
        action_label_list_list l = alphas[p];
        a = rename(rename(a).rename_set(),p);
        alphas[a]=filter_rename_list(l,R);
        return a;
      }
      else if (is_allow(a))
      {
        a=PushAllow(detail::gsaATintersectList(V,detail::sort_multiactions_allow(detail::transform_list(allow(a).allow_set()))),
                         allow(a).operand());
        return a;
      }
      else if (is_comm(a))
      {

        communication_expression_list C=comm(a).comm_set();
        C=detail::sort_multiactions_comm(C);


        process_expression p=comm(a).operand();
        atermpp::term_list < core::identifier_string_list >  V1;

        action_label_list_list l;
        if (alphas.count(p)==0)
        {
          V1=extend_allow_comm(V,C);
        }
        else
        {
          l=alphas[p];
          V1 = extend_allow_comm_with_alpha(V,C,l);
        }
        p = PushAllow(V1,p);

        assert(alphas.count(p)>0);
        l = alphas[p];
        l = filter_comm_list(l,C);
        a = comm(comm(a).comm_set(),p);
        a = gsApplyAlpha(a);
        alphas[a]=l;

        {
          action_label_list_list ll=l;
          l = filter_allow_list(ll,V);
          if (detail::gsaATsortList(l)==detail::gsaATsortList(ll))
          {
            return a;  //everything from alpha(a) is allowed by V -- no need in allow
          }
        }

        V = detail::optimize_allow_list(V,untypeMAL(l));
        if (is_allow(a))
        {
          push_comm_through_allow=false;
          a = allow(detail::transform_list_back(V),a);
          a = gsApplyAlpha(a);
        }
        else
        {
          a = allow(detail::transform_list_back(V),a);
        }

        alphas[a]=filter_allow_list(l,V);
        return a;
      }
      else if (is_merge(a))
      {
        process_expression p = merge(a).left();
        process_expression q = merge(a).right();

        {
          atermpp::term_list < core::identifier_string_list > Vp,Vq;

          {
            size_t max_len=detail::get_max_allowed_length(V);
            const std::vector < std::multiset < identifier_string > > allowed=detail::from_allow_list_to_allow_vector(V);

            action_label_list_list lp=alphas.count(p)==0?gsaGetAlpha(p,max_len,allowed):alphas[p];    // ZZZZZ
            action_label_list_list lq=alphas.count(q)==0?gsaGetAlpha(q,max_len,allowed):alphas[q];

            atermpp::term_list < core::identifier_string_list > ulp = untypeMAL(lp);
            atermpp::term_list < core::identifier_string_list > ulq = untypeMAL(lq);

            Vp=detail::merge_list(V,split_allow(V,ulp,ulq));
            Vq=detail::merge_list(V,split_allow(V,ulq,ulp));
          }
          p=PushAllow(Vp,p);
          q=PushAllow(Vq,q);
        }

        assert(alphas.count(p)>0);
        action_label_list_list l=alphas[p];
        assert(alphas.count(q)>0);
        action_label_list_list l2=alphas[q];
        l=detail::merge_list(detail::merge_list(l,l2),sync_list(l,l2));
        a=merge(p,q);

        {
          action_label_list_list ll=l;
          l = filter_allow_list(ll,V);
          if (detail::gsaATsortList(l)==detail::gsaATsortList(ll))  //everything from alpha(a) is allowed by V -- no need in allow
          {
            alphas[a]=l;
            return a;
          }
        }

        V = detail::optimize_allow_list(V,untypeMAL(l));
        a = allow(detail::transform_list_back(V),a);
        assert(l.defined());
        alphas[a]=l;
        return a;
      }
      else if (is_sync(a)  || is_left_merge(a) ||
               is_sum(a) || is_at(a) || is_choice(a) || is_seq(a) ||
               is_if_then(a) || is_if_then_else(a) || is_bounded_init(a))
      {
        a = gsApplyAlpha(a);
        assert(alphas.count(a)>0);
        action_label_list_list l = alphas[a];
        a = allow(detail::transform_list_back(V),a);
        alphas[a]=l;
        return a;
      }
      assert(0);
      return process_expression(); //to suppress warnings
    }

    process_expression alphabet_reduction::PushComm(communication_expression_list C, process_expression a)
    {
      C=detail::sort_multiactions_comm(C);
      if (is_delta(a) || is_tau(a) || lps::is_action(a))
      {
        return a;
      }
      else if (is_process_instance(a) || is_process_instance_assignment(a))
      {
        action_label_list_list l = alphas.count(a)>0?alphas[a]:gsaGetAlpha(a);

        l = filter_comm_list(l,C);
        // XXX also adjust C?

        a = comm(C,a);

        alphas[a]=l;

        return a;
      }
      else if (is_block(a))
      {
        a = gsApplyAlpha(a);
        assert(alphas.count(a)>0);
        action_label_list_list l = alphas[a];
        a = comm(C,a);
        alphas[a]=filter_comm_list(l,C);
        return a;
      }
      else if (is_hide(a))
      {
        a = gsApplyAlpha(a);
        assert(alphas.count(a)>0);
        action_label_list_list l = alphas[a];
        a = comm(C,a);
        alphas[a]=filter_comm_list(l,C);
        return a;
      }
      else if (is_rename(a))
      {
        a = gsApplyAlpha(a);
        assert(alphas.count(a)>0);
        action_label_list_list l = alphas[a];
        a = comm(C,a);
        alphas[a]=filter_comm_list(l,C);
        return a;
      }
      else if (is_comm(a))
      {
        a = gsApplyAlpha(a);
        assert(alphas.count(a)>0);
        action_label_list_list l = alphas[a];
        a = comm(C,a);
        alphas[a]=filter_comm_list(l,C);
        return a;
      }
      else if (is_allow(a))
      {
        a = gsApplyAlpha(a);
        if (!is_allow(a)) /* call ourselves recursively */
        {
          return PushComm(C,a);
        }

        assert(alphas.count(a)>0);
        action_label_list_list l = alphas[a];

        if (push_comm_through_allow)
        {
          atermpp::term_list < core::identifier_string_list > V = detail::transform_list(allow(a).allow_set());
          atermpp::term_list < core::identifier_string_list > V2=extend_allow_comm(V,C);
          if (detail::gsaATsortList(V)==detail::gsaATsortList(V2))
          {
            for (action_label_list_list::const_iterator lt=l.begin(); lt!=l.end(); ++lt)
            {
              atermpp::term_list < core::identifier_string_list > mas=untypeMAL(apply_comms(*lt,C));
              V2=detail::merge_list(V2,mas);
            }
            process_expression p=allow(a).operand();
            p=PushComm(C,p);
            assert(alphas.count(p)>0);
            action_label_list_list l1=alphas[p];
            a=allow(detail::transform_list_back(V2),p);
            alphas[a]=filter_allow_list(l1,V2);
            return a;
          }
        }
        a = comm(C,a);
        alphas[a]=filter_comm_list(l,C);
        return a;
      }
      else if (is_merge(a))
      {
        if (detail::can_split_comm(C))
        {
          process_expression p = merge(a).left();
          process_expression q = merge(a).right();

          action_label_list_list lp=alphas.count(p)>0?alphas[p]:gsaGetAlpha(p);
          action_label_list_list lq=alphas.count(q)>0?alphas[q]:gsaGetAlpha(q);

          atermpp::term_list < core::identifier_string_list > ulp = untypeMAL(lp);
          atermpp::term_list < core::identifier_string_list > ulq = untypeMAL(lq);
          communication_expression_list Cp;
          communication_expression_list Cq;
          communication_expression_list Ca;
          action_label_list_list l;

          for (communication_expression_list::const_iterator i=C.begin(); i!=C.end(); ++i)
          {
            identifier_string_list lhs=i->action_name().names();
            bool bp = detail::disjoint_multiaction(lhs,ulp);
            bool bq = detail::disjoint_multiaction(lhs,ulq);

            if (!bp)
            {
              if (!bq)
              {
                Ca.push_front(*i);
              }
              else
              {
                Cp.push_front(*i);
              }
            }
            else if (!bq)
            {
              Cq.push_front(*i);
            }
          }
          if (!(Cp.empty() && Cq.empty()))
          {
            if (!Cp.empty())
            {
              p = PushComm(Cp,p);
            }
            else
            {
              p = gsApplyAlpha(p);
            }
            if (!Cq.empty())
            {
              q = PushComm(Cq,q);
            }
            else
            {
              q = gsApplyAlpha(q);
            }
            {
              assert(alphas.count(p)>0);
              l=alphas[p];
              assert(alphas.count(q)>0);
              action_label_list_list l2=alphas[q];
              l=sync_list_ht(l,l2);
            }

            a=merge(p,q);
            alphas[a]=l;
          }
          else
          {
            l = alphas.count(a)>0?alphas[a]:gsaGetAlpha(a);
          }
          if (!Ca.empty())
          {
            a = comm(Ca,a);
            l = filter_comm_list(l,Ca);
            alphas[a]=l;
          }
          return a;
        }
        else
        {
          action_label_list_list l = alphas.count(a)>0?alphas[a]:gsaGetAlpha(a);
          a = comm(C,a);
          alphas[a]=filter_comm_list(l,C);
          return a;
        }
      }
      else if (is_sync(a) || is_left_merge(a) ||
               is_sum(a) || is_at(a) || is_choice(a) ||
               is_if_then(a) || is_if_then_else(a) || is_bounded_init(a)|| is_seq(a))
      {
        //Yarick, 2009-05-25: do not distribute comm over seq compositions.
        //and also not over sync and leftmerge.
        a = gsApplyAlpha(a);
        assert(alphas.count(a)>0);
        action_label_list_list l = alphas[a];
        a = comm(C,a);
        alphas[a]=filter_comm_list(l,C);
        return a;
      }
      assert(0);
      return process_expression(); //to suppress warnings
    }

    alphabet_reduction::action_label_list_list alphabet_reduction::gsaGetAlpha(
                                    process_expression a,
                                    size_t length,
                                    const std::vector < std::multiset < identifier_string > > &allowed)
    {
      // calculate the alphabet process expression a of a up to the length.
      // if length==0, then the length is unlimited.
      // It updates the global hash table alphas (in case length is 0 and ignore is empty writes the alphabet of a into alphas).
      // The parameter allowed is a list of multiactions (w/o types) of which only sub-multiactions of which are allowed.
      // This may not be strict, e.g. more multiactions can be returned. This is because this parameter
      // is only needed for the performance purposes.

      action_label_list_list l; //result

      if (all_stable)
      {
        //check if the current call is already in the hash table.
        //if so, return the value

        if (is_process_instance(a) || is_process_instance_assignment(a))
        {
          process_identifier p=is_process_instance(a)?process_instance(a).identifier():process_instance_assignment(a).identifier();
          if (alphas_process_identifiers.count(p)>0l)
          {
            return alphas_process_identifiers[p];
          }
        }
        else if (alphas.count(a)>0l)
        {
          return alphas[a];
        }
      }

      if (is_delta(a))
      {
        // return the empty multi action list
        l = action_label_list_list();
      }
      else if (is_tau(a))
      {
        // return a list containing the empty multi action.
        l = make_list<lps::action_label_list>(lps::action_label_list());
      }
      else if (lps::is_action(a))
      {
        lps::action_label lab = lps::action(a).label();
        l = alphas.count(a)>0?alphas[a]:make_list<lps::action_label_list>(make_list<lps::action_label>(lab));
      }
      else if (is_process_instance(a))
      {
        process_identifier pn=process_instance(a).identifier();
        //this should be an mCRL process (pCRL processes always have an entry).
        //we apply the alphabet reductions to its body and then we know the alphabet
        l=alphas_process_identifiers.count(pn)>0?alphas_process_identifiers[pn]:gsaGetAlpha(procs[pn],length,allowed);
      }
      else if (is_process_instance_assignment(a))
      {
        process_identifier pn=process_instance_assignment(a).identifier();
        //this should be an mCRL process (pCRL processes always have an entry).
        //we apply the alphabet reductions to its body and then we know the alphabet
        l=alphas_process_identifiers.count(pn)>0?alphas_process_identifiers[pn]:gsaGetAlpha(procs[pn],length,allowed);
      }
      else if (is_block(a))
      {
        process_expression p = block(a).operand();
        l=gsaGetAlpha(p,length,allowed);
        l=filter_block_list(l,block(a).block_set());
      }
      else if (is_hide(a))
      {
        process_expression p = hide(a).operand();
        l=gsaGetAlpha(p);

        l=filter_hide_list(l,hide(a).hide_set());
      }
      else if (is_rename(a))
      {
        process_expression p = rename(a).operand();
        l=gsaGetAlpha(p,length);

        l=filter_rename_list(l,rename(a).rename_set());
      }
      else if (is_allow(a))
      {
        process_expression p = allow(a).operand();
        atermpp::term_list < core::identifier_string_list > V=detail::sort_multiactions_allow(detail::transform_list(allow(a).allow_set()));
        size_t max_len = detail::get_max_allowed_length(V);
        if (length && max_len > length)
        {
          max_len=length;
        }

/*      // MAYBE CACHING OF THESE VALUES MUST BE REESTABLISHED....
        if (length)
        {
          if (allowed.empty())
          {
            allowed=detail::from_allow_list_to_allow_vector(V);
          }
          else
          {
            atermpp::term_list < core::identifier_string_list > a1=detail::gsaATintersectList(allowed,V);
            if (!a1.empty())
            {
              allowed=detail::from_allow_list_to_allow_vector(a1);
            }
          }
        }
*/
        l=gsaGetAlpha(p,max_len,detail::from_allow_list_to_allow_vector(V));
        l=filter_allow_list(l,V);
      }
      else if (is_comm(a))
      {
        process_expression p = comm(a).operand();
        communication_expression_list C = detail::sort_multiactions_comm(comm(a).comm_set());

        std::vector < std::multiset < identifier_string > > new_allowed;

        if (length && !allowed.empty())
        {
          new_allowed=detail::from_allow_list_to_allow_vector(extend_allow_comm(detail::from_allow_vector_to_allow_list(allowed),C));
        }
        l=gsaGetAlpha(p,length*detail::get_max_comm_length(C),new_allowed);
        l=filter_comm_list(l,C);
      }
      else if (is_sum(a))
      {
        l = gsaGetAlpha(sum(a).operand(),length,allowed);
      }
      else if (is_at(a))
      {
        l = gsaGetAlpha(at(a).operand(),length,allowed);
      }
      else if (is_choice(a))
      {
        l = gsaGetAlpha(choice(a).left(),length,allowed);
        action_label_list_list l2 = gsaGetAlpha(choice(a).right(),length,allowed);
        l = detail::merge_list(l,l2);
      }
      else if (is_seq(a))
      {
        l = gsaGetAlpha(seq(a).left(),length,allowed);
        action_label_list_list l2 = gsaGetAlpha(seq(a).right(),length,allowed);
        l = detail::merge_list(l,l2);
      }
      else if (is_if_then(a))
      {
        l = gsaGetAlpha(if_then(a).then_case(),length,allowed);
      }
      else if (is_if_then_else(a))
      {
        l = gsaGetAlpha(if_then_else(a).then_case(),length,allowed);
        action_label_list_list l2 = gsaGetAlpha(if_then_else(a).else_case(),length,allowed);
        l = detail::merge_list(l,l2);
      }
      else if (is_sync(a))
      {
        l = gsaGetAlpha(sync(a).left(),length,allowed);
        action_label_list_list l2 = gsaGetAlpha(sync(a).right(),length,allowed);
        action_label_list_list l1=l;
        l = detail::merge_list(l1,l2);
        action_label_list_list s=sync_list(l1,l2,length,allowed);
        l = detail::merge_list(l,s);
      }
      else if (is_merge(a))
      {

        action_label_list_list l1 = gsaGetAlpha(merge(a).left(),length,allowed);
        action_label_list_list l2 = gsaGetAlpha(merge(a).right(),length,allowed);

        l = detail::merge_list(l1,l2);

        action_label_list_list s=sync_list(l1,l2,length,allowed);
        l = detail::merge_list(l,s);
      }
      else if (is_left_merge(a))
      {
        action_label_list_list l1 = gsaGetAlpha(left_merge(a).left(),length,allowed);
        action_label_list_list l2 = gsaGetAlpha(left_merge(a).right(),length,allowed);

        l = detail::merge_list(l1,l2);
        action_label_list_list s=sync_list(l1,l2,length,allowed);
        l = detail::merge_list(l,s);
      }
      else if (is_bounded_init(a))
      {
        l = gsaGetAlpha(bounded_init(a).left(),length,allowed);
      }
      else
      {
        assert(0);
      }

      assert(l.defined());  // This cannot be done comparing to action_label_list_list, as in this case
                           // the default constructor is empty;

      if (all_stable)
      {
        if (!length)
        {
          alphas[a]=l;
        }
      }

      return l;
    }


    process_expression alphabet_reduction::gsApplyAlpha(process_expression a)
    {
      // apply the alpha reductions to a.
      // makes sure that the alphabet of a is in the table alphas after the function returns its value
      assert(all_stable);
      if (is_delta(a) || is_tau(a))
      {
      }
      else if (lps::is_action(a))
      {
        alphas[lps::action(a)]=make_list<lps::action_label_list>(make_list<lps::action_label>(action(a).label()));
      }
      else if (is_process_instance(a) || is_process_instance_assignment(a))
      {
        process_identifier pn= is_process_instance(a)?process_instance(a).identifier():process_instance_assignment(a).identifier();
        process_identifier_list l(alphas_process_identifiers[pn]); // for this particular process term

        // if this process is not recursive we apply the alphabet reductions to it
        if (non_recursive_set.count(pn)>0)
        {
          //if this is a mCRL process.
          //we apply the alphabet reductions to its body and then we know the alphabet
          process_expression new_p=gsApplyAlpha(procs[pn]);
          procs[pn]=new_p;
          assert(alphas.count(new_p)>0);
          alphas_process_identifiers[pn]=alphas[new_p];
          if (alphas_process_identifiers.count(pn)==0)
          {
            if (alphas.count(new_p)==0)
            {
              return process_expression();
            }
            else l=process_identifier_list(alphas[new_p]);
          }
          else l=process_identifier_list(alphas_process_identifiers[pn]);
        }
        alphas[a]=action_label_list_list(l); //for this full process call
      }
      else if (is_block(a))
      {
        process_expression p = block(a).operand();
        a = PushBlock(block(a).block_set(),p); //takes care about l
      }
      else if (is_hide(a))
      {
        process_expression p = hide(a).operand();
        a = PushHide(hide(a).hide_set(),p); //takes care about l
      }
      else if (is_rename(a))
      {
        process_expression p = rename(a).operand();
        p = gsApplyAlpha(p);
        a = rename(rename(a).rename_set(),p);
        action_label_list_list l = alphas.count(p)>0?alphas[p]:gsaGetAlpha(p);
        alphas[a]=filter_rename_list(l,rename(a).rename_set());
      }
      else if (is_allow(a))
      {
        process_expression p = allow(a).operand();
        a = PushAllow(detail::transform_list(allow(a).allow_set()),p); //takes care about l
      }
      else if (is_comm(a))
      {
        process_expression p = comm(a).operand();
        a = PushComm(comm(a).comm_set(),p); //takes care about l
      }
      else if (is_sum(a))
      {
        process_expression p = gsApplyAlpha(sum(a).operand());

        assert(alphas.count(p)>0);
        action_label_list_list l=alphas[p];

        a=sum(sum(a).bound_variables(),p);
        alphas[a]=l;
      }
      else if (is_at(a))
      {
        process_expression p = gsApplyAlpha(at(a).operand());

        assert(alphas.count(p)>0);
        action_label_list_list l=alphas[p];

        a=at(p,at(a).time_stamp());
        alphas[a]=l;
      }
      else if (is_choice(a))
      {
        process_expression p = gsApplyAlpha(choice(a).left());
        process_expression q = gsApplyAlpha(choice(a).right());
        action_label_list_list l,l1,l2;
        assert(alphas.count(p)>0);
        l=l1=alphas[p];
        assert(alphas.count(q)>0);
        l2=alphas[q];

        l = sync_list_ht(l,l2,false);

        a=choice(p,q);
        alphas[a]=l;
      }
      else if (is_seq(a))
      {
        process_expression p = gsApplyAlpha(seq(a).left());
        process_expression q = gsApplyAlpha(seq(a).right());

        action_label_list_list l,l1,l2;
        assert(alphas.count(p)>0);
        l=l1=alphas[p];
        assert(alphas.count(q)>0);
        l2=alphas[q];

        l = sync_list_ht(l,l2,false);

        a=seq(p,q);
        alphas[a]=l;
      }
      else if (is_if_then(a))
      {
        process_expression p = gsApplyAlpha(if_then(a).then_case());
        assert(alphas.count(p)>0);
        action_label_list_list l=alphas[p];
        a=if_then(if_then(a).condition(),p);
        alphas[a]=l;
      }
      else if (is_if_then_else(a))
      {
        process_expression p = gsApplyAlpha(if_then_else(a).then_case());
        process_expression q = gsApplyAlpha(if_then_else(a).else_case());

        action_label_list_list l,l1,l2;
        assert(alphas.count(p)>0);
        l=l1=alphas[p];
        assert(alphas.count(q)>0);
        l2=alphas[q];

        l = sync_list_ht(l,l2,false);
        a=if_then_else(if_then_else(a).condition(),p,q);
        alphas[a]=l;
      }
      else if (is_sync(a))
      {
        process_expression p = gsApplyAlpha(sync(a).left());
        process_expression q = gsApplyAlpha(sync(a).right());

        action_label_list_list l,l1,l2;
        assert(alphas.count(p)>0);
        l=l1=alphas[p];
        assert(alphas.count(q)>0);
        l2=alphas[q];

        l=sync_list_ht(l,l2);

        a=sync(p,q);
        alphas[a]=l;
      }
      else if (is_merge(a))
      {
        process_expression p = gsApplyAlpha(merge(a).left());
        process_expression q = gsApplyAlpha(merge(a).right());

        action_label_list_list l,l1,l2;
        assert(alphas.count(p)>0);
        l=l1=alphas[p];
        assert(alphas.count(q)>0);
        l2=alphas[q];

        l=sync_list_ht(l,l2);

        a=merge(p,q);

        alphas[a]=l;
      }
      else if (is_left_merge(a))
      {
        process_expression p = gsApplyAlpha(left_merge(a).left());
        process_expression q = gsApplyAlpha(left_merge(a).right());

        action_label_list_list l,l1,l2;
        assert(alphas.count(p)>0);
        l=l1=alphas[p];
        assert(alphas.count(q)>0);
        l2=alphas[q];

        l=sync_list_ht(l,l2);

        a=left_merge(p,q);
        alphas[a]=l;
      }
      else if (is_bounded_init(a))
      {
        process_expression p = gsApplyAlpha(bounded_init(a).left());
        assert(alphas.count(p)>0);
        action_label_list_list l=alphas[p];
        a=bounded_init(p,bounded_init(a).right());
        alphas[a]=l;
      }

      assert(alphas.count(a)>0);

      return a;
    }

    process_identifier_list alphabet_reduction::gsaGetDeps(process_expression a)
    {
      //returns process names that a depends to (should be applied iteratively).
      if (is_delta(a) || is_tau(a) || lps::is_action(a))
      {
        return process_identifier_list();
      }
      else if (is_process_instance(a) || is_process_instance_assignment(a))
      {
        process_identifier pn=is_process_instance(a)?process_instance(a).identifier():
                         process_instance_assignment(a).identifier();
        const process_identifier_list r=make_list<process_identifier>(pn);
        if (deps.count(pn)>0)
        {
          return detail::merge_list(r,deps[pn]);
        }
        return make_list<process_identifier>(pn);
      }
      else if (is_sum(a))
      {
        return gsaGetDeps(sum(a).operand());
      }
      else if (is_at(a))
      {
        return gsaGetDeps(at(a).operand());
      }
      else if (is_choice(a))
      {
        return detail::merge_list(gsaGetDeps(choice(a).left()),gsaGetDeps(choice(a).right()));
      }
      else if (is_seq(a))
      {
        return detail::merge_list(gsaGetDeps(seq(a).left()),gsaGetDeps(seq(a).right()));
      }
      else if (is_block(a))
      {
        return gsaGetDeps(block(a).operand());
      }
      else if (is_hide(a))
      {
        return gsaGetDeps(hide(a).operand());
      }
      else if (is_rename(a))
      {
        return gsaGetDeps(rename(a).operand());
      }
      else if (is_allow(a))
      {
        return gsaGetDeps(allow(a).operand());
      }
      else if (is_comm(a))
      {
        return gsaGetDeps(comm(a).operand());
      }
      else if (is_if_then(a))
      {
        return gsaGetDeps(if_then(a).then_case());
      }
      else if (is_if_then_else(a))
      {
        return detail::merge_list(gsaGetDeps(if_then_else(a).then_case()),gsaGetDeps(if_then_else(a).else_case()));
      }
      else if (is_sync(a))
      {
        return detail::merge_list(gsaGetDeps(sync(a).left()),gsaGetDeps(sync(a).right()));
      }
      else if (is_merge(a))
      {
        return detail::merge_list(gsaGetDeps(merge(a).left()),gsaGetDeps(merge(a).right()));
      }
      else if (is_left_merge(a))
      {
        return detail::merge_list(gsaGetDeps(left_merge(a).left()),gsaGetDeps(left_merge(a).right()));
      }
      else if (is_bounded_init(a))
      {
        return gsaGetDeps(bounded_init(a).left());
      }
      assert(0);
      return process_identifier_list(); //to suppress warnings
    }

    // Delivers true if this is a pCRL term, and false if this is an mCRL term.
    bool alphabet_reduction::gsaGetProp(const process_expression a, process_identifier context)
    {
      bool r=true;
      if (is_delta(a) || is_tau(a) || lps::is_action(a))
      {
        return true;
      }
      else if (is_process_instance(a))
      {
        process_identifier pn=process_instance(a).identifier();
        assert (pCRL_set.count(pn)>0 || mCRL_set.count(pn)>0);
        return pCRL_set.count(pn)>0;
      }
      else if (is_process_instance_assignment(a))
      {
        process_identifier pn=process_instance_assignment(a).identifier();
        assert (pCRL_set.count(pn)>0 || mCRL_set.count(pn)>0);
        return pCRL_set.count(pn)>0;
      }
      else if (is_sum(a))
      {
        return gsaGetProp(sum(a).operand(),context);
      }
      else if (is_at(a))
      {
        return gsaGetProp(at(a).operand(),context);
      }
      else if (is_choice(a))
      {
        return gsaGetProp(choice(a).left(),context) && gsaGetProp(choice(a).right(),context);
      }
      else if (is_seq(a))
      {
        return gsaGetProp(seq(a).left(),context) && gsaGetProp(seq(a).right(),context);
      }
      else if (is_block(a))
      {
        return gsaGetProp(block(a).operand(),context);
      }
      else if (is_hide(a))
      {
        return gsaGetProp(hide(a).operand(),context);
      }
      else if (is_rename(a))
      {
        return gsaGetProp(rename(a).operand(),context);
      }
      else if (is_allow(a))
      {
        return gsaGetProp(allow(a).operand(),context);
      }
      else if (is_comm(a))
      {
        return gsaGetProp(comm(a).operand(),context);
      }
      else if (is_if_then(a))
      {
        return gsaGetProp(if_then(a).then_case(),context);
      }
      else if (is_if_then_else(a))
      {
        return gsaGetProp(if_then_else(a).then_case(),context) && gsaGetProp(if_then_else(a).else_case(),context);
      }
      else if (is_bounded_init(a))
      {
        return gsaGetProp(bounded_init(a).left(),context);
      }
      else if (is_sync(a)||is_merge(a)||is_left_merge(a))
      {
        process_identifier_list deps=gsaGetDeps(a);
        if (std::find(deps.begin(),deps.end(),context)!=deps.end())
        {
          r=false;
        }
        else
        {
          //if any process name in deps is recursive, also r=mCRL_aterm;
          for (process_identifier_list::const_iterator l=deps.begin(); l!=deps.end(); ++l)
          {
            if (recursive_set.count(*l)>0)
            {
              r=false;
              break;
            }
          }
        }
      }
      else
      {
        assert(0);
      }

      return r;
    }

    /** \brief     Apply alphabet reduction to an mCRL2 process specification.
     *  \param[in] equations process equations to which alpha conversion needs to be applied.
     *  \param[in] init The initial process.
     **/
    void alphabet_reduction::gsAlpha(
        process_equation_list& equations,
        process_expression& init)
    {
      mCRL2log(verbose) << "applying alphabet reductions...\n";
      //create the tables
      detail::afunPair=atermpp::function_symbol("p_allow",2);

      //fill in tables
      for (process_equation_list::const_iterator pr=equations.begin(); pr!=equations.end(); ++pr)
      {
        const process_equation p= *pr;
        const process_identifier pn=p.identifier();
        procs[pn]=p.expression();
        form_pars[pn]=p.formal_parameters();
      }

      procs[INIT_KEY()]=init;

      //Calculate the dependencies of the processes.
      //we start from init and iterate on the processes init depends upon init until the system stabilises.
      bool stable=false;
      while (!stable)
      {
        //apply to each and compare with the old values.
        stable=true;
        process_identifier_list todo;
        if (deps.count(INIT_KEY())>0)
        {
          todo=deps[INIT_KEY()];
          todo.push_front(INIT_KEY());
        }
        else
        {
          todo=make_list<process_identifier>(INIT_KEY());
        }

        for (; !todo.empty(); todo.pop_front())
        {
          process_identifier pn=todo.front();
          process_identifier_list old_dep;
          if (deps.count(pn)==0)
          {
            deps[pn]=old_dep;
          }
          else
          {
            old_dep=deps[pn];
          }
          process_identifier_list dep=detail::gsaATsortList(gsaGetDeps(procs[pn]));
          if (dep!=old_dep)
          {
            stable=false;
            deps[pn]=dep;
          }
        }
      }

      //recursive or not?
      process_identifier_list todo;

      if (deps.count(INIT_KEY())>0)
      {
        todo=deps[INIT_KEY()];
        todo.push_front(INIT_KEY());
      }
      else
      {
        todo=make_list<process_identifier>(INIT_KEY());
      }
      for (; !todo.empty(); todo.pop_front())
      {
        process_identifier p=todo.front();
        process_identifier_list dep=deps[p];
        bool rec=std::find(dep.begin(),dep.end(),p)!=dep.end(); //true if found
        if (rec)
        {
          recursive_set.insert(p);
        }
        else
        {
          non_recursive_set.insert(p);
        }
        pCRL_set.insert(p);
      }

      //mCRL, or pCRL
      stable=false;
      while (!stable)
      {
        //apply to each and compare with the old values.
        stable=true;
        process_identifier_list todo;
        if (deps.count(INIT_KEY())>0)
        {
          todo=deps[INIT_KEY()];
          todo.push_front(INIT_KEY());
        }
        else
        {
          todo=make_list(INIT_KEY());
        }
        for (; !todo.empty(); todo.pop_front())
        {
          process_identifier p=todo.front();
          bool is_pCRL=gsaGetProp(procs[p],p);
          if (is_pCRL == (pCRL_set.count(p)==0))
          {
            if (is_pCRL)
            {
              pCRL_set.insert(p);
              mCRL_set.erase(p);
            }
            else
            {
              pCRL_set.erase(p);
              mCRL_set.insert(p);
            }
            stable=false;
          }
        }
      }

      //calculate the alphabets of the processes iteratively
      //for pCRL processes (for || processes this may be too expensive)

      if (deps.count(INIT_KEY())>0)
      {
        todo=deps[INIT_KEY()];
        todo.push_front(INIT_KEY());
      }
      else
      {
        todo=make_list(INIT_KEY());
      }
      for (process_identifier_list::const_iterator pr=todo.begin(); pr!=todo.end(); ++pr)
      {
        process_identifier pn= *pr;
        if (mCRL_set.count(pn)>0)
        {
          continue;
        }
        alphas_process_identifiers[pn]=action_label_list_list();
      }

      alphas[delta()]=action_label_list_list();
      alphas[tau()]=action_label_list_list();

      if (deps.count(INIT_KEY())>0)
      {
        todo=deps[INIT_KEY()];
        todo.push_front(INIT_KEY());
      }
      else
      {
        todo=make_list(INIT_KEY());
      }
      stable=false;
      all_stable=false;
      //possibly endless loop (X=a.X||X ;)
      while (!stable)
      {
        //apply getAlpha to each and compare with the old values.
        stable=true;
        for (process_identifier_list::const_iterator pr=todo.begin(); pr!=todo.end(); ++pr)
        {
          process_identifier pn= *pr;
          if (mCRL_set.count(pn)>0)
          {
            continue;
          }
          assert(alphas_process_identifiers.count(pn)>0);
          action_label_list_list old_l=alphas_process_identifiers[pn];
          action_label_list_list l=gsaGetAlpha(procs[pn]);
          alphas_process_identifiers[pn]=l;
          if (old_l.size()!=l.size() || !(detail::list_minus(old_l,l).empty()))
          {
            stable=false;
          }
        }
      }
      all_stable=true;

      // apply the reduction to init
      // it will recursively trigger all mCRL processes that init depends upon.
      {
        process_identifier pn=INIT_KEY();
        process_expression new_p=gsApplyAlpha(procs[pn]);
        procs[pn]=new_p;
        alphas_process_identifiers[pn]=alphas[new_p];
      }

      //recalculate the new dependencies again
      {
        deps.clear();; //process dependencies : P(Pname,type) -> List(P(Pname,type))
        stable=false;
        while (!stable)
        {
          //apply to each and compare with the old values.
          stable=true;
          if (deps.count(INIT_KEY())>0)
          {
            todo=deps[INIT_KEY()];
            todo.push_front(INIT_KEY());
          }
          else
          {
            todo=make_list(INIT_KEY());
          }

          for (process_identifier_list::const_iterator i=todo.begin(); i!=todo.end(); ++i)
          {
            process_identifier pn= *i;
            process_identifier_list old_dep;
            if (deps.count(pn)==0)
            {
              deps[pn]=old_dep;
            }
            else
            {
              old_dep=deps[pn];
            }
            process_identifier_list dep=detail::gsaATsortList(gsaGetDeps(procs[pn]));
            if (dep!=old_dep)
            {
              stable=false;
              deps[pn]=dep;
            }
          }
        }
      }
      //== write out the process equations
      //first the original ones (except deleted)
      process_equation_list new_pr;
      for (process_equation_list::const_iterator pr=equations.begin(); pr!=equations.end(); ++pr)
      {
        process_equation p= *pr;
        process_identifier pn=p.identifier();
        process_expression res=procs[pn];
        if (res!=process_expression())
        {
          new_pr.push_front(process_equation(p.identifier(),p.formal_parameters(),res));
          procs.erase(pn);
        }
      }
      //now the generated ones
      assert(deps.count(INIT_KEY()));
      todo=deps[INIT_KEY()];
      for (process_identifier_list::const_iterator pr=todo.begin(); pr!=todo.end(); ++pr)
      {
        process_identifier pn= *pr;
        if (pn==INIT_KEY())
        {
          continue;
        }
        if (procs.count(pn)>0)
        {
          variable_list fpars;
          if (form_pars.count(pn)>0)
          {
            fpars = form_pars[pn];
          }

          //if generated during the alpha substitutions
          process_identifier old_pn;
          if (subs_alpha_rev.count(pn)>0)
          {
            old_pn=subs_alpha_rev[pn];
            if (form_pars.count(old_pn)>0)
            {
              fpars = form_pars[old_pn];
            }
          }

          new_pr.push_front(process_equation(pn,fpars,procs[pn]));
        }
      }
      new_pr=reverse(new_pr);

      equations=new_pr;
      init=process_expression(procs[INIT_KEY()]);
    }

    // void apply_alphabet_reduction(process_specification& p)
    void alphabet_reduction::operator()(process_specification& p)
    {
      // Must create termlists for all types to feed them back in process specification.
      lps::action_label_list action_labels(p.action_labels().begin(),p.action_labels().end());
      data::variable_list global_variables(p.global_variables().begin(),p.global_variables().end());
      process_equation_list equations(p.equations().begin(),p.equations().end());
      process_expression init=p.init();
      gsAlpha(equations,init);
      p=process_specification(p.data(),action_labels,global_variables,equations,init);
    }

  } // namespace process
} // namespace mcrl2
<|MERGE_RESOLUTION|>--- conflicted
+++ resolved
@@ -1319,53 +1319,32 @@
         {
           if (non_recursive_set.count(pn)>0 && pCRL_set.count(pn)>0)
           {
-<<<<<<< HEAD
-            mCRL2log(warning)  
-              << "This warning could indicate a forgotten (multi-)action in the following allow operation." << std::endl 
-=======
             mCRL2log(warning)
               << "This warning could indicate a forgotten (multi-)action in the following allow operation." << std::endl
->>>>>>> 1c0f9828
               << "An allow operation allowing only the (multi-)action(s) from:"  << std::endl;
               //atermpp::term_list < core::identifier_string_list > l = detail::list_minus(untypeMAL(ll),V);
               for(atermpp::term_list < core::identifier_string_list >::const_iterator i=V.begin(); i!=V.end(); ++i)
               {
                 // An action_name_multiset_list contains the empty multi_action by default, but it cannot be part of it.
                 if (!i->empty())
-<<<<<<< HEAD
-                { 
-=======
                 {
->>>>>>> 1c0f9828
                   mCRL2log(warning) << "  "<< pp(action_name_multiset(*i)) << std::endl;
                 }
               }
               //mCRL2log(warning) << std::endl;
 
               // << "  " << pp(detail::transform_list_back(V)) << std::endl
-<<<<<<< HEAD
-            mCRL2log(warning)  
-              << "is applied to sequential non-directly-recursive process:" << std::endl 
-              << "  " << pp(pn) << std::endl
-              << "The following (multi-)action(s) are disallowed in this process:" << std::endl; 
-             
-=======
             mCRL2log(warning)
               << "is applied to sequential non-directly-recursive process:" << std::endl
               << "  " << pp(pn) << std::endl
               << "The following (multi-)action(s) are disallowed in this process:" << std::endl;
 
->>>>>>> 1c0f9828
               atermpp::term_list < core::identifier_string_list > l = detail::list_minus(untypeMAL(ll),V);
               for(atermpp::term_list < core::identifier_string_list >::const_iterator i=l.begin(); i!=l.end(); ++i)
               {
                 // An action_name_multiset_list contains the empty multi_action by default, but it cannot be part of it.
                 if (!i->empty())
-<<<<<<< HEAD
-                { 
-=======
                 {
->>>>>>> 1c0f9828
                   mCRL2log(warning) << "  "<< pp(action_name_multiset(*i)) << std::endl;
                 }
               }
