--- conflicted
+++ resolved
@@ -41,10 +41,7 @@
 
 using namespace mcrl2::utilities::tools;
 using namespace mcrl2::utilities;
-<<<<<<< HEAD
-=======
 using namespace mcrl2::log;
->>>>>>> a907a07f
 using namespace std;
 
 class lysa2mcrl2_tool: public input_output_tool
