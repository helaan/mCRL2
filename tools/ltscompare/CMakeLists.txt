--- conflicted
+++ resolved
@@ -32,11 +32,8 @@
 target_link_libraries(${PROJECT_NAME}
   mcrl2_lts
   mcrl2_utilities
-<<<<<<< HEAD
-=======
   mcrl2_syntax
   dparser
->>>>>>> a907a07f
 )
 
 # install target:
