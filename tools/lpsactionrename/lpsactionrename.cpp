// Author(s): Tom Haenen, Jan Friso Groote
// Copyright: see the accompanying file COPYING or copy at
// https://svn.win.tue.nl/trac/MCRL2/browser/trunk/COPYING
//
// Distributed under the Boost Software License, Version 1.0.
// (See accompanying file LICENSE_1_0.txt or copy at
// http://www.boost.org/LICENSE_1_0.txt)
//
/// \file lpsactionrename.cpp
/// \brief The tool lpsactionrename renames actions in an LPS

#include "boost.hpp" // precompiled headers

#define TOOLNAME "lpsactionrename"
#define AUTHOR "Jan Friso Groote and Tom Haenen"

#include <cstdio>
#include <cerrno>
#include <cstdlib>
#include <cstring>
#include <cassert>
#include <iostream>
#include <fstream>
#include <algorithm>
#include <aterm2.h>
#include "mcrl2/core/detail/struct.h"
#include "mcrl2/core/print.h"
#include "mcrl2/core/parse.h"
#include "mcrl2/core/typecheck.h"
#include "mcrl2/new_data/detail/data_implementation.h"
#include "mcrl2/new_data/detail/data_reconstruct.h"
#include "mcrl2/lps/specification.h"
#include "mcrl2/lps/lps_rewrite.h"
#include "mcrl2/core/messaging.h"
#include "mcrl2/core/aterm_ext.h"
#include "mcrl2/lps/rename.h"
#include "mcrl2/lps/sumelm.h"
#include "mcrl2/lps/action_rename.h"
<<<<<<< HEAD
#include "mcrl2/data/find.h"
#include "mcrl2/data/rewrite.h"
#include "mcrl2/data/sort_identifier.h"
#include "mcrl2/atermpp/vector.h"
#include "mcrl2/data/data_expression.h"
=======
// #include "mcrl2/data/find.h"
// #include "mcrl2/data/rewrite.h"
// #include "mcrl2/data/sort_identifier.h"
#include "mcrl2/atermpp/vector.h"
// #include "mcrl2/data/data_expression.h"
>>>>>>> 3fb7bde6
#include <mcrl2/utilities/input_output_tool.h>
#include <mcrl2/utilities/rewriter_tool.h>

using namespace atermpp;
using namespace mcrl2::utilities;
using namespace mcrl2::core;
// using namespace mcrl2::data::data_expr;
using namespace mcrl2::new_data;
using namespace mcrl2::new_data::detail;
using namespace mcrl2::lps;
using namespace std;

using namespace mcrl2;
using mcrl2::utilities::tools::input_output_tool;
using mcrl2::utilities::tools::rewriter_tool;

class action_rename_tool: public rewriter_tool<input_output_tool>
{
  //Type definitions
  //----------------

  protected:
    //t_phase represents the phases at which the program should be able to stop
   typedef enum { PH_NONE, PH_PARSE, PH_TYPE_CHECK, PH_DATA_IMPL} t_phase;

    //t_tool_options represents the options of the tool

    bool            m_pretty;
    bool            m_rewrite;
    bool            m_sumelm;
    t_phase         m_end_phase;
    string          m_action_rename_filename;

    std::string synopsis() const
    {
      return "[OPTION]... --renamefile=NAME [INFILE [OUTFILE]]\n";
    }

    void add_options(interface_description& desc)
    {
      rewriter_tool<input_output_tool>::add_options(desc);
      desc.add_option("renamefile", make_mandatory_argument("NAME"),
              "use the rename rules from NAME", 'f');
      desc.add_option("no-rewrite",
              "do not rewrite data terms while renaming; use when the rewrite system "
              "does not terminate", 'o');
      desc.add_option("no-sumelm",
                "do not apply sum elimination to the final result", 'm');
      desc.add_option("end-phase", make_mandatory_argument("PHASE"),
                "stop conversion and output the action rename specification after phase PHASE: "
                "'pa' (parsing), "
                "'tc' (type checking), or "
                "'di' (data implementation)"
                , 'p');
      desc.add_option("pretty",
                "return a pretty printed version of the output", 'P');

    }

    void parse_options(const command_line_parser& parser)
    {
      rewriter_tool<input_output_tool>::parse_options(parser);

      m_rewrite = (parser.options.count("rewrite")==0);
      m_sumelm  = (parser.options.count("sumelm")==0);
      m_pretty = (parser.options.count("pretty"));

      if (parser.options.count("end-phase")>0)
      {
        std::string phase = parser.option_argument("end-phase");

        if (std::strncmp(phase.c_str(), "pa", 3) == 0)
        { m_end_phase = PH_PARSE;
        } else if (std::strncmp(phase.c_str(), "tc", 3) == 0)
        { m_end_phase = PH_TYPE_CHECK;
        } else if (std::strncmp(phase.c_str(), "di", 3) == 0)
        { m_end_phase = PH_DATA_IMPL;
        } else
        { parser.error("option -p has illegal argument '" + phase + "'");
        }
      }

      m_action_rename_filename = parser.option_argument("renamefile");
    }

  public:
    action_rename_tool()
      : rewriter_tool<input_output_tool>(
          TOOLNAME,
          AUTHOR,
          "rename actions of an LPS",
          "Apply the action rename specification in FILE to the LPS in INFILE and save it to OUTFILE. "
          "If OUTFILE is not present, stdout is used. If INFILE is not present, stdin is used."
        ),
        m_pretty(false),
        m_rewrite(true),
        m_sumelm(true),
        m_end_phase(PH_NONE)
    {}

  //Functions used by the main program
  //----------------------------------

  // static bool parse_command_line(int argc, char **argv, t_tool_options&);
  //Post: The command line options are parsed.
  //      The program has aborted with a suitable error code, if:
  //      - errors were encountered
  //      - non-standard behaviour was requested (help or version)
  //Ret:  the parsed command line options

  // static specification rename_actions(t_tool_options tool_options); XXXXXXXXXXXXXXXXXXXXXXX
  //Pre:  tool_options.action_rename_filename contains a action rename
  //      specification
  //      tool_options.infilename contains an LPS ("" indicates stdin)
  //      tool_options.end_phase indicates at which phase conversion stops
  //Ret:  if end_phase == PH_NONE, the new LPS generated from the action rename
  //      file and the old LPS
  //      if end_phase != PH_NONE, the state formula after phase end_phase
  //      NULL, if something went wrong

  bool run()
  {
    //process action rename specfication

    if (core::gsVerbose)
    {
      std::cerr << "lpsactionrename parameters:" << std::endl;
      std::cerr << "  input file:         " << m_input_filename << std::endl;
      std::cerr << "  output file:        " << m_output_filename << std::endl;
      std::cerr << "  rename file:        " << m_action_rename_filename << std::endl;
      std::cerr << "  rewrite:            " << (m_rewrite?"YES":"NO") << std::endl;
      std::cerr << "  sumelm:             " << (m_sumelm?"YES":"NO") << std::endl;
    }

    //open infilename
    specification lps_old_spec;
    lps_old_spec.load(m_input_filename);

    //parse the action rename file
    ifstream rename_stream(m_action_rename_filename.c_str());
    if (!rename_stream.is_open())
    {
      mcrl2::runtime_error("cannot open rename file " + m_action_rename_filename);
    }

    // Parse the rename spec in rename_stream.
    // Note that all parsed data and action declarations in rename_stream are
    // added to lps_old_spec.
    action_rename_specification action_rename_spec =
                    parse_action_rename_specification(rename_stream,lps_old_spec);
    rename_stream.close();


    /* if (action_rename_spec == NULL) {
      gsErrorMsg("parsing failed\n");
      return NULL;
    }
    gsDebugMsg("parsing succeeded\n");
    if (end_phase == PH_PARSE) {
      return action_rename_spec;
    }

    //type check formula against a reconstructed lps specification
    ATermAppl reconstructed_lps_old_spec = reconstruct_spec(lps_old_spec);

    gsVerboseMsg("type checking...\n");
    action_rename_spec = type_check_action_rename_spec(action_rename_spec, reconstructed_lps_old_spec);
    if (action_rename_spec == NULL) {
      gsErrorMsg("type checking failed\n");
      return NULL;
    }
    if (end_phase == PH_TYPE_CHECK) {
      return action_rename_spec;
    }

    //implement standard data types and type constructors on the result
    gsVerboseMsg("implementing standard data types and type constructors...\n");
    action_rename_spec = implement_data_action_rename_spec(action_rename_spec, reconstructed_lps_old_spec);
    if (action_rename_spec == NULL) {
      gsErrorMsg("data implementation failed\n");
      return NULL;
    }
    if (end_phase == PH_DATA_IMPL) {
      return action_rename_spec;
    }
    lps_old_spec = specification(reconstructed_lps_old_spec);
    */

    //rename all assigned actions
    gsVerboseMsg("renaming actions...\n");
    specification lps_new_spec = action_rename(action_rename_spec, lps_old_spec);
<<<<<<< HEAD
    data::rewriter datar;
=======
    new_data::rewriter datar;
>>>>>>> 3fb7bde6
    if (m_rewrite)
    { datar = create_rewriter(lps_new_spec.data());
      lps_new_spec = rewrite_lps(lps_new_spec,datar);
      // lps_new_spec = lpsrewr(lps_new_spec, datar);
      // lps_new_spec = rewrite_lps(lps_new_spec, tool_options.rewrite_strategy);
    }
    if(m_sumelm)
    { lps_new_spec = sumelm(lps_new_spec);
      if(m_rewrite)
      {
        lps_new_spec = rewrite_lps(lps_new_spec,datar);
      }
    }
    // return lps_new_spec;

    lps_new_spec.save(m_output_filename);
    return true;

    //store the result
    /* string outfilename = tool_options.outfilename;
    if (outfilename.empty())
    {
      gsVerboseMsg("saving result to stdout...\n");
    } else {
      gsVerboseMsg("saving result to '%s'...\n", outfilename.c_str());
    }
    if (tool_options.end_phase == PH_NONE && !tool_options.pretty) {
      lps_new_spec.save(outfilename);
    } else
    {
      if (outfilename.empty()) {
        PrintPart_CXX(cout, (ATerm) lps_new_spec, (tool_options.pretty)?ppDefault:ppInternal);
        cout << endl;
      } else {
        ofstream outstream(outfilename.c_str(), ofstream::out|ofstream::binary);
        if (!outstream.is_open()) {
          throw mcrl2::runtime_error("could not open output file '" + outfilename + "' for writing");
        }
        PrintPart_CXX(outstream, (ATerm) lps_new_spec, (tool_options.pretty)?ppDefault:ppInternal);
        outstream.close();
      }
    }
    return EXIT_SUCCESS; */
  }
};


// SQuADT protocol interface
#ifdef ENABLE_SQUADT_CONNECTIVITY
#include "mcrl2/utilities/mcrl2_squadt_interface.h"

// Strings containing tags used for communication between lpsactionrename and squadt
const char* lps_file_for_input    = "lps_in";
const char* rename_file           = "renamefile_in";
const char* lps_file_for_output   = "lps_out";
const char* option_rewrite        = "rewrites";
const char* option_sumelm         = "sumelm";

class squadt_interactor
              : public mcrl2::utilities::squadt::mcrl2_tool_interface,
                public action_rename_tool
{
  private:
    static bool initialise_types()
    {
      /* tipi::datatype::enumeration< pbes_rewriter_type > storage_types;

      storage_types.
          add(simplify, "simplify").
          add(quantifier_all, "quantifier_all").
          add(quantifier_finite, "quantifier_finite"); */

      return true;
    }

  public:

    /** \brief configures tool capabilities */
    void set_capabilities(tipi::tool::capabilities&) const;

    /** \brief queries the user via SQuADT if needed to obtain configuration information */
    void user_interactive_configuration(tipi::configuration&);

    /** \brief check an existing configuration object to see if it is usable */
    bool check_configuration(tipi::configuration const&) const;

    /** \brief performs the task specified by a configuration */
    bool perform_task(tipi::configuration&);

    int execute(int argc, char** argv)
    { if (utilities::squadt::free_activation(*this, argc, argv))
      { return EXIT_SUCCESS;
      }
      return action_rename_tool::execute(argc,argv);
    }
};

void squadt_interactor::set_capabilities(tipi::tool::capabilities& c) const {
  c.add_input_configuration(lps_file_for_input, tipi::mime_type("lps", tipi::mime_type::application), tipi::tool::category::transformation);
}

void squadt_interactor::user_interactive_configuration(tipi::configuration& c) {
  using namespace tipi;
  using namespace tipi::layout;
  using namespace tipi::layout::elements;

  if (!c.option_exists(option_rewrite)) {
    c.add_option(option_rewrite).set_argument_value< 0 >(true);
  }
  if (!c.option_exists(option_sumelm)) {
    c.add_option(option_sumelm).set_argument_value< 0 >(true);
  }

  /* Create display */
  tipi::tool_display d;

  layout::vertical_box& m = d.create< vertical_box >().set_default_margins(margins(0,5,0,5));

  /* Create and add the top layout manager */
  text_field& rename_file_field = d.create< text_field >();
  checkbox&   rewrite           = d.create< checkbox >().set_status(!c.get_option_argument< bool >(option_rewrite));
  checkbox&   sumelm            = d.create< checkbox >().set_status(!c.get_option_argument< bool >(option_sumelm));
  button&     okay_button       = d.create< button >().set_label("OK");

  m.append(d.create< horizontal_box >().
        append(d.create< label >().set_text("Rename file name : ")).
        append(rename_file_field)).
        append(d.create< vertical_box >().set_default_alignment(layout::left).
            append(rewrite.set_label("Use rewriting")).
            append(sumelm.set_label("Apply sum elimination"))).
     append(d.create< label >().set_text(" ")).
     append(okay_button, layout::right);

  // Set default values if the configuration specifies them
  if (c.input_exists(rename_file)) {
    rename_file_field.set_text(c.get_input(rename_file).location());
  }

  send_display_layout(d.manager(m));

  /* Wait until the ok button was pressed */
  okay_button.await_change();

  c.add_input(rename_file, tipi::mime_type("mf", tipi::mime_type::text), rename_file_field.get_text());

  /* Add output file to the configuration */
  if (c.output_exists(lps_file_for_output)) {
    tipi::configuration::object& output_file = c.get_output(lps_file_for_output);

    output_file.location(c.get_output_name(".lps"));
  }
  else {
    c.add_output(lps_file_for_output, tipi::mime_type("lps", tipi::mime_type::application), c.get_output_name(".lps"));
  }

  c.get_option(option_rewrite).set_argument_value< 0, boolean >(!rewrite.get_status());
  c.get_option(option_sumelm).set_argument_value< 0, boolean >(!sumelm.get_status());

  send_clear_display();
}

bool squadt_interactor::check_configuration(tipi::configuration const& c) const
{
  bool result = true;

  result &= c.input_exists(lps_file_for_input);
  result &= c.input_exists(rename_file);
  result &= c.output_exists(lps_file_for_output);

  return (result);
}

bool squadt_interactor::perform_task(tipi::configuration& c) {

  m_action_rename_filename = c.get_input(rename_file).location();
  input_filename() = c.get_input(lps_file_for_input).location();
  output_filename() = c.get_output(lps_file_for_output).location();
  m_sumelm = c.get_option_argument< bool >(option_sumelm);
  m_rewrite = c.get_option_argument< bool >(option_rewrite);

  bool result = run();

  if (result) {
    send_clear_display();
  }

  return (result);
}
#endif //ENABLE_SQUADT_CONNECTIVITY


//Main program
//------------

int main(int argc, char **argv)
{
  MCRL2_ATERM_INIT(argc, argv)

  try
  {
#ifdef ENABLE_SQUADT_CONNECTIVITY
     squadt_interactor tool;
#else
     action_rename_tool tool;
#endif
    return tool.execute(argc, argv);
  }
  catch (std::exception& e)
  {
    std::cerr << e.what() << std::endl;
  }
  return EXIT_FAILURE;
}

<|MERGE_RESOLUTION|>--- conflicted
+++ resolved
@@ -36,19 +36,11 @@
 #include "mcrl2/lps/rename.h"
 #include "mcrl2/lps/sumelm.h"
 #include "mcrl2/lps/action_rename.h"
-<<<<<<< HEAD
-#include "mcrl2/data/find.h"
-#include "mcrl2/data/rewrite.h"
-#include "mcrl2/data/sort_identifier.h"
-#include "mcrl2/atermpp/vector.h"
-#include "mcrl2/data/data_expression.h"
-=======
 // #include "mcrl2/data/find.h"
 // #include "mcrl2/data/rewrite.h"
 // #include "mcrl2/data/sort_identifier.h"
 #include "mcrl2/atermpp/vector.h"
 // #include "mcrl2/data/data_expression.h"
->>>>>>> 3fb7bde6
 #include <mcrl2/utilities/input_output_tool.h>
 #include <mcrl2/utilities/rewriter_tool.h>
 
@@ -240,11 +232,7 @@
     //rename all assigned actions
     gsVerboseMsg("renaming actions...\n");
     specification lps_new_spec = action_rename(action_rename_spec, lps_old_spec);
-<<<<<<< HEAD
-    data::rewriter datar;
-=======
     new_data::rewriter datar;
->>>>>>> 3fb7bde6
     if (m_rewrite)
     { datar = create_rewriter(lps_new_spec.data());
       lps_new_spec = rewrite_lps(lps_new_spec,datar);
