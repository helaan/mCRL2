// Author(s): Wieger Wesselink
// Copyright: see the accompanying file COPYING or copy at
// https://svn.win.tue.nl/trac/MCRL2/browser/trunk/COPYING
//
// Distributed under the Boost Software License, Version 1.0.
// (See accompanying file LICENSE_1_0.txt or copy at
// http://www.boost.org/LICENSE_1_0.txt)
//
/// \file lps2pbes.cpp
/// \brief Add your file description here.

#include "boost.hpp" // precompiled headers

<<<<<<< HEAD
#include "mcrl2/utilities/text_utility.h"
#include "mcrl2/lps/specification.h"
#include "mcrl2/modal_formula/mucalculus.h"
#include "mcrl2/modal_formula/parse.h"
#include "mcrl2/pbes/pbes.h"
#include "mcrl2/pbes/lps2pbes.h"
=======
#include "mcrl2/atermpp/aterm_init.h"
#include "mcrl2/pbes/tools.h"
#include "mcrl2/utilities/text_utility.h"
>>>>>>> a907a07f
#include "mcrl2/utilities/input_output_tool.h"
#include "mcrl2/utilities/pbes_output_tool.h"
#include "mcrl2/utilities/mcrl2_gui_tool.h"

using namespace mcrl2;
using namespace mcrl2::pbes_system;
using namespace mcrl2::utilities;
using namespace mcrl2::utilities::tools;
<<<<<<< HEAD
=======
using namespace mcrl2::log;
>>>>>>> a907a07f

class lps2pbes_tool : public input_output_tool
{
    typedef input_output_tool super;

  protected:
    bool timed;
    std::string formfilename;

    std::string synopsis() const
    {
      return "[OPTION]... --formula=FILE [INFILE [OUTFILE]]\n";
    }

    void add_options(interface_description& desc)
    {
      super::add_options(desc);
      desc.add_option("formula", make_mandatory_argument("FILE"),
                      "use the state formula from FILE", 'f');
      desc.add_option("timed",
                      "use the timed version of the algorithm, even for untimed LPS's", 't');
    }

    void parse_options(const command_line_parser& parser)
    {
      super::parse_options(parser);

      timed     = 0 < parser.options.count("timed");

      //check for presence of -f
      if (parser.options.count("formula"))
      {
        formfilename = parser.option_argument("formula");
      }
    }

  public:
    lps2pbes_tool() : super(
        "lps2pbes",
        "Wieger Wesselink; Tim Willemse",
        "generate a PBES from an LPS and a state formula",
        "Convert the state formula in FILE and the LPS in INFILE to a parameterised "
        "boolean equation system (PBES) and save it to OUTFILE. If OUTFILE is not "
        "present, stdout is used. If INFILE is not present, stdin is used."
      )
    {}

    bool run()
    {
<<<<<<< HEAD
      if (formfilename.empty())
      {
        throw mcrl2::runtime_error("option -f is not specified");
      }

      //load LPS
      if (input_filename().empty())
      {
        mCRL2log(verbose) << "reading LPS from stdin..." << std::endl;
      }
      else
      {
        mCRL2log(verbose) << "reading LPS from file '" <<  input_filename() << "'..." << std::endl;
      }
      lps::specification spec;
      spec.load(input_filename());
      //load formula file
      mCRL2log(verbose) << "reading input from file '" <<  formfilename << "'..." << std::endl;
      std::ifstream instream(formfilename.c_str(), std::ifstream::in|std::ifstream::binary);
      if (!instream.is_open())
      {
        throw mcrl2::runtime_error("cannot open state formula file: " + formfilename);
      }
      state_formulas::state_formula formula = state_formulas::parse_state_formula(instream, spec);
      instream.close();
      //convert formula and LPS to a PBES
      mCRL2log(verbose) << "converting state formula and LPS to a PBES..." << std::endl;
      pbes_system::pbes<> result = pbes_system::lps2pbes(spec, formula, timed);
      //save the result
      if (output_filename().empty())
      {
        mCRL2log(verbose) << "writing PBES to stdout..." << std::endl;
      }
      else
      {
        mCRL2log(verbose) << "writing PBES to file '" <<  output_filename() << "'..." << std::endl;
      }
      result.save(output_filename());
=======
      lps2pbes(input_filename(),
               output_filename(),
               formfilename,
               timed
             );
>>>>>>> a907a07f
      return true;
    }

};

class lps2pbes_gui_tool: public mcrl2_gui_tool<lps2pbes_tool>
{
  public:
    lps2pbes_gui_tool()
    {
      m_gui_options["timed"] = create_checkbox_widget();
      m_gui_options["formula"] = create_filepicker_widget("modal mu-calculus files (*.mcf)|*.mcf|Text files(*.txt)|*.txt|All Files (*.*)|*.*");
    }
};


int main(int argc, char** argv)
{
  MCRL2_ATERMPP_INIT(argc, argv)

  return lps2pbes_gui_tool().execute(argc, argv);
}<|MERGE_RESOLUTION|>--- conflicted
+++ resolved
@@ -11,18 +11,9 @@
 
 #include "boost.hpp" // precompiled headers
 
-<<<<<<< HEAD
-#include "mcrl2/utilities/text_utility.h"
-#include "mcrl2/lps/specification.h"
-#include "mcrl2/modal_formula/mucalculus.h"
-#include "mcrl2/modal_formula/parse.h"
-#include "mcrl2/pbes/pbes.h"
-#include "mcrl2/pbes/lps2pbes.h"
-=======
 #include "mcrl2/atermpp/aterm_init.h"
 #include "mcrl2/pbes/tools.h"
 #include "mcrl2/utilities/text_utility.h"
->>>>>>> a907a07f
 #include "mcrl2/utilities/input_output_tool.h"
 #include "mcrl2/utilities/pbes_output_tool.h"
 #include "mcrl2/utilities/mcrl2_gui_tool.h"
@@ -31,10 +22,7 @@
 using namespace mcrl2::pbes_system;
 using namespace mcrl2::utilities;
 using namespace mcrl2::utilities::tools;
-<<<<<<< HEAD
-=======
 using namespace mcrl2::log;
->>>>>>> a907a07f
 
 class lps2pbes_tool : public input_output_tool
 {
@@ -84,52 +72,11 @@
 
     bool run()
     {
-<<<<<<< HEAD
-      if (formfilename.empty())
-      {
-        throw mcrl2::runtime_error("option -f is not specified");
-      }
-
-      //load LPS
-      if (input_filename().empty())
-      {
-        mCRL2log(verbose) << "reading LPS from stdin..." << std::endl;
-      }
-      else
-      {
-        mCRL2log(verbose) << "reading LPS from file '" <<  input_filename() << "'..." << std::endl;
-      }
-      lps::specification spec;
-      spec.load(input_filename());
-      //load formula file
-      mCRL2log(verbose) << "reading input from file '" <<  formfilename << "'..." << std::endl;
-      std::ifstream instream(formfilename.c_str(), std::ifstream::in|std::ifstream::binary);
-      if (!instream.is_open())
-      {
-        throw mcrl2::runtime_error("cannot open state formula file: " + formfilename);
-      }
-      state_formulas::state_formula formula = state_formulas::parse_state_formula(instream, spec);
-      instream.close();
-      //convert formula and LPS to a PBES
-      mCRL2log(verbose) << "converting state formula and LPS to a PBES..." << std::endl;
-      pbes_system::pbes<> result = pbes_system::lps2pbes(spec, formula, timed);
-      //save the result
-      if (output_filename().empty())
-      {
-        mCRL2log(verbose) << "writing PBES to stdout..." << std::endl;
-      }
-      else
-      {
-        mCRL2log(verbose) << "writing PBES to file '" <<  output_filename() << "'..." << std::endl;
-      }
-      result.save(output_filename());
-=======
       lps2pbes(input_filename(),
                output_filename(),
                formfilename,
                timed
              );
->>>>>>> a907a07f
       return true;
     }
 
